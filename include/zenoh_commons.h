--- conflicted
+++ resolved
@@ -1654,7 +1654,12 @@
  */
 ZENOHC_API struct z_put_options_t z_put_options_default(void);
 /**
-<<<<<<< HEAD
+ * Returns the attachment to the query by aliasing.
+ *
+ * `z_check(return_value) == false` if there was no attachment to the query.
+ */
+ZENOHC_API struct z_attachment_t z_query_attachment(const struct z_query_t *query);
+/**
  * Calls the closure. Calling an uninitialized closure is a no-op.
  */
 ZENOHC_API
@@ -1673,13 +1678,6 @@
  * Constructs a null safe-to-drop value of 'z_owned_query_channel_t' type
  */
 ZENOHC_API struct z_owned_query_channel_t z_query_channel_null(void);
-=======
- * Returns the attachment to the query by aliasing.
- *
- * `z_check(return_value) == false` if there was no attachment to the query.
- */
-ZENOHC_API struct z_attachment_t z_query_attachment(const struct z_query_t *query);
->>>>>>> 506db0ea
 /**
  * Returns `false` if `this` is in a gravestone state, `true` otherwise.
  *
