--- conflicted
+++ resolved
@@ -687,15 +687,6 @@
   struct z_owned_fifo_handler_sample_t _this;
 } z_moved_fifo_handler_sample_t;
 /**
-<<<<<<< HEAD
- * The replies consolidation strategy to apply on replies to a `z_get()`.
- */
-typedef struct z_query_consolidation_t {
-  enum z_consolidation_mode_t mode;
-} z_query_consolidation_t;
-/**
-=======
->>>>>>> cb348a7c
  * Options passed to the `z_get()` function.
  */
 typedef struct z_get_options_t {
@@ -5310,9 +5301,6 @@
  */
 #if (defined(Z_FEATURE_UNSTABLE_API) && defined(Z_FEATURE_UNSTABLE_API))
 ZENOHC_API
-<<<<<<< HEAD
-void zc_publisher_matching_listener_drop(zc_moved_matching_listener_t *this_);
-=======
 z_result_t zc_querier_declare_matching_listener(const z_loaned_querier_t *querier,
                                                 zc_owned_matching_listener_t *matching_listener,
                                                 struct zc_moved_closure_matching_status_t *callback);
@@ -5327,7 +5315,6 @@
 ZENOHC_API
 z_result_t zc_querier_get_matching_status(const z_loaned_querier_t *this_,
                                           struct zc_matching_status_t *matching_status);
->>>>>>> cb348a7c
 #endif
 /**
  * @warning This API has been marked as unstable: it works as advertised, but it may be changed in a future release.
