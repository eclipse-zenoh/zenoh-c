--- conflicted
+++ resolved
@@ -1494,29 +1494,6 @@
  */
 ZENOHC_API void z_bytes_serialize_from_int8(struct z_owned_bytes_t *this_, int8_t val);
 /**
-<<<<<<< HEAD
- * Constructs payload from an iterator to `z_owned_bytes_t`.
- * @param this_: An uninitialized location in memory for `z_owned_bytes_t` will be constructed.
- * @param iterator_body: Iterator body function, providing data items. Returning false is treated as iteration end.
- * @param context: Arbitrary context that will be passed to iterator_body.
- * @return 0 in case of success, negative error code otherwise.
- */
-ZENOHC_API
-z_result_t z_bytes_serialize_from_iter(struct z_owned_bytes_t *this_,
-                                       bool (*iterator_body)(struct z_owned_bytes_t *data,
-                                                             void *context),
-                                       void *context);
-/**
- * Serializes a pair of `z_owned_bytes_t` objects which are consumed in the process.
- * @return 0 in case of success, negative error code otherwise.
- */
-ZENOHC_API
-z_result_t z_bytes_serialize_from_pair(struct z_owned_bytes_t *this_,
-                                       struct z_moved_bytes_t first,
-                                       struct z_moved_bytes_t second);
-/**
-=======
->>>>>>> 064bc28f
  * Serializes from an immutable SHM buffer consuming it
  */
 #if (defined(SHARED_MEMORY) && defined(UNSTABLE))
