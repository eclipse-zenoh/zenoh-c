--- conflicted
+++ resolved
@@ -1616,23 +1616,11 @@
  */
 ZENOHC_API void z_bytes_serialize_from_uint8(struct z_owned_bytes_t *this_, uint8_t val);
 /**
-<<<<<<< HEAD
- * Returns ``true`` if `this_` is in a valid state, ``false`` if it is in a gravestone state.
- */
-ZENOHC_API bool z_bytes_writer_check(const struct z_owned_bytes_writer_t *this_);
-/**
- * Drops `this_`, resetting it to gravestone value.
- */
-ZENOHC_API void z_bytes_writer_drop(struct z_moved_bytes_writer_t this_);
-/**
- * Borrows writer.
-=======
  * Appends bytes.
  * This allows to compose a serialized data out of multiple `z_owned_bytes_t` that may point to different memory regions.
  * Said in other terms, it allows to create a linear view on different memory regions without copy.
  *
  * @return 0 in case of success, negative error code otherwise
->>>>>>> ad54bcb6
  */
 ZENOHC_API
 z_result_t z_bytes_writer_append(struct z_bytes_writer_t *this_,
@@ -4651,12 +4639,6 @@
 ZENOHC_API enum zc_locality_t zc_locality_default(void);
 #endif
 /**
-<<<<<<< HEAD
- * Constructs an empty matching listener
- */
-#if defined(UNSTABLE)
-ZENOHC_API void zc_matching_listener_null(zc_owned_matching_listener_t *this_);
-=======
  * Gets publisher matching status - i.e. if there are any subscribers matching its key expression.
  *
  * @return 0 in case of success, negative error code otherwise (in this case matching_status is not updated).
@@ -4665,7 +4647,6 @@
 ZENOHC_API
 z_result_t zc_publisher_get_matching_status(const struct z_loaned_publisher_t *this_,
                                             struct zc_matching_status_t *matching_status);
->>>>>>> ad54bcb6
 #endif
 /**
  * Constructs matching listener, registering a callback for notifying subscribers matching with a given publisher.
@@ -4678,23 +4659,17 @@
  */
 #if defined(UNSTABLE)
 ZENOHC_API
-<<<<<<< HEAD
-z_result_t zc_publisher_matching_listener_callback(zc_owned_matching_listener_t *this_,
-                                                   const struct z_loaned_publisher_t *publisher,
-                                                   struct zc_moved_closure_matching_status_t callback);
-#endif
-/**
- * Undeclares the given matching listener, droping and invalidating it.
- *
- * @return 0 in case of success, negative error code otherwise.
- */
-#if defined(UNSTABLE)
-ZENOHC_API z_result_t zc_publisher_matching_listener_drop(zc_moved_matching_listener_t this_);
-=======
 z_result_t zc_publisher_matching_listener_declare(zc_owned_matching_listener_t *this_,
                                                   const struct z_loaned_publisher_t *publisher,
                                                   struct zc_owned_closure_matching_status_t *callback);
->>>>>>> ad54bcb6
+#endif
+/**
+ * Undeclares the given matching listener, droping and invalidating it.
+ *
+ * @return 0 in case of success, negative error code otherwise.
+ */
+#if defined(UNSTABLE)
+ZENOHC_API z_result_t zc_publisher_matching_listener_drop(zc_moved_matching_listener_t this_);
 #endif
 /**
  * Undeclares the given matching listener, droping and invalidating it.
