--- conflicted
+++ resolved
@@ -557,13 +557,13 @@
    * tags{c.z_sample_t.timestamp, api.sample.timestamp}
    */
   struct z_timestamp_t timestamp;
-<<<<<<< HEAD
+  /**
+   * tags{c.z_sample_t.qos, api.sample.qos}
+   */
+  struct z_qos_t qos;
   /**
    * tags{c.z_sample_t.attachment, api.sample.attachment}
    */
-=======
-  struct z_qos_t qos;
->>>>>>> 31dac732
   struct z_attachment_t attachment;
 } z_sample_t;
 /**
