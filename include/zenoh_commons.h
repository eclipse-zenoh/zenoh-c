//
// Copyright (c) 2024 ZettaScale Technology
//
// This program and the accompanying materials are made available under the
// terms of the Eclipse Public License 2.0 which is available at
// http://www.eclipse.org/legal/epl-2.0, or the Apache License, Version 2.0
// which is available at https://www.apache.org/licenses/LICENSE-2.0.
//
// SPDX-License-Identifier: EPL-2.0 OR Apache-2.0
//
// Contributors:
//   ZettaScale Zenoh Team, <zenoh@zettascale.tech>
//
// clang-format off
#ifdef DOCS
#define ALIGN(n)
#define ZENOHC_API
#endif
/**
 * @warning This API has been marked as unstable: it works as advertised, but it may be changed in a future release.
 * @brief Allocation errors
 */
#if (defined(Z_FEATURE_SHARED_MEMORY) && defined(Z_FEATURE_UNSTABLE_API))
typedef enum z_alloc_error_t {
#if (defined(Z_FEATURE_SHARED_MEMORY) && defined(Z_FEATURE_UNSTABLE_API))
  /**
   * Defragmentation needed.
   */
  Z_ALLOC_ERROR_NEED_DEFRAGMENT,
#endif
#if (defined(Z_FEATURE_SHARED_MEMORY) && defined(Z_FEATURE_UNSTABLE_API))
  /**
   * The provider is out of memory.
   */
  Z_ALLOC_ERROR_OUT_OF_MEMORY,
#endif
#if (defined(Z_FEATURE_SHARED_MEMORY) && defined(Z_FEATURE_UNSTABLE_API))
  /**
   * Other error.
   */
  Z_ALLOC_ERROR_OTHER,
#endif
} z_alloc_error_t;
#endif
typedef enum z_congestion_control_t {
  /**
   * Messages are not dropped in case of congestion.
   */
  Z_CONGESTION_CONTROL_BLOCK,
  /**
   * Messages are dropped in case of congestion.
   */
  Z_CONGESTION_CONTROL_DROP,
} z_congestion_control_t;
/**
 * Consolidation mode values.
 */
typedef enum z_consolidation_mode_t {
  /**
   * Let Zenoh decide the best consolidation mode depending on the query selector.
   * If the selector contains time range properties, consolidation mode `NONE` is used.
   * Otherwise the `LATEST` consolidation mode is used.
   */
  Z_CONSOLIDATION_MODE_AUTO = -1,
  /**
   *  No consolidation is applied. Replies may come in any order and any number.
   */
  Z_CONSOLIDATION_MODE_NONE = 0,
  /**
   * It guarantees that any reply for a given key expression will be monotonic in time
   * w.r.t. the previous received replies for the same key expression. I.e., for the same key expression multiple
   * replies may be received. It is guaranteed that two replies received at t1 and t2 will have timestamp
   * ts2 > ts1. It optimizes latency.
   */
  Z_CONSOLIDATION_MODE_MONOTONIC = 1,
  /**
   * It guarantees unicity of replies for the same key expression.
   * It optimizes bandwidth.
   */
  Z_CONSOLIDATION_MODE_LATEST = 2,
} z_consolidation_mode_t;
/**
 * @warning This API has been marked as unstable: it works as advertised, but it may be changed in a future release.
 * @brief Intersection level of 2 key expressions.
 */
#if defined(Z_FEATURE_UNSTABLE_API)
typedef enum z_keyexpr_intersection_level_t {
  /**
   * 2 key expressions do not intersect.
   */
  Z_KEYEXPR_INTERSECTION_LEVEL_DISJOINT = 0,
  /**
   * 2 key expressions intersect, i.e. there exists at least one key expression that is included by both.
   */
  Z_KEYEXPR_INTERSECTION_LEVEL_INTERSECTS = 1,
  /**
   * First key expression is the superset of second one.
   */
  Z_KEYEXPR_INTERSECTION_LEVEL_INCLUDES = 2,
  /**
   * 2 key expressions are equal.
   */
  Z_KEYEXPR_INTERSECTION_LEVEL_EQUALS = 3,
} z_keyexpr_intersection_level_t;
#endif
/**
 * @warning This API has been marked as unstable: it works as advertised, but it may be changed in a future release.
 * @brief Layouting errors
 */
#if (defined(Z_FEATURE_SHARED_MEMORY) && defined(Z_FEATURE_UNSTABLE_API))
typedef enum z_layout_error_t {
#if (defined(Z_FEATURE_SHARED_MEMORY) && defined(Z_FEATURE_UNSTABLE_API))
  /**
   * Layout arguments are incorrect.
   */
  Z_LAYOUT_ERROR_INCORRECT_LAYOUT_ARGS,
#endif
#if (defined(Z_FEATURE_SHARED_MEMORY) && defined(Z_FEATURE_UNSTABLE_API))
  /**
   * Layout incompatible with provider.
   */
  Z_LAYOUT_ERROR_PROVIDER_INCOMPATIBLE_LAYOUT,
#endif
} z_layout_error_t;
#endif
/**
 * The priority of zenoh messages.
 */
typedef enum z_priority_t {
  /**
   * Priority for ``RealTime`` messages.
   */
  Z_PRIORITY_REAL_TIME = 1,
  /**
   * Highest priority for ``Interactive`` messages.
   */
  Z_PRIORITY_INTERACTIVE_HIGH = 2,
  /**
   * Lowest priority for ``Interactive`` messages.
   */
  Z_PRIORITY_INTERACTIVE_LOW = 3,
  /**
   * Highest priority for ``Data`` messages.
   */
  Z_PRIORITY_DATA_HIGH = 4,
  /**
   * Default priority for ``Data`` messages.
   */
  Z_PRIORITY_DATA = 5,
  /**
   * Lowest priority for ``Data`` messages.
   */
  Z_PRIORITY_DATA_LOW = 6,
  /**
   * Priority for ``Background traffic`` messages.
   */
  Z_PRIORITY_BACKGROUND = 7,
} z_priority_t;
/**
 * The Queryables that should be target of a `z_get()`.
 */
typedef enum z_query_target_t {
  /**
   * The nearest complete queryable if any else all matching queryables.
   */
  Z_QUERY_TARGET_BEST_MATCHING,
  /**
   * All matching queryables.
   */
  Z_QUERY_TARGET_ALL,
  /**
   * All complete queryables.
   */
  Z_QUERY_TARGET_ALL_COMPLETE,
} z_query_target_t;
/**
 * @warning This API has been marked as unstable: it works as advertised, but it may be changed in a future release.
 * @brief The publisher reliability.
 * @note Currently `reliability` does not trigger any data retransmission on the wire.
 * It is rather used as a marker on the wire and it may be used to select the best link available (e.g. TCP for reliable data and UDP for best effort data).
 */
#if defined(Z_FEATURE_UNSTABLE_API)
typedef enum z_reliability_t {
  /**
   * Defines reliability as ``BEST_EFFORT``
   */
  Z_RELIABILITY_BEST_EFFORT,
  /**
   * Defines reliability as ``RELIABLE``
   */
  Z_RELIABILITY_RELIABLE,
} z_reliability_t;
#endif
typedef enum z_sample_kind_t {
  /**
   * The Sample was issued by a ``put`` operation.
   */
  Z_SAMPLE_KIND_PUT = 0,
  /**
   * The Sample was issued by a ``delete`` operation.
   */
  Z_SAMPLE_KIND_DELETE = 1,
} z_sample_kind_t;
typedef enum z_what_t {
  Z_WHAT_ROUTER = 1,
  Z_WHAT_PEER = 2,
  Z_WHAT_CLIENT = 4,
  Z_WHAT_ROUTER_PEER = (1 | 2),
  Z_WHAT_ROUTER_CLIENT = (1 | 4),
  Z_WHAT_PEER_CLIENT = (2 | 4),
  Z_WHAT_ROUTER_PEER_CLIENT = ((1 | 2) | 4),
} z_what_t;
typedef enum z_whatami_t {
  Z_WHATAMI_ROUTER = 1,
  Z_WHATAMI_PEER = 2,
  Z_WHATAMI_CLIENT = 4,
} z_whatami_t;
/**
 * @warning This API has been marked as unstable: it works as advertised, but it may be changed in a future release.
 * @brief Status of SHM buffer allocation operation.
 */
#if (defined(Z_FEATURE_SHARED_MEMORY) && defined(Z_FEATURE_UNSTABLE_API))
typedef enum zc_buf_alloc_status_t {
#if (defined(Z_FEATURE_SHARED_MEMORY) && defined(Z_FEATURE_UNSTABLE_API))
  /**
   * Allocation ok
   */
  ZC_BUF_ALLOC_STATUS_OK = 0,
#endif
#if (defined(Z_FEATURE_SHARED_MEMORY) && defined(Z_FEATURE_UNSTABLE_API))
  /**
   * Allocation error
   */
  ZC_BUF_ALLOC_STATUS_ALLOC_ERROR = 1,
#endif
} zc_buf_alloc_status_t;
#endif
/**
 * @warning This API has been marked as unstable: it works as advertised, but it may be changed in a future release.
 * @brief Status of SHM buffer layouting + allocation operation.
 */
#if (defined(Z_FEATURE_SHARED_MEMORY) && defined(Z_FEATURE_UNSTABLE_API))
typedef enum zc_buf_layout_alloc_status_t {
#if (defined(Z_FEATURE_SHARED_MEMORY) && defined(Z_FEATURE_UNSTABLE_API))
  /**
   * Allocation ok
   */
  ZC_BUF_LAYOUT_ALLOC_STATUS_OK = 0,
#endif
#if (defined(Z_FEATURE_SHARED_MEMORY) && defined(Z_FEATURE_UNSTABLE_API))
  /**
   * Allocation error
   */
  ZC_BUF_LAYOUT_ALLOC_STATUS_ALLOC_ERROR = 1,
#endif
#if (defined(Z_FEATURE_SHARED_MEMORY) && defined(Z_FEATURE_UNSTABLE_API))
  /**
   * Layouting error
   */
  ZC_BUF_LAYOUT_ALLOC_STATUS_LAYOUT_ERROR = 2,
#endif
} zc_buf_layout_alloc_status_t;
#endif
/**
 * The locality of samples to be received by subscribers or targeted by publishers.
 */
typedef enum zc_locality_t {
  /**
   * Any
   */
  ZC_LOCALITY_ANY = 0,
  /**
   * Only from local sessions.
   */
  ZC_LOCALITY_SESSION_LOCAL = 1,
  /**
   * Only from remote sessions.
   */
  ZC_LOCALITY_REMOTE = 2,
} zc_locality_t;
/**
 * Severity level of Zenoh log message.
 */
typedef enum zc_log_severity_t {
  /**
   * The `trace` level.
   *
   * Designates very low priority, often extremely verbose, information.
   */
  ZC_LOG_SEVERITY_TRACE = 0,
  /**
   * The "debug" level.
   *
   * Designates lower priority information.
   */
  ZC_LOG_SEVERITY_DEBUG = 1,
  /**
   * The "info" level.
   *
   * Designates useful information.
   */
  ZC_LOG_SEVERITY_INFO = 2,
  /**
   * The "warn" level.
   *
   * Designates hazardous situations.
   */
  ZC_LOG_SEVERITY_WARN = 3,
  /**
   * The "error" level.
   *
   * Designates very serious errors.
   */
  ZC_LOG_SEVERITY_ERROR = 4,
} zc_log_severity_t;
/**
 * @warning This API has been marked as unstable: it works as advertised, but it may be changed in a future release.
 * @brief Key expressions types to which Queryable should reply to.
 */
#if defined(Z_FEATURE_UNSTABLE_API)
typedef enum zc_reply_keyexpr_t {
  /**
   * Replies to any key expression queries.
   */
  ZC_REPLY_KEYEXPR_ANY = 0,
  /**
   * Replies only to queries with intersecting key expressions.
   */
  ZC_REPLY_KEYEXPR_MATCHING_QUERY = 1,
} zc_reply_keyexpr_t;
#endif
#if defined(Z_FEATURE_UNSTABLE_API)
typedef enum ze_advanced_publisher_heartbeat_mode_t {
#if defined(Z_FEATURE_UNSTABLE_API)
  /**
   * Disable heartbeat-based last sample miss detection.
   */
  ZE_ADVANCED_PUBLISHER_HEARTBEAT_MODE_NONE,
#endif
#if defined(Z_FEATURE_UNSTABLE_API)
  /**
   * Allow last sample miss detection through periodic heartbeat.
   * Periodically send the last published Sample's sequence number to allow last sample recovery.
   */
  ZE_ADVANCED_PUBLISHER_HEARTBEAT_MODE_PERIODIC,
#endif
#if defined(Z_FEATURE_UNSTABLE_API)
  /**
   * Allow last sample miss detection through sporadic heartbeat.
   * Each period, the last published Sample's sequence number is sent with `z_congestion_control_t::BLOCK`
   * but only if it changed since last period.
   */
  ZE_ADVANCED_PUBLISHER_HEARTBEAT_MODE_SPORADIC,
#endif
} ze_advanced_publisher_heartbeat_mode_t;
#endif
/**
 * @warning This API has been marked as unstable: it works as advertised, but it may be changed in a future release.
 * @brief A result of SHM buffer allocation operation.
 */
#if (defined(Z_FEATURE_SHARED_MEMORY) && defined(Z_FEATURE_UNSTABLE_API))
typedef struct z_buf_alloc_result_t {
  enum zc_buf_alloc_status_t status;
  z_owned_shm_mut_t buf;
  enum z_alloc_error_t error;
} z_buf_alloc_result_t;
#endif
typedef int8_t z_result_t;
/**
 * @warning This API has been marked as unstable: it works as advertised, but it may be changed in a future release.
 * @brief An AllocAlignment.
 */
#if (defined(Z_FEATURE_SHARED_MEMORY) && defined(Z_FEATURE_UNSTABLE_API))
typedef struct z_alloc_alignment_t {
  uint8_t pow;
} z_alloc_alignment_t;
#endif
#if (defined(Z_FEATURE_SHARED_MEMORY) && defined(Z_FEATURE_UNSTABLE_API))
typedef struct zc_threadsafe_context_data_t {
  void *ptr;
} zc_threadsafe_context_data_t;
#endif
/**
 * A tread-safe droppable context.
 * Contexts are idiomatically used in C together with callback interfaces to deliver associated state
 * information to each callback.
 *
 * This is a thread-safe context - the associated callbacks may be executed concurrently with the same
 * zc_context_t instance. In other words, all the callbacks associated with this context data MUST be
 * thread-safe.
 *
 * Once moved to zenoh-c ownership, this context is guaranteed to execute delete_fn when deleted.The
 * delete_fn is guaranteed to be executed only once at some point of time after the last associated
 * callback call returns.
 * NOTE: if user doesn't pass the instance of this context to zenoh-c, the delete_fn callback won't
 * be executed.
 */
#if (defined(Z_FEATURE_SHARED_MEMORY) && defined(Z_FEATURE_UNSTABLE_API))
typedef struct zc_threadsafe_context_t {
  struct zc_threadsafe_context_data_t context;
  void (*delete_fn)(void*);
} zc_threadsafe_context_t;
#endif
typedef struct z_moved_bytes_t {
  struct z_owned_bytes_t _this;
} z_moved_bytes_t;
typedef struct z_moved_slice_t {
  struct z_owned_slice_t _this;
} z_moved_slice_t;
typedef struct z_moved_string_t {
  struct z_owned_string_t _this;
} z_moved_string_t;
/**
 * An iterator over slices of serialized data.
 */
typedef struct ALIGN(8) z_bytes_slice_iterator_t {
  uint8_t _0[24];
} z_bytes_slice_iterator_t;
typedef struct z_moved_bytes_writer_t {
  struct z_owned_bytes_writer_t _this;
} z_moved_bytes_writer_t;
<<<<<<< HEAD
/**
 * @warning This API has been marked as unstable: it works as advertised, but it may be changed in a future release.
 * @brief Unique segment identifier.
 */
#if (defined(Z_FEATURE_SHARED_MEMORY) && defined(Z_FEATURE_UNSTABLE_API))
typedef uint32_t z_segment_id_t;
#endif
/**
 * @warning This API has been marked as unstable: it works as advertised, but it may be changed in a future release.
 * @brief Chunk id within it's segment.
 */
#if (defined(Z_FEATURE_SHARED_MEMORY) && defined(Z_FEATURE_UNSTABLE_API))
typedef uint32_t z_chunk_id_t;
#endif
/**
 * @warning This API has been marked as unstable: it works as advertised, but it may be changed in a future release.
 * @brief A ChunkDescriptor.
 */
#if (defined(Z_FEATURE_SHARED_MEMORY) && defined(Z_FEATURE_UNSTABLE_API))
typedef struct z_chunk_descriptor_t {
  z_segment_id_t segment;
  z_chunk_id_t chunk;
  size_t len;
} z_chunk_descriptor_t;
#endif
/**
 * @warning This API has been marked as unstable: it works as advertised, but it may be changed in a future release.
 * @brief An AllocatedChunk.
 */
#if (defined(Z_FEATURE_SHARED_MEMORY) && defined(Z_FEATURE_UNSTABLE_API))
typedef struct z_allocated_chunk_t {
  struct z_chunk_descriptor_t descriptpr;
  void *data;
} z_allocated_chunk_t;
#endif
=======
typedef struct z_moved_chunk_alloc_result_t {
  struct z_owned_chunk_alloc_result_t _this;
} z_moved_chunk_alloc_result_t;
typedef struct z_moved_ptr_in_segment_t {
  struct z_owned_ptr_in_segment_t _this;
} z_moved_ptr_in_segment_t;
>>>>>>> 5956b166
/**
 * Monotonic clock
 */
typedef struct z_clock_t {
  uint64_t t;
  const void *t_base;
} z_clock_t;
/**
 * Options passed to the `z_close()` function.
 */
typedef struct z_close_options_t {
#if defined(Z_FEATURE_UNSTABLE_API)
  /**
   * The timeout for close operation in milliseconds. 0 means default close timeout which is 10 seconds.
   */
  uint32_t internal_timeout_ms;
#endif
#if defined(Z_FEATURE_UNSTABLE_API)
  /**
   * An optional uninitialized concurrent close handle. If set, the close operation will be executed
   * concurrently in separate task, and this handle will be initialized to be used for controlling
   * it's execution.
   */
  zc_owned_concurrent_close_handle_t *internal_out_concurrent;
#endif
#if !defined(Z_FEATURE_UNSTABLE_API)
  uint8_t _dummy;
#endif
} z_close_options_t;
/**
 * @brief A hello message-processing closure.
 *
 * A closure is a structure that contains all the elements for stateful, memory-leak-free callbacks.
 */
typedef struct z_owned_closure_hello_t {
  void *_context;
  void (*_call)(struct z_loaned_hello_t *hello, void *context);
  void (*_drop)(void *context);
} z_owned_closure_hello_t;
/**
 * Moved closure.
 */
typedef struct z_moved_closure_hello_t {
  struct z_owned_closure_hello_t _this;
} z_moved_closure_hello_t;
/**
 * @warning This API has been marked as unstable: it works as advertised, but it may be changed in a future release.
 * @brief A struct that indicates if there exist Subscribers matching the Publisher's key expression or Queryables matching Querier's key expression and target.
 */
#if defined(Z_FEATURE_UNSTABLE_API)
typedef struct z_matching_status_t {
  /**
   * True if there exist matching Zenoh entities, false otherwise.
   */
  bool matching;
} z_matching_status_t;
#endif
/**
 * @warning This API has been marked as unstable: it works as advertised, but it may be changed in a future release.
 * @brief A matching status-processing closure.
 *
 * A closure is a structure that contains all the elements for stateful, memory-leak-free callbacks.
 */
#if defined(Z_FEATURE_UNSTABLE_API)
typedef struct z_owned_closure_matching_status_t {
  void *_context;
  void (*_call)(const struct z_matching_status_t *matching_status, void *context);
  void (*_drop)(void *context);
} z_owned_closure_matching_status_t;
#endif
/**
 * @warning This API has been marked as unstable: it works as advertised, but it may be changed in a future release.
 * @brief Loaned closure.
 */
#if defined(Z_FEATURE_UNSTABLE_API)
typedef struct z_loaned_closure_matching_status_t {
  size_t _0[3];
} z_loaned_closure_matching_status_t;
#endif
/**
 * @warning This API has been marked as unstable: it works as advertised, but it may be changed in a future release.
 * @brief Moved closure.
 */
#if defined(Z_FEATURE_UNSTABLE_API)
typedef struct z_moved_closure_matching_status_t {
  struct z_owned_closure_matching_status_t _this;
} z_moved_closure_matching_status_t;
#endif
/**
 * @brief A query-processing closure.
 *
 * A closure is a structure that contains all the elements for stateful, memory-leak-free callbacks.
 */
typedef struct z_owned_closure_query_t {
  void *_context;
  void (*_call)(struct z_loaned_query_t *query, void *context);
  void (*_drop)(void *context);
} z_owned_closure_query_t;
/**
 * Moved closure.
 */
typedef struct z_moved_closure_query_t {
  struct z_owned_closure_query_t _this;
} z_moved_closure_query_t;
/**
 * @brief A reply-processing closure.
 *
 * A closure is a structure that contains all the elements for stateful, memory-leak-free callbacks.
 */
typedef struct z_owned_closure_reply_t {
  void *_context;
  void (*_call)(struct z_loaned_reply_t *reply, void *context);
  void (*_drop)(void *context);
} z_owned_closure_reply_t;
/**
 * Moved closure.
 */
typedef struct z_moved_closure_reply_t {
  struct z_owned_closure_reply_t _this;
} z_moved_closure_reply_t;
/**
 * @brief A sample-processing closure.
 *
 * A closure is a structure that contains all the elements for stateful, memory-leak-free callbacks.
 */
typedef struct z_owned_closure_sample_t {
  void *_context;
  void (*_call)(struct z_loaned_sample_t *sample, void *context);
  void (*_drop)(void *context);
} z_owned_closure_sample_t;
/**
 * Moved closure.
 */
typedef struct z_moved_closure_sample_t {
  struct z_owned_closure_sample_t _this;
} z_moved_closure_sample_t;
/**
 * @brief A zenoh id-processing closure.
 *
 * A closure is a structure that contains all the elements for stateful, memory-leak-free callbacks:
 */
typedef struct z_owned_closure_zid_t {
  void *_context;
  void (*_call)(const struct z_id_t *z_id, void *context);
  void (*_drop)(void *context);
} z_owned_closure_zid_t;
/**
 * @brief Moved closure.
 */
typedef struct z_moved_closure_zid_t {
  struct z_owned_closure_zid_t _this;
} z_moved_closure_zid_t;
typedef struct z_moved_condvar_t {
  struct z_owned_condvar_t _this;
} z_moved_condvar_t;
typedef struct z_moved_config_t {
  struct z_owned_config_t _this;
} z_moved_config_t;
/**
 * Options passed to the `z_declare_queryable()` function.
 */
typedef struct z_queryable_options_t {
  /**
   * The completeness of the Queryable.
   */
  bool complete;
#if defined(Z_FEATURE_UNSTABLE_API)
  /**
   * @warning This API has been marked as unstable: it works as advertised, but it may be changed in a future release.
   * Restricts the matching requests that will be received by this Queryable to the ones
   * that have the compatible allowed_destination.
   */
  enum zc_locality_t allowed_origin;
#endif
} z_queryable_options_t;
/**
 * Options passed to the `z_declare_subscriber()` function.
 */
typedef struct z_subscriber_options_t {
#if !defined(Z_FEATURE_UNSTABLE_API)
  /**
   * Dummy field to avoid having fieldless struct
   */
  uint8_t _0;
#endif
#if defined(Z_FEATURE_UNSTABLE_API)
  /**
   * @warning This API has been marked as unstable: it works as advertised, but it may be changed in a future release.
   * Restricts the matching publications that will be received by this Subscriber to the ones
   * that have the compatible allowed_destination.
   */
  enum zc_locality_t allowed_origin;
#endif
} z_subscriber_options_t;
typedef struct z_moved_encoding_t {
  struct z_owned_encoding_t _this;
} z_moved_encoding_t;
/**
 * Options passed to the `z_declare_publisher()` function.
 */
typedef struct z_publisher_options_t {
  /**
   * Default encoding for messages put by this publisher.
   */
  struct z_moved_encoding_t *encoding;
  /**
   * The congestion control to apply when routing messages from this publisher.
   */
  enum z_congestion_control_t congestion_control;
  /**
   * The priority of messages from this publisher.
   */
  enum z_priority_t priority;
  /**
   * If set to ``true``, this message will not be batched. This usually has a positive impact on latency but negative impact on throughput.
   */
  bool is_express;
#if defined(Z_FEATURE_UNSTABLE_API)
  /**
   * @warning This API has been marked as unstable: it works as advertised, but it may be changed in a future release.
   *
   * The publisher reliability.
   */
  enum z_reliability_t reliability;
#endif
#if defined(Z_FEATURE_UNSTABLE_API)
  /**
   * @warning This API has been marked as unstable: it works as advertised, but it may be changed in a future release.
   *
   * The allowed destination for this publisher.
   */
  enum zc_locality_t allowed_destination;
#endif
} z_publisher_options_t;
/**
 * The replies consolidation strategy to apply on replies to a `z_get()`.
 */
typedef struct z_query_consolidation_t {
  enum z_consolidation_mode_t mode;
} z_query_consolidation_t;
/**
 * @warning This API has been marked as unstable: it works as advertised, but it may be changed in a future release.
 * @brief Options passed to the `z_declare_querier()` function.
 */
#if defined(Z_FEATURE_UNSTABLE_API)
typedef struct z_querier_options_t {
  /**
   * The Queryables that should be target of the querier queries.
   */
  enum z_query_target_t target;
  /**
   * The replies consolidation strategy to apply on replies to the querier queries.
   */
  struct z_query_consolidation_t consolidation;
  /**
   * The congestion control to apply when routing the querier queries.
   */
  enum z_congestion_control_t congestion_control;
  /**
   * If set to ``true``, the querier queries will not be batched. This usually has a positive impact on latency but negative impact on throughput.
   */
  bool is_express;
#if defined(Z_FEATURE_UNSTABLE_API)
  /**
   * @warning This API has been marked as unstable: it works as advertised, but it may be changed in a future release.
   *
   * The allowed destination for the querier queries.
   */
  enum zc_locality_t allowed_destination;
#endif
#if defined(Z_FEATURE_UNSTABLE_API)
  /**
   * @warning This API has been marked as unstable: it works as advertised, but it may be changed in a future release.
   *
   * The accepted replies for the querier queries.
   */
  enum zc_reply_keyexpr_t accept_replies;
#endif
  /**
   * The priority of the querier queries.
   */
  enum z_priority_t priority;
  /**
   * The timeout for the querier queries in milliseconds. 0 means default query timeout from zenoh configuration.
   */
  uint64_t timeout_ms;
} z_querier_options_t;
#endif
/**
 * Options passed to the `z_delete()` function.
 */
typedef struct z_delete_options_t {
  /**
   * The congestion control to apply when routing this delete message.
   */
  enum z_congestion_control_t congestion_control;
  /**
   * The priority of the delete message.
   */
  enum z_priority_t priority;
  /**
   * If set to ``true``, this message will not be batched. This usually has a positive impact on latency but negative impact on throughput.
   */
  bool is_express;
  /**
   * The timestamp of this message.
   */
  struct z_timestamp_t *timestamp;
#if defined(Z_FEATURE_UNSTABLE_API)
  /**
   * @warning This API has been marked as unstable: it works as advertised, but it may be changed in a future release.
   *
   * The delete operation reliability.
   */
  enum z_reliability_t reliability;
#endif
#if defined(Z_FEATURE_UNSTABLE_API)
  /**
   * @warning This API has been marked as unstable: it works as advertised, but it may be changed in a future release.
   *
   * The allowed destination of this message.
   */
  enum zc_locality_t allowed_destination;
#endif
} z_delete_options_t;
typedef struct z_moved_fifo_handler_query_t {
  struct z_owned_fifo_handler_query_t _this;
} z_moved_fifo_handler_query_t;
typedef struct z_moved_fifo_handler_reply_t {
  struct z_owned_fifo_handler_reply_t _this;
} z_moved_fifo_handler_reply_t;
typedef struct z_moved_fifo_handler_sample_t {
  struct z_owned_fifo_handler_sample_t _this;
} z_moved_fifo_handler_sample_t;
/**
 * Options passed to the `z_get()` function.
 */
typedef struct z_get_options_t {
  /**
   * The Queryables that should be target of the query.
   */
  enum z_query_target_t target;
  /**
   * The replies consolidation strategy to apply on replies to the query.
   */
  struct z_query_consolidation_t consolidation;
  /**
   * An optional payload to attach to the query.
   */
  struct z_moved_bytes_t *payload;
  /**
   * An optional encoding of the query payload and or attachment.
   */
  struct z_moved_encoding_t *encoding;
  /**
   * The congestion control to apply when routing the query.
   */
  enum z_congestion_control_t congestion_control;
  /**
   * If set to ``true``, this message will not be batched. This usually has a positive impact on latency but negative impact on throughput.
   */
  bool is_express;
#if defined(Z_FEATURE_UNSTABLE_API)
  /**
   * @warning This API has been marked as unstable: it works as advertised, but it may be changed in a future release.
   *
   * The allowed destination for the query.
   */
  enum zc_locality_t allowed_destination;
#endif
#if defined(Z_FEATURE_UNSTABLE_API)
  /**
   * @warning This API has been marked as unstable: it works as advertised, but it may be changed in a future release.
   *
   * The accepted replies for the query.
   */
  enum zc_reply_keyexpr_t accept_replies;
#endif
  /**
   * The priority of the query.
   */
  enum z_priority_t priority;
#if defined(Z_FEATURE_UNSTABLE_API)
  /**
   * @warning This API has been marked as unstable: it works as advertised, but it may be changed in a future release.
   *
   * The source info for the query.
   */
  z_moved_source_info_t *source_info;
#endif
  /**
   * An optional attachment to attach to the query.
   */
  struct z_moved_bytes_t *attachment;
  /**
   * The timeout for the query in milliseconds. 0 means default query timeout from zenoh configuration.
   */
  uint64_t timeout_ms;
} z_get_options_t;
typedef struct z_moved_hello_t {
  struct z_owned_hello_t _this;
} z_moved_hello_t;
typedef struct z_moved_keyexpr_t {
  struct z_owned_keyexpr_t _this;
} z_moved_keyexpr_t;
/**
 * @brief The options for `z_liveliness_declare_subscriber()`
 */
typedef struct z_liveliness_subscriber_options_t {
  /**
   * If true, subscriber will receive the state change notifications for liveliness tokens that were declared before its declaration.
   */
  bool history;
} z_liveliness_subscriber_options_t;
/**
 * @brief The options for `z_liveliness_declare_token()`.
 */
typedef struct z_liveliness_token_options_t {
  uint8_t _dummy;
} z_liveliness_token_options_t;
/**
 * @brief The options for `z_liveliness_get()`
 */
typedef struct z_liveliness_get_options_t {
  /**
   * The timeout for the liveliness query in milliseconds. 0 means default query timeout from zenoh configuration.
   */
  uint64_t timeout_ms;
} z_liveliness_get_options_t;
typedef struct z_moved_liveliness_token_t {
  struct z_owned_liveliness_token_t _this;
} z_moved_liveliness_token_t;
typedef struct z_moved_mutex_t {
  struct z_owned_mutex_t _this;
} z_moved_mutex_t;
/**
 * Options passed to the `z_open()` function.
 */
typedef struct z_open_options_t {
  uint8_t _dummy;
} z_open_options_t;
/**
 * Represents the set of options that can be applied to the delete operation by a previously declared publisher,
 * whenever issued via `z_publisher_delete()`.
 */
typedef struct z_publisher_delete_options_t {
  /**
   * The timestamp of this message.
   */
  const struct z_timestamp_t *timestamp;
} z_publisher_delete_options_t;
typedef struct z_moved_publisher_t {
  struct z_owned_publisher_t _this;
} z_moved_publisher_t;
/**
 * Options passed to the `z_publisher_put()` function.
 */
typedef struct z_publisher_put_options_t {
  /**
   *  The encoding of the data to publish.
   */
  struct z_moved_encoding_t *encoding;
  /**
   * The timestamp of the publication.
   */
  const struct z_timestamp_t *timestamp;
#if defined(Z_FEATURE_UNSTABLE_API)
  /**
   * @warning This API has been marked as unstable: it works as advertised, but it may be changed in a future release.
   *
   * The source info for the publication.
   */
  z_moved_source_info_t *source_info;
#endif
  /**
   * The attachment to attach to the publication.
   */
  struct z_moved_bytes_t *attachment;
} z_publisher_put_options_t;
/**
 * Options passed to the `z_put()` function.
 */
typedef struct z_put_options_t {
  /**
   * The encoding of the message.
   */
  struct z_moved_encoding_t *encoding;
  /**
   * The congestion control to apply when routing this message.
   */
  enum z_congestion_control_t congestion_control;
  /**
   * The priority of this message.
   */
  enum z_priority_t priority;
  /**
   * If set to ``true``, this message will not be batched. This usually has a positive impact on latency but negative impact on throughput.
   */
  bool is_express;
  /**
   * The timestamp of this message.
   */
  struct z_timestamp_t *timestamp;
#if defined(Z_FEATURE_UNSTABLE_API)
  /**
   * @warning This API has been marked as unstable: it works as advertised, but it may be changed in a future release.
   *
   * The put operation reliability.
   */
  enum z_reliability_t reliability;
#endif
#if defined(Z_FEATURE_UNSTABLE_API)
  /**
   * @warning This API has been marked as unstable: it works as advertised, but it may be changed in a future release.
   *
   * The allowed destination of this message.
   */
  enum zc_locality_t allowed_destination;
#endif
#if defined(Z_FEATURE_UNSTABLE_API)
  /**
   * @warning This API has been marked as unstable: it works as advertised, but it may be changed in a future release.
   *
   * The source info for the message.
   */
  z_moved_source_info_t *source_info;
#endif
  /**
   * The attachment to this message.
   */
  struct z_moved_bytes_t *attachment;
} z_put_options_t;
/**
 * @warning This API has been marked as unstable: it works as advertised, but it may be changed in a future release.
 * @brief Options passed to the `z_querier_get()` function.
 */
#if defined(Z_FEATURE_UNSTABLE_API)
typedef struct z_querier_get_options_t {
  /**
   * An optional payload to attach to the query.
   */
  struct z_moved_bytes_t *payload;
  /**
   * An optional encoding of the query payload and or attachment.
   */
  struct z_moved_encoding_t *encoding;
#if defined(Z_FEATURE_UNSTABLE_API)
  /**
   * @warning This API has been marked as unstable: it works as advertised, but it may be changed in a future release.
   *
   * The source info for the query.
   */
  z_moved_source_info_t *source_info;
#endif
  /**
   * An optional attachment to attach to the query.
   */
  struct z_moved_bytes_t *attachment;
} z_querier_get_options_t;
#endif
typedef struct z_moved_query_t {
  struct z_owned_query_t _this;
} z_moved_query_t;
/**
 * Represents the set of options that can be applied to a query reply,
 * sent via `z_query_reply()`.
 */
typedef struct z_query_reply_options_t {
  /**
   * The encoding of the reply payload.
   */
  struct z_moved_encoding_t *encoding;
  /**
   * The congestion control to apply when routing the reply.
   */
  enum z_congestion_control_t congestion_control;
  /**
   * The priority of the reply.
   */
  enum z_priority_t priority;
  /**
   * If set to ``true``, this reply will not be batched. This usually has a positive impact on latency but negative impact on throughput.
   */
  bool is_express;
  /**
   * The timestamp of the reply.
   */
  struct z_timestamp_t *timestamp;
#if defined(Z_FEATURE_UNSTABLE_API)
  /**
   * @warning This API has been marked as unstable: it works as advertised, but it may be changed in a future release.
   *
   * The source info for the reply.
   */
  z_moved_source_info_t *source_info;
#endif
  /**
   * The attachment to this reply.
   */
  struct z_moved_bytes_t *attachment;
} z_query_reply_options_t;
/**
 * Represents the set of options that can be applied to a query delete reply,
 * sent via `z_query_reply_del()`.
 */
typedef struct z_query_reply_del_options_t {
  /**
   * The congestion control to apply when routing the reply.
   */
  enum z_congestion_control_t congestion_control;
  /**
   * The priority of the reply.
   */
  enum z_priority_t priority;
  /**
   * If set to ``true``, this reply will not be batched. This usually has a positive impact on latency but negative impact on throughput.
   */
  bool is_express;
  /**
   * The timestamp of the reply.
   */
  struct z_timestamp_t *timestamp;
#if defined(Z_FEATURE_UNSTABLE_API)
  /**
   * @warning This API has been marked as unstable: it works as advertised, but it may be changed in a future release.
   *
   * The source info for the reply.
   */
  z_moved_source_info_t *source_info;
#endif
  /**
   * The attachment to this reply.
   */
  struct z_moved_bytes_t *attachment;
} z_query_reply_del_options_t;
/**
 * Represents the set of options that can be applied to a query reply error,
 * sent via `z_query_reply_err()`.
 */
typedef struct z_query_reply_err_options_t {
  /**
   * The encoding of the error payload.
   */
  struct z_moved_encoding_t *encoding;
} z_query_reply_err_options_t;
typedef struct z_moved_queryable_t {
  struct z_owned_queryable_t _this;
} z_moved_queryable_t;
typedef struct z_moved_reply_t {
  struct z_owned_reply_t _this;
} z_moved_reply_t;
typedef struct z_moved_reply_err_t {
  struct z_owned_reply_err_t _this;
} z_moved_reply_err_t;
typedef struct z_moved_ring_handler_query_t {
  struct z_owned_ring_handler_query_t _this;
} z_moved_ring_handler_query_t;
typedef struct z_moved_ring_handler_reply_t {
  struct z_owned_ring_handler_reply_t _this;
} z_moved_ring_handler_reply_t;
typedef struct z_moved_ring_handler_sample_t {
  struct z_owned_ring_handler_sample_t _this;
} z_moved_ring_handler_sample_t;
typedef struct z_moved_sample_t {
  struct z_owned_sample_t _this;
} z_moved_sample_t;
/**
 * Options to pass to `z_scout()`.
 */
typedef struct z_scout_options_t {
  /**
   * The maximum duration in ms the scouting can take.
   */
  uint64_t timeout_ms;
  /**
   * Type of entities to scout for.
   */
  enum z_what_t what;
} z_scout_options_t;
typedef struct z_moved_session_t {
  struct z_owned_session_t _this;
} z_moved_session_t;
<<<<<<< HEAD
/**
 * @warning This API has been marked as unstable: it works as advertised, but it may be changed in a future release.
 * @brief Callbacks for ShmSegment.
 */
#if (defined(Z_FEATURE_SHARED_MEMORY) && defined(Z_FEATURE_UNSTABLE_API))
typedef struct zc_shm_segment_callbacks_t {
  /**
   * Obtain the actual region of memory identified by it's id.
   */
  uint8_t *(*map_fn)(z_chunk_id_t chunk_id, void *context);
} zc_shm_segment_callbacks_t;
#endif
/**
 * @warning This API has been marked as unstable: it works as advertised, but it may be changed in a future release.
 * @brief An ShmSegment.
 */
#if (defined(Z_FEATURE_SHARED_MEMORY) && defined(Z_FEATURE_UNSTABLE_API))
typedef struct z_shm_segment_t {
  struct zc_threadsafe_context_t context;
  struct zc_shm_segment_callbacks_t callbacks;
} z_shm_segment_t;
#endif
/**
 * @warning This API has been marked as unstable: it works as advertised, but it may be changed in a future release.
 * @brief Callback for ShmClient.
 */
#if (defined(Z_FEATURE_SHARED_MEMORY) && defined(Z_FEATURE_UNSTABLE_API))
typedef struct zc_shm_client_callbacks_t {
  /**
   * Attach to particular shared memory segment
   */
  bool (*attach_fn)(struct z_shm_segment_t *out_segment, z_segment_id_t segment_id, void *context);
} zc_shm_client_callbacks_t;
#endif
/**
 * @warning This API has been marked as unstable: it works as advertised, but it may be changed in a future release.
 * @brief A result of SHM buffer layouting + allocation operation.
 */
#if (defined(Z_FEATURE_SHARED_MEMORY) && defined(Z_FEATURE_UNSTABLE_API))
typedef struct z_buf_layout_alloc_result_t {
  enum zc_buf_layout_alloc_status_t status;
  z_owned_shm_mut_t buf;
  enum z_alloc_error_t alloc_error;
  enum z_layout_error_t layout_error;
} z_buf_layout_alloc_result_t;
#endif
/**
 * @warning This API has been marked as unstable: it works as advertised, but it may be changed in a future release.
 * @brief Unique protocol identifier.
 * Here is a contract: it is up to user to make sure that incompatible ShmClient
 * and ShmProviderBackend implementations will never use the same ProtocolID.
 */
#if (defined(Z_FEATURE_SHARED_MEMORY) && defined(Z_FEATURE_UNSTABLE_API))
typedef uint32_t z_protocol_id_t;
#endif
/**
 * A non-tread-safe droppable context.
 * Contexts are idiomatically used in C together with callback interfaces to deliver associated state
 * information to each callback.
 *
 * This is a non-thread-safe context - zenoh-c guarantees that associated callbacks that share the same
 * zc_context_t instance will never be executed concurrently. In other words, all the callbacks associated
 * with this context data are not required to be thread-safe.
 *
 * NOTE: Remember that the same callback interfaces associated with different zc_context_t instances can
 * still be executed concurrently. The exact behavior depends on user's application, but we strongly
 * discourage our users from pinning to some specific behavior unless they _really_ understand what they
 * are doing.
 *
 * Once moved to zenoh-c ownership, this context is guaranteed to execute delete_fn when deleted. The
 * delete_fn is guaranteed to be executed only once at some point of time after the last associated
 * callback call returns.
 * NOTE: if user doesn't pass the instance of this context to zenoh-c, the delete_fn callback won't
 * be executed.
 */
#if (defined(Z_FEATURE_SHARED_MEMORY) && defined(Z_FEATURE_UNSTABLE_API))
typedef struct zc_context_t {
  void *context;
  void (*delete_fn)(void*);
} zc_context_t;
#endif
/**
 * @warning This API has been marked as unstable: it works as advertised, but it may be changed in a future release.
 * @brief Callbacks for ShmProviderBackend.
 */
#if (defined(Z_FEATURE_SHARED_MEMORY) && defined(Z_FEATURE_UNSTABLE_API))
typedef struct zc_shm_provider_backend_callbacks_t {
  void (*alloc_fn)(z_owned_chunk_alloc_result_t *out_result,
                   const z_loaned_memory_layout_t *layout,
                   void *context);
  void (*free_fn)(const struct z_chunk_descriptor_t *chunk, void *context);
  size_t (*defragment_fn)(void *context);
  size_t (*available_fn)(void *context);
  void (*layout_for_fn)(z_owned_memory_layout_t *layout, void *context);
} zc_shm_provider_backend_callbacks_t;
#endif
=======
typedef struct z_moved_shm_client_t {
  struct z_owned_shm_client_t _this;
} z_moved_shm_client_t;
typedef struct z_moved_shm_client_storage_t {
  struct z_owned_shm_client_storage_t _this;
} z_moved_shm_client_storage_t;
typedef struct z_moved_shm_provider_t {
  struct z_owned_shm_provider_t _this;
} z_moved_shm_provider_t;
>>>>>>> 5956b166
typedef struct z_moved_string_array_t {
  struct z_owned_string_array_t _this;
} z_moved_string_array_t;
typedef struct z_moved_subscriber_t {
  struct z_owned_subscriber_t _this;
} z_moved_subscriber_t;
typedef struct z_moved_task_t {
  struct z_owned_task_t _this;
} z_moved_task_t;
typedef struct z_task_attr_t {
  size_t _0;
} z_task_attr_t;
/**
 * Returns system clock time point corresponding to the current time instant.
 */
typedef struct z_time_t {
  uint64_t t;
} z_time_t;
/**
 * @brief A log-processing closure.
 *
 * A closure is a structure that contains all the elements for stateful, memory-leak-free callbacks.
 */
typedef struct zc_owned_closure_log_t {
  void *_context;
  void (*_call)(enum zc_log_severity_t severity, const struct z_loaned_string_t *msg, void *context);
  void (*_drop)(void *context);
} zc_owned_closure_log_t;
/**
 * Moved closure.
 */
typedef struct zc_moved_closure_log_t {
  struct zc_owned_closure_log_t _this;
} zc_moved_closure_log_t;
typedef struct zc_internal_encoding_data_t {
  uint16_t id;
  const uint8_t *schema_ptr;
  size_t schema_len;
} zc_internal_encoding_data_t;
/**
 * @warning This API has been marked as unstable: it works as advertised, but it may be changed in a future release.
 * @brief Setting for advanced publisher's cache. The cache allows advanced subscribers to recover history and/or lost samples.
 */
#if defined(Z_FEATURE_UNSTABLE_API)
typedef struct ze_advanced_publisher_cache_options_t {
  /**
   * Must be set to ``true``, to enable the cache.
   */
  bool is_enabled;
  /**
   * Number of samples to keep for each resource.
   */
  size_t max_samples;
  /**
   * The congestion control to apply to replies.
   */
  enum z_congestion_control_t congestion_control;
  /**
   * The priority of replies.
   */
  enum z_priority_t priority;
  /**
   * If set to ``true``, this cache replies will not be batched. This usually has a positive impact on latency but negative impact on throughput.
   */
  bool is_express;
} ze_advanced_publisher_cache_options_t;
#endif
/**
 * @warning This API has been marked as unstable: it works as advertised, but it may be changed in a future release.
 * Represents the set of options that can be applied to the delete operation by a previously declared advanced publisher,
 * whenever issued via `ze_advanced_publisher_delete()`.
 */
#if defined(Z_FEATURE_UNSTABLE_API)
typedef struct ze_advanced_publisher_delete_options_t {
  /**
   * Base delete options.
   */
  struct z_publisher_delete_options_t delete_options;
} ze_advanced_publisher_delete_options_t;
#endif
/**
 * @warning This API has been marked as unstable: it works as advertised, but it may be changed in a future release.
 * @brief Settings for sample miss detection on Advanced Publisher.
 */
#if defined(Z_FEATURE_UNSTABLE_API)
typedef struct ze_advanced_publisher_sample_miss_detection_options_t {
  /**
   * Must be set to ``true``, to enable sample miss detection by adding sequence numbers.
   */
  bool is_enabled;
  /**
   * Allow last sample miss detection through sporadic or periodic heartbeat.
   */
  enum ze_advanced_publisher_heartbeat_mode_t heartbeat_mode;
  /**
   * If heartbeat_mode is not NONE, the publisher will send heartbeats with the specified period, which
   * can be used by Advanced Subscribers for last sample(s) miss detection (if last sample miss detection with zero query period is enabled).
   */
  uint64_t heartbeat_period_ms;
} ze_advanced_publisher_sample_miss_detection_options_t;
#endif
/**
 * @warning This API has been marked as unstable: it works as advertised, but it may be changed in a future release.
 * Options passed to the `ze_declare_advanced_publisher()` function.
 */
#if defined(Z_FEATURE_UNSTABLE_API)
typedef struct ze_advanced_publisher_options_t {
  /**
   * Base publisher options.
   */
  struct z_publisher_options_t publisher_options;
  /**
   * Publisher cache settings.
   */
  struct ze_advanced_publisher_cache_options_t cache;
  /**
   * Settings to allow matching Subscribers to detect lost samples and optionally ask for retransimission.
   *
   * Retransmission can only be done if cache is enabled.
   */
  struct ze_advanced_publisher_sample_miss_detection_options_t sample_miss_detection;
  /**
   * Allow this publisher to be detected through liveliness.
   */
  bool publisher_detection;
  /**
   * An optional key expression to be added to the liveliness token key expression.
   * It can be used to convey meta data.
   */
  const struct z_loaned_keyexpr_t *publisher_detection_metadata;
} ze_advanced_publisher_options_t;
#endif
/**
 * @warning This API has been marked as unstable: it works as advertised, but it may be changed in a future release.
 * Options passed to the `ze_advanced_publisher_put()` function.
 */
#if defined(Z_FEATURE_UNSTABLE_API)
typedef struct ze_advanced_publisher_put_options_t {
  /**
   * Base put options.
   */
  struct z_publisher_put_options_t put_options;
} ze_advanced_publisher_put_options_t;
#endif
/**
 * @warning This API has been marked as unstable: it works as advertised, but it may be changed in a future release.
 * @brief A struct that represents missed samples.
 */
#if defined(Z_FEATURE_UNSTABLE_API)
typedef struct ze_miss_t {
  /**
   * The source of missed samples.
   */
  z_entity_global_id_t source;
  /**
   * The number of missed samples.
   */
  uint32_t nb;
} ze_miss_t;
#endif
/**
 * @warning This API has been marked as unstable: it works as advertised, but it may be changed in a future release.
 * @brief A sample miss-processing closure.
 *
 * A closure is a structure that contains all the elements for stateful, memory-leak-free callbacks.
 */
#if defined(Z_FEATURE_UNSTABLE_API)
typedef struct ze_owned_closure_miss_t {
  void *_context;
  void (*_call)(const struct ze_miss_t *matching_status, void *context);
  void (*_drop)(void *context);
} ze_owned_closure_miss_t;
#endif
/**
 * @warning This API has been marked as unstable: it works as advertised, but it may be changed in a future release.
 * @brief Moved closure.
 */
#if defined(Z_FEATURE_UNSTABLE_API)
typedef struct ze_moved_closure_miss_t {
  struct ze_owned_closure_miss_t _this;
} ze_moved_closure_miss_t;
#endif
/**
 * @warning This API has been marked as unstable: it works as advertised, but it may be changed in a future release.
<<<<<<< HEAD
=======
 * @brief An owned Zenoh sample miss listener. Missed samples can only be detected from advanced publishers, enabling sample miss detection.
 *
 * A listener that sends notification when the advanced subscriber misses a sample .
 * Dropping the corresponding subscriber, also drops the listener.
 */
typedef struct ALIGN(8) ze_owned_sample_miss_listener_t {
  uint8_t _0[24];
} ze_owned_sample_miss_listener_t;
typedef struct ze_moved_advanced_subscriber_t {
  struct ze_owned_advanced_subscriber_t _this;
} ze_moved_advanced_subscriber_t;
/**
 * @warning This API has been marked as unstable: it works as advertised, but it may be changed in a future release.
>>>>>>> 5956b166
 * @brief Settings for retrievieng historical data for Advanced Subscriber.
 */
#if defined(Z_FEATURE_UNSTABLE_API)
typedef struct ze_advanced_subscriber_history_options_t {
  /**
   * Must be set to ``true``, to enable the history data recovery.
   */
  bool is_enabled;
  /**
   * Enable detection of late joiner publishers and query for their historical data.
   * Late joiner detection can only be achieved for Publishers that enable publisher_detection.
   * History can only be retransmitted by Publishers that enable caching.
   */
  bool detect_late_publishers;
  /**
   * Number of samples to query for each resource. ``0`` corresponds to no limit on number of samples.
   */
  size_t max_samples;
  /**
   * Maximum age of samples to query. ``0`` corresponds to no limit on samples' age.
   */
  uint64_t max_age_ms;
} ze_advanced_subscriber_history_options_t;
#endif
/**
 * @warning This API has been marked as unstable: it works as advertised, but it may be changed in a future release.
 * @brief Settings for detection of the last sample(s) miss by Advanced Subscriber.
 */
#if defined(Z_FEATURE_UNSTABLE_API)
typedef struct ze_advanced_subscriber_last_sample_miss_detection_options_t {
  /**
   * Must be set to ``true``, to enable the last sample(s) miss detection.
   */
  bool is_enabled;
  /**
   * Period for queries for not yet received Samples.
   *
   * These queries allow to retrieve the last Sample(s) if the last Sample(s) is/are lost.
   * So it is useful for sporadic publications but useless for periodic publications
   * with a period smaller or equal to this period. If set to 0, the last sample(s) miss detection will be performed
   * based on publisher's heartbeat if the latter is enabled.
   */
  uint64_t periodic_queries_period_ms;
} ze_advanced_subscriber_last_sample_miss_detection_options_t;
#endif
/**
 * @warning This API has been marked as unstable: it works as advertised, but it may be changed in a future release.
 * @brief Settings for recovering lost messages for Advanced Subscriber.
 */
#if defined(Z_FEATURE_UNSTABLE_API)
typedef struct ze_advanced_subscriber_recovery_options_t {
  /**
   * Must be set to ``true``, to enable the lost sample recovery.
   */
  bool is_enabled;
  /**
   * Setting for detecting last sample(s) miss.
   * Note that it does not affect intermediate sample miss detection/retrieval (which is performed automatically as long as recovery is enabled).
   * If this option is disabled, subscriber will be unable to detect/request retransmission of missed sample until it receives a more recent one from the same publisher.
   */
  struct ze_advanced_subscriber_last_sample_miss_detection_options_t last_sample_miss_detection;
} ze_advanced_subscriber_recovery_options_t;
#endif
/**
 * @warning This API has been marked as unstable: it works as advertised, but it may be changed in a future release.
 * @brief Options passed to the `ze_declare_advanced_subscriber()` function.
 */
#if defined(Z_FEATURE_UNSTABLE_API)
typedef struct ze_advanced_subscriber_options_t {
  /**
   * Base subscriber options.
   */
  struct z_subscriber_options_t subscriber_options;
  /**
   * Settings for querying historical data. History can only be retransmitted by Publishers that enable caching.
   */
  struct ze_advanced_subscriber_history_options_t history;
  /**
   * Settings for retransmission of detected lost Samples. Retransmission of lost samples can only be done by Publishers that enable
   * caching and sample_miss_detection.
   */
  struct ze_advanced_subscriber_recovery_options_t recovery;
  /**
   * Timeout to be used for history and recovery queries.
   * Default value will be used if set to ``0``.
   */
  uint64_t query_timeout_ms;
  /**
   * Allow this subscriber to be detected through liveliness.
   */
  bool subscriber_detection;
  /**
   * An optional key expression to be added to the liveliness token key expression.
   * It can be used to convey meta data.
   */
  const struct z_loaned_keyexpr_t *subscriber_detection_metadata;
} ze_advanced_subscriber_options_t;
#endif
/**
 * @warning This API has been marked as unstable: it works as advertised, but it may be changed in a future release.
 * @brief Loaned closure.
 */
#if defined(Z_FEATURE_UNSTABLE_API)
typedef struct ze_loaned_closure_miss_t {
  size_t _0[3];
} ze_loaned_closure_miss_t;
#endif
/**
 * @warning This API is deprecated. Please use ze_advanced_publisher.
 * @brief Options passed to the `ze_declare_publication_cache()` function.
 */
#if defined(Z_FEATURE_UNSTABLE_API)
typedef struct ze_publication_cache_options_t {
  /**
   * The suffix used for queryable.
   */
  const struct z_loaned_keyexpr_t *queryable_suffix;
#if defined(Z_FEATURE_UNSTABLE_API)
  /**
   * The restriction for the matching queries that will be receive by this publication cache.
   */
  enum zc_locality_t queryable_origin;
#endif
  /**
   * The `complete` option for the queryable.
   */
  bool queryable_complete;
  /**
   * The the history size (i.e. maximum number of messages to store).
   */
  size_t history;
  /**
   * The limit number of cached resources.
   */
  size_t resources_limit;
} ze_publication_cache_options_t;
#endif
/**
 * @warning This API is deprecated. Please use ze_advanced_subscriber.
 * @brief A set of options that can be applied to a querying subscriber,
 * upon its declaration via `ze_declare_querying_subscriber()`.
 *
 */
#if defined(Z_FEATURE_UNSTABLE_API)
typedef struct ze_querying_subscriber_options_t {
#if defined(Z_FEATURE_UNSTABLE_API)
  /**
   * The restriction for the matching publications that will be receive by this subscriber.
   */
  enum zc_locality_t allowed_origin;
#endif
  /**
   * The selector to be used for queries.
   */
  const struct z_loaned_keyexpr_t *query_selector;
  /**
   * The target to be used for queries.
   */
  enum z_query_target_t query_target;
  /**
   * The consolidation mode to be used for queries.
   */
  struct z_query_consolidation_t query_consolidation;
#if defined(Z_FEATURE_UNSTABLE_API)
  /**
   * The accepted replies for queries.
   */
  enum zc_reply_keyexpr_t query_accept_replies;
#endif
  /**
   * The timeout to be used for queries.
   */
  uint64_t query_timeout_ms;
} ze_querying_subscriber_options_t;
#endif
typedef struct ze_moved_serializer_t {
  struct ze_owned_serializer_t _this;
} ze_moved_serializer_t;
ZENOHC_API extern const unsigned int Z_ROUTER;
ZENOHC_API extern const unsigned int Z_PEER;
ZENOHC_API extern const unsigned int Z_CLIENT;
/**
 * @warning This API has been marked as unstable: it works as advertised, but it may be changed in a future release.
 * @brief Make allocation without any additional actions.
 */
#if (defined(Z_FEATURE_SHARED_MEMORY) && defined(Z_FEATURE_UNSTABLE_API))
ZENOHC_API
void z_alloc_layout_alloc(struct z_buf_alloc_result_t *out_result,
                          const z_loaned_alloc_layout_t *layout);
#endif
/**
 * @warning This API has been marked as unstable: it works as advertised, but it may be changed in a future release.
 * @brief Make allocation performing garbage collection if needed.
 */
#if (defined(Z_FEATURE_SHARED_MEMORY) && defined(Z_FEATURE_UNSTABLE_API))
ZENOHC_API
void z_alloc_layout_alloc_gc(struct z_buf_alloc_result_t *out_result,
                             const z_loaned_alloc_layout_t *layout);
#endif
/**
 * @warning This API has been marked as unstable: it works as advertised, but it may be changed in a future release.
 * @brief Make allocation performing garbage collection and/or defragmentation if needed.
 */
#if (defined(Z_FEATURE_SHARED_MEMORY) && defined(Z_FEATURE_UNSTABLE_API))
ZENOHC_API
void z_alloc_layout_alloc_gc_defrag(struct z_buf_alloc_result_t *out_result,
                                    const z_loaned_alloc_layout_t *layout);
#endif
/**
 * @warning This API has been marked as unstable: it works as advertised, but it may be changed in a future release.
 * @brief Make allocation performing garbage collection and/or defragmentation and/or blocking if needed.
 */
#if (defined(Z_FEATURE_SHARED_MEMORY) && defined(Z_FEATURE_UNSTABLE_API))
ZENOHC_API
void z_alloc_layout_alloc_gc_defrag_blocking(struct z_buf_alloc_result_t *out_result,
                                             const z_loaned_alloc_layout_t *layout);
#endif
/**
 * @warning This API has been marked as unstable: it works as advertised, but it may be changed in a future release.
 * @brief Make allocation performing garbage collection and/or defragmentation and/or forced deallocation if needed.
 */
#if (defined(Z_FEATURE_SHARED_MEMORY) && defined(Z_FEATURE_UNSTABLE_API))
ZENOHC_API
void z_alloc_layout_alloc_gc_defrag_dealloc(struct z_buf_alloc_result_t *out_result,
                                            const z_loaned_alloc_layout_t *layout);
#endif
/**
 * @warning This API has been marked as unstable: it works as advertised, but it may be changed in a future release.
 * @brief Deletes Alloc Layout.
 */
#if (defined(Z_FEATURE_SHARED_MEMORY) && defined(Z_FEATURE_UNSTABLE_API))
ZENOHC_API
void z_alloc_layout_drop(z_moved_alloc_layout_t *this_);
#endif
/**
 * @warning This API has been marked as unstable: it works as advertised, but it may be changed in a future release.
 * @brief Borrows Alloc Layout.
 */
#if (defined(Z_FEATURE_SHARED_MEMORY) && defined(Z_FEATURE_UNSTABLE_API))
ZENOHC_API
const z_loaned_alloc_layout_t *z_alloc_layout_loan(const z_owned_alloc_layout_t *this_);
#endif
/**
 * @warning This API has been marked as unstable: it works as advertised, but it may be changed in a future release.
 * @brief Creates a new Alloc Layout for SHM Provider.
 */
#if (defined(Z_FEATURE_SHARED_MEMORY) && defined(Z_FEATURE_UNSTABLE_API))
ZENOHC_API
z_result_t z_alloc_layout_new(z_owned_alloc_layout_t *this_,
                              const z_loaned_shm_provider_t *provider,
                              size_t size,
                              struct z_alloc_alignment_t alignment);
#endif
/**
 * @warning This API has been marked as unstable: it works as advertised, but it may be changed in a future release.
 * @brief Make allocation performing garbage collection and/or defragmentation in async manner. Will return Z_EINVAL
 * if used with non-threadsafe SHM Provider.
 */
#if (defined(Z_FEATURE_SHARED_MEMORY) && defined(Z_FEATURE_UNSTABLE_API))
ZENOHC_API
z_result_t z_alloc_layout_threadsafe_alloc_gc_defrag_async(struct z_buf_alloc_result_t *out_result,
                                                           const z_loaned_alloc_layout_t *layout,
                                                           struct zc_threadsafe_context_t result_context,
                                                           void (*result_callback)(void*,
                                                                                   struct z_buf_alloc_result_t*));
#endif
/**
 * @warning This API has been marked as unstable: it works as advertised, but it may be changed in a future release.
 * @brief Converts data into a loaned SHM buffer.
 *
 * @param this_: Data to convert.
 * @param dst: An uninitialized memory location where to construct an SHM buffer.
 */
#if (defined(Z_FEATURE_SHARED_MEMORY) && defined(Z_FEATURE_UNSTABLE_API))
ZENOHC_API
z_result_t z_bytes_as_loaned_shm(const struct z_loaned_bytes_t *this_,
                                 const z_loaned_shm_t **dst);
#endif
/**
 * @warning This API has been marked as unstable: it works as advertised, but it may be changed in a future release.
 * @brief Converts data into a mutably loaned SHM buffer.
 *
 * @param this_: Data to convert.
 * @param dst: An uninitialized memory location where to construct an SHM buffer.
 */
#if (defined(Z_FEATURE_SHARED_MEMORY) && defined(Z_FEATURE_UNSTABLE_API))
ZENOHC_API
z_result_t z_bytes_as_mut_loaned_shm(struct z_loaned_bytes_t *this_,
                                     z_loaned_shm_t **dst);
#endif
/**
 * Constructs an owned shallow copy of data in provided uninitialized memory location.
 */
ZENOHC_API void z_bytes_clone(struct z_owned_bytes_t *dst, const struct z_loaned_bytes_t *this_);
/**
 * Converts a data from buffer into `z_owned_bytes_t` by copying.
 * @param this_: An uninitialized location in memory where `z_owned_bytes_t` is to be constructed.
 * @param data: A pointer to the buffer containing data.
 * @param len: Length of the buffer.
 * @return 0 in case of success, negative error code otherwise.
 */
ZENOHC_API
z_result_t z_bytes_copy_from_buf(struct z_owned_bytes_t *this_,
                                 const uint8_t *data,
                                 size_t len);
/**
 * Converts a slice into `z_owned_bytes_t` by copying.
 */
ZENOHC_API
void z_bytes_copy_from_slice(struct z_owned_bytes_t *this_,
                             const struct z_loaned_slice_t *slice);
/**
 * Converts a null-terminated string into `z_owned_bytes_t` by copying.
 * @param this_: An uninitialized location in memory where `z_owned_bytes_t` is to be constructed.
 * @param str: a pointer to the null-terminated string.
 * @return 0 in case of success, negative error code otherwise.
 */
ZENOHC_API z_result_t z_bytes_copy_from_str(struct z_owned_bytes_t *this_, const char *str);
/**
 * Converts a string into `z_owned_bytes_t` by copying.
 */
ZENOHC_API
void z_bytes_copy_from_string(struct z_owned_bytes_t *this_,
                              const struct z_loaned_string_t *str);
/**
 * Drops `this_`, resetting it to gravestone value. If there are any shallow copies
 * created by `z_bytes_clone()`, they would still stay valid.
 */
ZENOHC_API void z_bytes_drop(struct z_moved_bytes_t *this_);
/**
 * Constructs an empty instance of `z_owned_bytes_t`.
 */
ZENOHC_API void z_bytes_empty(struct z_owned_bytes_t *this_);
/**
 * Converts buffer into `z_owned_bytes_t`.
 * @param this_: An uninitialized location in memory where `z_owned_bytes_t` is to be constructed.
 * @param data: A pointer to the buffer containing data. `this_` will take ownership of the buffer.
 * @param len: Length of the buffer.
 * @param deleter: A thread-safe function, that will be called on `data` when `this_` is dropped. Can be `NULL` if `data` is located in static memory and does not require a drop.
 * @param context: An optional context to be passed to `deleter`.
 * @return 0 in case of success, negative error code otherwise.
 */
ZENOHC_API
z_result_t z_bytes_from_buf(struct z_owned_bytes_t *this_,
                            uint8_t *data,
                            size_t len,
                            void (*deleter)(void *data, void *context),
                            void *context);
/**
 * @warning This API has been marked as unstable: it works as advertised, but it may be changed in a future release.
 * @brief Converts from an immutable SHM buffer consuming it.
 */
#if (defined(Z_FEATURE_SHARED_MEMORY) && defined(Z_FEATURE_UNSTABLE_API))
ZENOHC_API
z_result_t z_bytes_from_shm(struct z_owned_bytes_t *this_,
                            z_moved_shm_t *shm);
#endif
/**
 * @warning This API has been marked as unstable: it works as advertised, but it may be changed in a future release.
 * @brief Converts a mutable SHM buffer consuming it.
 */
#if (defined(Z_FEATURE_SHARED_MEMORY) && defined(Z_FEATURE_UNSTABLE_API))
ZENOHC_API
z_result_t z_bytes_from_shm_mut(struct z_owned_bytes_t *this_,
                                z_moved_shm_mut_t *shm);
#endif
/**
 * Converts a slice into `z_owned_bytes_t`.
 * The slice is consumed upon function return.
 */
ZENOHC_API void z_bytes_from_slice(struct z_owned_bytes_t *this_, struct z_moved_slice_t *slice);
/**
 * Converts a statically allocated constant buffer into `z_owned_bytes_t`.
 * @param this_: An uninitialized location in memory where `z_owned_bytes_t` is to be constructed.
 * @param data: A pointer to the statically allocated constant data.
 * @param len: A length of the buffer.
 * @return 0 in case of success, negative error code otherwise.
 */
ZENOHC_API
z_result_t z_bytes_from_static_buf(struct z_owned_bytes_t *this_,
                                   uint8_t *data,
                                   size_t len);
/**
 * Converts a statically allocated constant null-terminated string into `z_owned_bytes_t` by aliasing.
 * @param this_: An uninitialized location in memory where `z_owned_bytes_t` is to be constructed.
 * @param str: a pointer to the statically allocated constant string.
 * @return 0 in case of success, negative error code otherwise.
 */
ZENOHC_API
z_result_t z_bytes_from_static_str(struct z_owned_bytes_t *this_,
                                   const char *str);
/**
 * Converts a null-terminated string into `z_owned_bytes_t`.
 * @param this_: An uninitialized location in memory where `z_owned_bytes_t` is to be constructed.
 * @param str: a pointer to the string. `this_` will take ownership of the string.
 * @param deleter: A thread-safe function, that will be called on `str` when `this_` is dropped. Can be `NULL` if `str` is located in static memory and does not require a drop.
 * @param context: An optional context to be passed to `deleter`.
 * @return 0 in case of success, negative error code otherwise.
 */
ZENOHC_API
z_result_t z_bytes_from_str(struct z_owned_bytes_t *this_,
                            char *str,
                            void (*deleter)(void *data, void *context),
                            void *context);
/**
 * Converts a string into `z_owned_bytes_t`.
 * The string is consumed upon function return.
 */
ZENOHC_API void z_bytes_from_string(struct z_owned_bytes_t *this_, struct z_moved_string_t *s);
/**
 * @warning This API has been marked as unstable: it works as advertised, but it may be changed in a future release.
 * Attempts to get a contiguous view to the underlying bytes.
 * This is only possible if data is not fragmented, otherwise the function will fail.
 * In case of fragmented data, consider using `z_bytes_get_slice_iterator()`.
 *
 * @param this_: An instance of Zenoh data.
 * @param view: An uninitialized memory location where a contiguous view on data will be constructed.
 * @return  ​0​ upon success, negative error code otherwise.
 */
#if defined(Z_FEATURE_UNSTABLE_API)
ZENOHC_API
z_result_t z_bytes_get_contiguous_view(const struct z_loaned_bytes_t *this_,
                                       struct z_view_slice_t *view);
#endif
/**
 * Returns a reader for the data.
 *
 * The `data` should outlive the reader.
 */
ZENOHC_API struct z_bytes_reader_t z_bytes_get_reader(const struct z_loaned_bytes_t *data);
/**
 * Returns an iterator on raw bytes slices contained in the `z_loaned_bytes_t`.
 *
 * Zenoh may store data in non-contiguous regions of memory, this iterator
 * then allows to access raw data directly without any attempt of deserializing it.
 * Please note that no guarantee is provided on the internal memory layout.
 * The only provided guarantee is on the bytes order that is preserved.
 */
ZENOHC_API
struct z_bytes_slice_iterator_t z_bytes_get_slice_iterator(const struct z_loaned_bytes_t *this_);
/**
 * Returns ``true`` if `this_` is empty, ``false`` otherwise.
 */
ZENOHC_API bool z_bytes_is_empty(const struct z_loaned_bytes_t *this_);
/**
 * Returns total number of bytes in the payload.
 */
ZENOHC_API size_t z_bytes_len(const struct z_loaned_bytes_t *this_);
/**
 * Borrows data.
 */
ZENOHC_API const struct z_loaned_bytes_t *z_bytes_loan(const struct z_owned_bytes_t *this_);
/**
 * Muatably borrows data.
 */
ZENOHC_API struct z_loaned_bytes_t *z_bytes_loan_mut(struct z_owned_bytes_t *this_);
/**
 * Reads data into specified destination.
 *
 * @param this_: Data reader to read from.
 * @param dst: Buffer where the read data is written.
 * @param len: Maximum number of bytes to read.
 * @return number of bytes read. If return value is smaller than `len`, it means that  theend of the data was reached.
 */
ZENOHC_API
size_t z_bytes_reader_read(struct z_bytes_reader_t *this_,
                           uint8_t *dst,
                           size_t len);
/**
 * Gets the number of bytes that can still be read.
 */
ZENOHC_API size_t z_bytes_reader_remaining(const struct z_bytes_reader_t *this_);
/**
 * Sets the `reader` position indicator for the payload to the value pointed to by offset.
 * The new position is exactly `offset` bytes measured from the beginning of the payload if origin is `SEEK_SET`,
 * from the current reader position if origin is `SEEK_CUR`, and from the end of the payload if origin is `SEEK_END`.
 * @return ​0​ upon success, negative error code otherwise.
 */
ZENOHC_API
z_result_t z_bytes_reader_seek(struct z_bytes_reader_t *this_,
                               int64_t offset,
                               int origin);
/**
 * Gets the read position indicator.
 * @return read position indicator on success or -1L if failure occurs.
 */
ZENOHC_API int64_t z_bytes_reader_tell(struct z_bytes_reader_t *this_);
/**
 * Gets next slice.
 * @param this_: Slice iterator.
 * @param slice: An unitialized memory location where the view for the next slice will be constructed.
 * @return `false` if there are no more slices (in this case slice will stay unchanged), `true` otherwise.
 */
ZENOHC_API
bool z_bytes_slice_iterator_next(struct z_bytes_slice_iterator_t *this_,
                                 struct z_view_slice_t *slice);
/**
 * @warning This API has been marked as unstable: it works as advertised, but it may be changed in a future release.
 * @brief Converts data into an owned SHM buffer by copying it's shared reference.
 *
 * @param this_: Data to convert.
 * @param dst: An uninitialized memory location where to construct an SHM buffer.
 */
#if (defined(Z_FEATURE_SHARED_MEMORY) && defined(Z_FEATURE_UNSTABLE_API))
ZENOHC_API
z_result_t z_bytes_to_owned_shm(const struct z_loaned_bytes_t *this_,
                                z_owned_shm_t *dst);
#endif
/**
 * Converts data into an owned slice.
 *
 * @param this_: Data to convert.
 * @param dst: An uninitialized memory location where to construct a slice.
 */
ZENOHC_API
z_result_t z_bytes_to_slice(const struct z_loaned_bytes_t *this_,
                            struct z_owned_slice_t *dst);
/**
 * Converts data into an owned non-null-terminated string.
 *
 * @param this_: Data to convert.
 * @param dst: An uninitialized memory location where to construct a string.
 */
ZENOHC_API
z_result_t z_bytes_to_string(const struct z_loaned_bytes_t *this_,
                             struct z_owned_string_t *dst);
/**
 * Appends bytes.
 * This allows to compose a serialized data out of multiple `z_owned_bytes_t` that may point to different memory regions.
 * Said in other terms, it allows to create a linear view on different memory regions without copy.
 *
 * @return 0 in case of success, negative error code otherwise.
 */
ZENOHC_API
z_result_t z_bytes_writer_append(struct z_loaned_bytes_writer_t *this_,
                                 struct z_moved_bytes_t *bytes);
/**
 * Drops `this_`, resetting it to gravestone value.
 */
ZENOHC_API void z_bytes_writer_drop(struct z_moved_bytes_writer_t *this_);
/**
 * @brief Constructs a data writer with empty payload.
 * @param this_: An uninitialized memory location where writer is to be constructed.
 * @return 0 in case of success, negative error code otherwise.
 */
ZENOHC_API z_result_t z_bytes_writer_empty(struct z_owned_bytes_writer_t *this_);
/**
 * @brief Drop writer and extract underlying `bytes` object it was writing to.
 * @param this_: A writer instance.
 * @param bytes: An uninitialized memory location where `bytes` object` will be written to.
 */
ZENOHC_API
void z_bytes_writer_finish(struct z_moved_bytes_writer_t *this_,
                           struct z_owned_bytes_t *bytes);
/**
 * Borrows writer.
 */
ZENOHC_API
const struct z_loaned_bytes_writer_t *z_bytes_writer_loan(const struct z_owned_bytes_writer_t *this_);
/**
 * Muatably borrows writer.
 */
ZENOHC_API
struct z_loaned_bytes_writer_t *z_bytes_writer_loan_mut(struct z_owned_bytes_writer_t *this_);
/**
 * Writes `len` bytes from `src` into underlying data.
 *
 * @return 0 in case of success, negative error code otherwise.
 */
ZENOHC_API
z_result_t z_bytes_writer_write_all(struct z_loaned_bytes_writer_t *this_,
                                    const uint8_t *src,
                                    size_t len);
/**
 * @warning This API has been marked as unstable: it works as advertised, but it may be changed in a future release.
 * @brief Deletes Chunk Alloc Result.
 */
#if (defined(Z_FEATURE_SHARED_MEMORY) && defined(Z_FEATURE_UNSTABLE_API))
ZENOHC_API
void z_chunk_alloc_result_drop(z_moved_chunk_alloc_result_t *this_);
#endif
/**
 * @warning This API has been marked as unstable: it works as advertised, but it may be changed in a future release.
 * @brief Creates a new Chunk Alloc Result with Error value.
 */
#if (defined(Z_FEATURE_SHARED_MEMORY) && defined(Z_FEATURE_UNSTABLE_API))
ZENOHC_API
void z_chunk_alloc_result_new_error(z_owned_chunk_alloc_result_t *this_,
                                    enum z_alloc_error_t alloc_error);
#endif
/**
 * @warning This API has been marked as unstable: it works as advertised, but it may be changed in a future release.
 * @brief Creates a new Chunk Alloc Result with Ok value.
 */
#if (defined(Z_FEATURE_SHARED_MEMORY) && defined(Z_FEATURE_UNSTABLE_API))
ZENOHC_API
z_result_t z_chunk_alloc_result_new_ok(z_owned_chunk_alloc_result_t *this_,
                                       struct z_allocated_chunk_t allocated_chunk);
#endif
/**
 * Get number of milliseconds passed since creation of `time`.
 */
ZENOHC_API uint64_t z_clock_elapsed_ms(const struct z_clock_t *time);
/**
 * Get number of seconds passed since creation of `time`.
 */
ZENOHC_API uint64_t z_clock_elapsed_s(const struct z_clock_t *time);
/**
 * Get number of microseconds passed since creation of `time`.
 */
ZENOHC_API uint64_t z_clock_elapsed_us(const struct z_clock_t *time);
/**
 * Returns monotonic clock time point corresponding to the current time instant.
 */
ZENOHC_API struct z_clock_t z_clock_now(void);
/**
 * Closes Zenoh session. This also drops all the closure callbacks remaining from not yet dropped or undeclared Zenoh entites (subscribers, queriers, etc).
 * After this operation, all calls for network operations for entites declared on this session will return a error.
 *
 * @return `0` in case of success, a negative value if an error occured while closing the session.
 */
ZENOHC_API
z_result_t z_close(struct z_loaned_session_t *session,
                   struct z_close_options_t *options);
/**
 * Constructs the default value for `z_close_options_t`.
 */
ZENOHC_API void z_close_options_default(struct z_close_options_t *this_);
/**
 * @brief Constructs closure.
 * A closure is a structure that contains all the elements for stateful, memory-leak-free callbacks:
 *
 * Closures are not guaranteed not to be called concurrently.
 *
 * It is guaranteed that:
 *
 *   - `call` will never be called once `drop` has started.
 *   - `drop` will only be called **once**, and **after every** `call` has ended.
 *   - The two previous guarantees imply that `call` and `drop` are never called concurrently.
 *
 * @param this_: uninitialized memory location where new closure will be constructed.
 * @param call: a closure body.
 * @param drop: an optional function to be called once on closure drop.
 * @param context: closure context.
 */
ZENOHC_API
void z_closure_hello(struct z_owned_closure_hello_t *this_,
                     void (*call)(struct z_loaned_hello_t *hello, void *context),
                     void (*drop)(void *context),
                     void *context);
/**
 * Calls the closure. Calling an uninitialized closure is a no-op.
 */
ZENOHC_API
void z_closure_hello_call(const struct z_loaned_closure_hello_t *closure,
                          struct z_loaned_hello_t *hello);
/**
 * Drops the closure. Droping an uninitialized closure is a no-op.
 */
ZENOHC_API void z_closure_hello_drop(struct z_moved_closure_hello_t *this_);
/**
 * Borrows closure.
 */
ZENOHC_API
const struct z_loaned_closure_hello_t *z_closure_hello_loan(const struct z_owned_closure_hello_t *closure);
/**
 * Mutably norrows closure.
 */
ZENOHC_API
struct z_loaned_closure_hello_t *z_closure_hello_loan_mut(struct z_owned_closure_hello_t *closure);
/**
 * @warning This API has been marked as unstable: it works as advertised, but it may be changed in a future release.
 *
 * Closures are not guaranteed not to be called concurrently.
 *
 * It is guaranteed that:
 *   - `call` will never be called once `drop` has started.
 *   - `drop` will only be called **once**, and **after every** `call` has ended.
 *   - The two previous guarantees imply that `call` and `drop` are never called concurrently.
 *
 * @brief Constructs closure.
 * @param this_: uninitialized memory location where new closure will be constructed.
 * @param call: a closure body.
 * @param drop: an optional function to be called once on closure drop.
 * @param context: closure context.
 */
#if defined(Z_FEATURE_UNSTABLE_API)
ZENOHC_API
void z_closure_matching_status(struct z_owned_closure_matching_status_t *this_,
                               void (*call)(const struct z_matching_status_t *matching_status,
                                            void *context),
                               void (*drop)(void *context),
                               void *context);
#endif
/**
 * @warning This API has been marked as unstable: it works as advertised, but it may be changed in a future release.
 * @brief Calls the closure. Calling an uninitialized closure is a no-op.
 */
#if defined(Z_FEATURE_UNSTABLE_API)
ZENOHC_API
void z_closure_matching_status_call(const struct z_loaned_closure_matching_status_t *closure,
                                    const struct z_matching_status_t *mathing_status);
#endif
/**
 * @warning This API has been marked as unstable: it works as advertised, but it may be changed in a future release.
 * @brief Drops the closure, resetting it to its gravestone state. Droping an uninitialized closure is a no-op.
 */
#if defined(Z_FEATURE_UNSTABLE_API)
ZENOHC_API
void z_closure_matching_status_drop(struct z_moved_closure_matching_status_t *closure_);
#endif
/**
 * @warning This API has been marked as unstable: it works as advertised, but it may be changed in a future release.
 * @brief Borrows closure.
 */
#if defined(Z_FEATURE_UNSTABLE_API)
ZENOHC_API
const struct z_loaned_closure_matching_status_t *z_closure_matching_status_loan(const struct z_owned_closure_matching_status_t *closure);
#endif
/**
 * @brief Constructs closure.
 *
 * Closures are not guaranteed not to be called concurrently.
 *
 * It is guaranteed that:
 *   - `call` will never be called once `drop` has started.
 *   - `drop` will only be called **once**, and **after every** `call` has ended.
 *   - The two previous guarantees imply that `call` and `drop` are never called concurrently.
 *
 * @param this_: uninitialized memory location where new closure will be constructed.
 * @param call: a closure body.
 * @param drop: an optional function to be called once on closure drop.
 * @param context: closure context.
 */
ZENOHC_API
void z_closure_query(struct z_owned_closure_query_t *this_,
                     void (*call)(struct z_loaned_query_t *query, void *context),
                     void (*drop)(void *context),
                     void *context);
/**
 * Calls the closure. Calling an uninitialized closure is a no-op.
 */
ZENOHC_API
void z_closure_query_call(const struct z_loaned_closure_query_t *closure,
                          struct z_loaned_query_t *query);
/**
 * Drops the closure, resetting it to its gravestone state.
 */
ZENOHC_API void z_closure_query_drop(struct z_moved_closure_query_t *closure_);
/**
 * Borrows closure.
 */
ZENOHC_API
const struct z_loaned_closure_query_t *z_closure_query_loan(const struct z_owned_closure_query_t *closure);
/**
 * Mutably borrows closure.
 */
ZENOHC_API
struct z_loaned_closure_query_t *z_closure_query_loan_mut(struct z_owned_closure_query_t *closure);
/**
 * @brief Constructs closure.
 *
 * Closures are not guaranteed not to be called concurrently.
 *
 * It is guaranteed that:
 *   - `call` will never be called once `drop` has started.
 *   - `drop` will only be called **once**, and **after every** `call` has ended.
 *   - The two previous guarantees imply that `call` and `drop` are never called concurrently.
 *
 * @param this_: uninitialized memory location where new closure will be constructed.
 * @param call: a closure body.
 * @param drop: an optional function to be called once on closure drop.
 * @param context: closure context.
 */
ZENOHC_API
void z_closure_reply(struct z_owned_closure_reply_t *this_,
                     void (*call)(struct z_loaned_reply_t *reply, void *context),
                     void (*drop)(void *context),
                     void *context);
/**
 * Calls the closure. Calling an uninitialized closure is a no-op.
 */
ZENOHC_API
void z_closure_reply_call(const struct z_loaned_closure_reply_t *closure,
                          struct z_loaned_reply_t *reply);
/**
 * Drops the closure, resetting it to its gravestone state. Droping an uninitialized closure is a no-op.
 */
ZENOHC_API
void z_closure_reply_drop(struct z_moved_closure_reply_t *closure_);
/**
 * Borrows closure.
 */
ZENOHC_API
const struct z_loaned_closure_reply_t *z_closure_reply_loan(const struct z_owned_closure_reply_t *closure);
/**
 * Mutably borrows closure.
 */
ZENOHC_API
struct z_loaned_closure_reply_t *z_closure_reply_loan_mut(struct z_owned_closure_reply_t *closure);
/**
 * @brief Constructs closure.
 *
 * Closures are not guaranteed not to be called concurrently.
 *
 * It is guaranteed that:
 *   - `call` will never be called once `drop` has started.
 *   - `drop` will only be called **once**, and **after every** `call` has ended.
 *   - The two previous guarantees imply that `call` and `drop` are never called concurrently.
 *
 * @param this_: uninitialized memory location where new closure will be constructed.
 * @param call: a closure body.
 * @param drop: an optional function to be called once on closure drop.
 * @param context: closure context.
 */
ZENOHC_API
void z_closure_sample(struct z_owned_closure_sample_t *this_,
                      void (*call)(struct z_loaned_sample_t *sample, void *context),
                      void (*drop)(void *context),
                      void *context);
/**
 * Calls the closure. Calling an uninitialized closure is a no-op.
 */
ZENOHC_API
void z_closure_sample_call(const struct z_loaned_closure_sample_t *closure,
                           struct z_loaned_sample_t *sample);
/**
 * Drops the closure. Droping an uninitialized closure is a no-op.
 */
ZENOHC_API void z_closure_sample_drop(struct z_moved_closure_sample_t *closure_);
/**
 * Borrows closure.
 */
ZENOHC_API
const struct z_loaned_closure_sample_t *z_closure_sample_loan(const struct z_owned_closure_sample_t *closure);
/**
 * Mutably borrows closure.
 */
ZENOHC_API
struct z_loaned_closure_sample_t *z_closure_sample_loan_mut(struct z_owned_closure_sample_t *closure);
/**
 * @brief Constructs closure.
 *
 * Closures are not guaranteed not to be called concurrently.
 *
 * It is guaranteed that:
 *   - `call` will never be called once `drop` has started.
 *   - `drop` will only be called **once**, and **after every** `call` has ended.
 *   - The two previous guarantees imply that `call` and `drop` are never called concurrently.
 *
 * @param this_: uninitialized memory location where new closure will be constructed.
 * @param call: a closure body.
 * @param drop: an optional function to be called once on closure drop.
 * @param context: closure context.
 */
ZENOHC_API
void z_closure_zid(struct z_owned_closure_zid_t *this_,
                   void (*call)(const struct z_id_t *z_id, void *context),
                   void (*drop)(void *context),
                   void *context);
/**
 * @brief Calls the closure. Calling an uninitialized closure is a no-op.
 */
ZENOHC_API
void z_closure_zid_call(const struct z_loaned_closure_zid_t *closure,
                        const struct z_id_t *z_id);
/**
 * @brief Drops the closure, resetting it to its gravestone state. Droping an uninitialized (null) closure is a no-op.
 */
ZENOHC_API
void z_closure_zid_drop(struct z_moved_closure_zid_t *closure_);
/**
 * @brief Borrows closure.
 */
ZENOHC_API
const struct z_loaned_closure_zid_t *z_closure_zid_loan(const struct z_owned_closure_zid_t *closure);
/**
 * @brief Mutably borrows closure.
 */
ZENOHC_API
const struct z_loaned_closure_zid_t *z_closure_zid_loan_mut(const struct z_owned_closure_zid_t *closure);
/**
 * Drops conditional variable.
 */
ZENOHC_API void z_condvar_drop(struct z_moved_condvar_t *this_);
/**
 * Constructs conditional variable.
 */
ZENOHC_API void z_condvar_init(struct z_owned_condvar_t *this_);
/**
 * Borrows conditional variable.
 */
ZENOHC_API const struct z_loaned_condvar_t *z_condvar_loan(const struct z_owned_condvar_t *this_);
/**
 * Mutably borrows conditional variable.
 */
ZENOHC_API struct z_loaned_condvar_t *z_condvar_loan_mut(struct z_owned_condvar_t *this_);
/**
 * Wakes up one blocked thread waiting on this condiitonal variable.
 * @return 0 in case of success, negative error code in case of failure.
 */
ZENOHC_API z_result_t z_condvar_signal(const struct z_loaned_condvar_t *this_);
/**
 * Blocks the current thread until the conditional variable receives a notification.
 *
 * The function atomically unlocks the guard mutex `m` and blocks the current thread.
 * When the function returns the lock will have been re-aquired again.
 * Note: The function may be subject to spurious wakeups.
 */
ZENOHC_API
z_result_t z_condvar_wait(const struct z_loaned_condvar_t *this_,
                          struct z_loaned_mutex_t *m);
/**
 * Clones the config into provided uninitialized memory location.
 */
ZENOHC_API void z_config_clone(struct z_owned_config_t *dst, const struct z_loaned_config_t *this_);
/**
 * Constructs a new empty configuration.
 */
ZENOHC_API z_result_t z_config_default(struct z_owned_config_t *this_);
/**
 * Frees `config`, and resets it to its gravestone state.
 */
ZENOHC_API void z_config_drop(struct z_moved_config_t *this_);
/**
 * Borrows config.
 */
ZENOHC_API const struct z_loaned_config_t *z_config_loan(const struct z_owned_config_t *this_);
/**
 * Mutably borrows config.
 */
ZENOHC_API struct z_loaned_config_t *z_config_loan_mut(struct z_owned_config_t *this_);
/**
 * Declares a background queryable for a given keyexpr. The queryable callback will be be called
 * to proccess incoming queries until the corresponding session is closed or dropped.
 *
 * @param session: The zenoh session.
 * @param key_expr: The key expression the Queryable will reply to.
 * @param callback: The callback function that will be called each time a matching query is received. Its ownership is passed to queryable.
 * @param options: Options for the queryable.
 *
 * @return 0 in case of success, negative error code otherwise (in this case )
 */
ZENOHC_API
z_result_t z_declare_background_queryable(const struct z_loaned_session_t *session,
                                          const struct z_loaned_keyexpr_t *key_expr,
                                          struct z_moved_closure_query_t *callback,
                                          struct z_queryable_options_t *options);
/**
 * Constructs and declares a background subscriber. Subscriber callback will be called to process the messages,
 * until the corresponding session is closed or dropped.
 *
 * @param session: The zenoh session.
 * @param key_expr: The key expression to subscribe.
 * @param callback: The callback function that will be called each time a data matching the subscribed expression is received.
 * @param options: The options to be passed to the subscriber declaration.
 *
 * @return 0 in case of success, negative error code otherwise.
 */
ZENOHC_API
z_result_t z_declare_background_subscriber(const struct z_loaned_session_t *session,
                                           const struct z_loaned_keyexpr_t *key_expr,
                                           struct z_moved_closure_sample_t *callback,
                                           struct z_subscriber_options_t *options);
/**
 * Constructs and declares a key expression on the network. This reduces key key expression to a numerical id,
 * which allows to save the bandwitdth, when passing key expression between Zenoh entities.
 *
 * @param session: Session on which to declare key expression.
 * @param declared_key_expr: An uninitialized location in memory where key expression will be constructed.
 * @param key_expr: Key expression to declare on network.
 * @return 0 in case of success, negative error code otherwise.
 */
ZENOHC_API
z_result_t z_declare_keyexpr(const struct z_loaned_session_t *session,
                             struct z_owned_keyexpr_t *declared_key_expr,
                             const struct z_loaned_keyexpr_t *key_expr);
/**
 * Constructs and declares a publisher for the given key expression.
 *
 * Data can be put and deleted with this publisher with the help of the
 * `z_publisher_put()` and `z_publisher_delete()` functions.
 *
 * @param session: The Zenoh session.
 * @param publisher: An uninitialized location in memory where publisher will be constructed.
 * @param key_expr: The key expression to publish.
 * @param options: Additional options for the publisher.
 *
 * @return 0 in case of success, negative error code otherwise.
 */
ZENOHC_API
z_result_t z_declare_publisher(const struct z_loaned_session_t *session,
                               struct z_owned_publisher_t *publisher,
                               const struct z_loaned_keyexpr_t *key_expr,
                               struct z_publisher_options_t *options);
/**
 * @warning This API has been marked as unstable: it works as advertised, but it may be changed in a future release.
 * @brief Constructs and declares a querier on the given key expression.
 *
 * The queries can be send with the help of the `z_querier_get()` function.
 *
 * @param session: The Zenoh session.
 * @param querier: An uninitialized location in memory where querier will be constructed.
 * @param key_expr: The key expression to send queries on.
 * @param options: Additional options for the querier.
 *
 * @return 0 in case of success, negative error code otherwise.
 */
#if defined(Z_FEATURE_UNSTABLE_API)
ZENOHC_API
z_result_t z_declare_querier(const struct z_loaned_session_t *session,
                             z_owned_querier_t *querier,
                             const struct z_loaned_keyexpr_t *key_expr,
                             struct z_querier_options_t *options);
#endif
/**
 * Constructs a Queryable for the given key expression.
 *
 * @param session: A Zenoh session.
 * @param queryable: An uninitialized memory location where queryable will be constructed.
 * @param key_expr: The key expression the Queryable will reply to.
 * @param callback: The callback function that will be called each time a matching query is received. Its ownership is passed to queryable.
 * @param options: Options for the queryable.
 *
 * @return 0 in case of success, negative error code otherwise (in this case )
 */
ZENOHC_API
z_result_t z_declare_queryable(const struct z_loaned_session_t *session,
                               struct z_owned_queryable_t *queryable,
                               const struct z_loaned_keyexpr_t *key_expr,
                               struct z_moved_closure_query_t *callback,
                               struct z_queryable_options_t *options);
/**
 * Constructs and declares a subscriber for a given key expression. Dropping subscriber undeclares its callback.
 *
 * @param session: The zenoh session.
 * @param subscriber: An uninitialized location in memory, where subscriber will be constructed.
 * @param key_expr: The key expression to subscribe.
 * @param callback: The callback function that will be called each time a data matching the subscribed expression is received.
 * @param options: The options to be passed to the subscriber declaration.
 *
 * @return 0 in case of success, negative error code otherwise (in this case subscriber will be in its gravestone state).
 */
ZENOHC_API
z_result_t z_declare_subscriber(const struct z_loaned_session_t *session,
                                struct z_owned_subscriber_t *subscriber,
                                const struct z_loaned_keyexpr_t *key_expr,
                                struct z_moved_closure_sample_t *callback,
                                struct z_subscriber_options_t *options);
/**
 * Sends request to delete data on specified key expression (used when working with <a href="https://zenoh.io/docs/manual/abstractions/#storage"> Zenoh storages </a>).
 *
 * @param session: The zenoh session.
 * @param key_expr: The key expression to delete.
 * @param options: The delete options.
 *
 * @return 0 in case of success, negative values in case of failure.
 */
ZENOHC_API
z_result_t z_delete(const struct z_loaned_session_t *session,
                    const struct z_loaned_keyexpr_t *key_expr,
                    struct z_delete_options_t *options);
/**
 * Constructs the default value for `z_delete_options_t`.
 */
ZENOHC_API void z_delete_options_default(struct z_delete_options_t *this_);
/**
 * A Concise Binary Object Representation (CBOR)-encoded data.
 *
 * Constant alias for string: `"application/cbor"`.
 */
ZENOHC_API const struct z_loaned_encoding_t *z_encoding_application_cbor(void);
/**
 * A Common Data Representation (CDR)-encoded data.
 *
 * Constant alias for string: `"application/cdr"`.
 */
ZENOHC_API const struct z_loaned_encoding_t *z_encoding_application_cdr(void);
/**
 * Constrained Application Protocol (CoAP) data intended for CoAP-to-HTTP and HTTP-to-CoAP proxies.
 *
 * Constant alias for string: `"application/coap-payload"`.
 */
ZENOHC_API const struct z_loaned_encoding_t *z_encoding_application_coap_payload(void);
/**
 * A Java serialized object.
 *
 * Constant alias for string: `"application/java-serialized-object"`.
 */
ZENOHC_API const struct z_loaned_encoding_t *z_encoding_application_java_serialized_object(void);
/**
 * JSON data intended to be consumed by an application.
 *
 * Constant alias for string: `"application/json"`.
 */
ZENOHC_API const struct z_loaned_encoding_t *z_encoding_application_json(void);
/**
 * Defines a JSON document structure for expressing a sequence of operations to apply to a JSON document.
 *
 * Constant alias for string: `"application/json-patch+json"`.
 */
ZENOHC_API
const struct z_loaned_encoding_t *z_encoding_application_json_patch_json(void);
/**
 * A JSON text sequence consists of any number of JSON texts, all encoded in UTF-8.
 *
 * Constant alias for string: `"application/json-seq"`.
 */
ZENOHC_API const struct z_loaned_encoding_t *z_encoding_application_json_seq(void);
/**
 * A JSONPath defines a string syntax for selecting and extracting JSON values from within a given JSON value.
 *
 * Constant alias for string: `"application/jsonpath"`.
 */
ZENOHC_API
const struct z_loaned_encoding_t *z_encoding_application_jsonpath(void);
/**
 * A JSON Web Token (JWT).
 *
 * Constant alias for string: `"application/jwt"`.
 */
ZENOHC_API const struct z_loaned_encoding_t *z_encoding_application_jwt(void);
/**
 * An application-specific MPEG-4 encoded data, either audio or video.
 *
 * Constant alias for string: `"application/mp4"`.
 */
ZENOHC_API const struct z_loaned_encoding_t *z_encoding_application_mp4(void);
/**
 * An application-specific stream of bytes.
 *
 * Constant alias for string: `"application/octet-stream"`.
 */
ZENOHC_API const struct z_loaned_encoding_t *z_encoding_application_octet_stream(void);
/**
 * An [openmetrics](https://github.com/OpenObservability/OpenMetrics) data, common used by [Prometheus](https://prometheus.io/).
 *
 * Constant alias for string: `"application/openmetrics-text"`.
 */
ZENOHC_API
const struct z_loaned_encoding_t *z_encoding_application_openmetrics_text(void);
/**
 * An application-specific protobuf-encoded data.
 *
 * Constant alias for string: `"application/protobuf"`.
 */
ZENOHC_API const struct z_loaned_encoding_t *z_encoding_application_protobuf(void);
/**
 * A Python object serialized using [pickle](https://docs.python.org/3/library/pickle.html).
 *
 * Constant alias for string: `"application/python-serialized-object"`.
 */
ZENOHC_API const struct z_loaned_encoding_t *z_encoding_application_python_serialized_object(void);
/**
 * A SOAP 1.2 message serialized as XML 1.0.
 *
 * Constant alias for string: `"application/soap+xml"`.
 */
ZENOHC_API const struct z_loaned_encoding_t *z_encoding_application_soap_xml(void);
/**
 * An application-specific SQL query.
 *
 * Constant alias for string: `"application/sql"`.
 */
ZENOHC_API const struct z_loaned_encoding_t *z_encoding_application_sql(void);
/**
 * An encoded a list of tuples, each consisting of a name and a value.
 *
 * Constant alias for string: `"application/x-www-form-urlencoded"`.
 */
ZENOHC_API const struct z_loaned_encoding_t *z_encoding_application_x_www_form_urlencoded(void);
/**
 * An XML file intended to be consumed by an application..
 *
 * Constant alias for string: `"application/xml"`.
 */
ZENOHC_API const struct z_loaned_encoding_t *z_encoding_application_xml(void);
/**
 * YAML data intended to be consumed by an application.
 *
 * Constant alias for string: `"application/yaml"`.
 */
ZENOHC_API const struct z_loaned_encoding_t *z_encoding_application_yaml(void);
/**
 * A YANG-encoded data commonly used by the Network Configuration Protocol (NETCONF).
 *
 * Constant alias for string: `"application/yang"`.
 */
ZENOHC_API const struct z_loaned_encoding_t *z_encoding_application_yang(void);
/**
 * A MPEG-4 Advanced Audio Coding (AAC) media.
 *
 * Constant alias for string: `"audio/aac"`.
 */
ZENOHC_API const struct z_loaned_encoding_t *z_encoding_audio_aac(void);
/**
 * A Free Lossless Audio Codec (FLAC) media.
 *
 * Constant alias for string: `"audio/flac"`.
 */
ZENOHC_API const struct z_loaned_encoding_t *z_encoding_audio_flac(void);
/**
 * An audio codec defined in MPEG-1, MPEG-2, MPEG-4, or registered at the MP4 registration authority.
 *
 * Constant alias for string: `"audio/mp4"`.
 */
ZENOHC_API
const struct z_loaned_encoding_t *z_encoding_audio_mp4(void);
/**
 * An Ogg-encapsulated audio stream.
 *
 * Constant alias for string: `"audio/ogg"`.
 */
ZENOHC_API const struct z_loaned_encoding_t *z_encoding_audio_ogg(void);
/**
 * A Vorbis-encoded audio stream.
 *
 * Constant alias for string: `"audio/vorbis"`.
 */
ZENOHC_API const struct z_loaned_encoding_t *z_encoding_audio_vorbis(void);
/**
 * Constructs an owned copy of the encoding in provided uninitilized memory location.
 */
ZENOHC_API
void z_encoding_clone(struct z_owned_encoding_t *dst,
                      const struct z_loaned_encoding_t *this_);
/**
 * Frees the memory and resets the encoding it to its default value.
 */
ZENOHC_API void z_encoding_drop(struct z_moved_encoding_t *this_);
/**
 * Returns ``true`` if `this_` equals to `other`, ``false`` otherwise.
 */
ZENOHC_API
bool z_encoding_equals(const struct z_loaned_encoding_t *this_,
                       const struct z_loaned_encoding_t *other);
/**
 * Constructs a `z_owned_encoding_t` from a specified string.
 */
ZENOHC_API z_result_t z_encoding_from_str(struct z_owned_encoding_t *this_, const char *s);
/**
 * Constructs a `z_owned_encoding_t` from a specified substring.
 */
ZENOHC_API
z_result_t z_encoding_from_substr(struct z_owned_encoding_t *this_,
                                  const char *s,
                                  size_t len);
/**
 * A BitMap (BMP) image.
 *
 * Constant alias for string: `"image/bmp"`.
 */
ZENOHC_API const struct z_loaned_encoding_t *z_encoding_image_bmp(void);
/**
 * A Graphics Interchange Format (GIF) image.
 *
 * Constant alias for string: `"image/gif"`.
 */
ZENOHC_API const struct z_loaned_encoding_t *z_encoding_image_gif(void);
/**
 * A Joint Photographic Experts Group (JPEG) image.
 *
 * Constant alias for string: `"image/jpeg"`.
 */
ZENOHC_API const struct z_loaned_encoding_t *z_encoding_image_jpeg(void);
/**
 * A Portable Network Graphics (PNG) image.
 *
 * Constant alias for string: `"image/png"`.
 */
ZENOHC_API const struct z_loaned_encoding_t *z_encoding_image_png(void);
/**
 * A Web Portable (WebP) image.
 *
 *  Constant alias for string: `"image/webp"`.
 */
ZENOHC_API const struct z_loaned_encoding_t *z_encoding_image_webp(void);
/**
 * Borrows encoding.
 */
ZENOHC_API
const struct z_loaned_encoding_t *z_encoding_loan(const struct z_owned_encoding_t *this_);
/**
 * Returns a loaned default `z_loaned_encoding_t`.
 */
ZENOHC_API const struct z_loaned_encoding_t *z_encoding_loan_default(void);
/**
 * Mutably borrows encoding.
 */
ZENOHC_API struct z_loaned_encoding_t *z_encoding_loan_mut(struct z_owned_encoding_t *this_);
/**
 * Set a schema to this encoding from a c string. Zenoh does not define what a schema is and its semantichs is left to the implementer.
 * E.g. a common schema for `text/plain` encoding is `utf-8`.
 */
ZENOHC_API
z_result_t z_encoding_set_schema_from_str(struct z_loaned_encoding_t *this_,
                                          const char *s);
/**
 * Set a schema to this encoding from a c substring. Zenoh does not define what a schema is and its semantichs is left to the implementer.
 * E.g. a common schema for `text/plain` encoding is `utf-8`.
 */
ZENOHC_API
z_result_t z_encoding_set_schema_from_substr(struct z_loaned_encoding_t *this_,
                                             const char *s,
                                             size_t len);
/**
 * A CSS file.
 *
 * Constant alias for string: `"text/css"`.
 */
ZENOHC_API const struct z_loaned_encoding_t *z_encoding_text_css(void);
/**
 * A CSV file.
 *
 * Constant alias for string: `"text/csv"`.
 */
ZENOHC_API const struct z_loaned_encoding_t *z_encoding_text_csv(void);
/**
 * An HTML file.
 *
 * Constant alias for string: `"text/html"`.
 */
ZENOHC_API const struct z_loaned_encoding_t *z_encoding_text_html(void);
/**
 * A JavaScript file.
 *
 * Constant alias for string: `"text/javascript"`.
 */
ZENOHC_API const struct z_loaned_encoding_t *z_encoding_text_javascript(void);
/**
 * JSON data intended to be human readable.
 *
 * Constant alias for string: `"text/json"`.
 */
ZENOHC_API const struct z_loaned_encoding_t *z_encoding_text_json(void);
/**
 * JSON5 encoded data that are human readable.
 *
 * Constant alias for string: `"text/json5"`.
 */
ZENOHC_API const struct z_loaned_encoding_t *z_encoding_text_json5(void);
/**
 * A MarkDown file.
 *
 * Constant alias for string: `"text/markdown"`.
 */
ZENOHC_API const struct z_loaned_encoding_t *z_encoding_text_markdown(void);
/**
 * A textual file.
 *
 * Constant alias for string: `"text/plain"`.
 */
ZENOHC_API const struct z_loaned_encoding_t *z_encoding_text_plain(void);
/**
 * An XML file that is human readable.
 *
 * Constant alias for string: `"text/xml"`.
 */
ZENOHC_API const struct z_loaned_encoding_t *z_encoding_text_xml(void);
/**
 * YAML data intended to be human readable.
 *
 * Constant alias for string: `"text/yaml"`.
 */
ZENOHC_API const struct z_loaned_encoding_t *z_encoding_text_yaml(void);
/**
 * Constructs an owned non-null-terminated string from encoding
 *
 * @param this_: Encoding.
 * @param out_str: Uninitialized memory location where a string to be constructed.
 */
ZENOHC_API
void z_encoding_to_string(const struct z_loaned_encoding_t *this_,
                          struct z_owned_string_t *out_str);
/**
 * A h261-encoded video stream.
 *
 * Constant alias for string: `"video/h261"`.
 */
ZENOHC_API const struct z_loaned_encoding_t *z_encoding_video_h261(void);
/**
 * A h263-encoded video stream.
 *
 * Constant alias for string: `"video/h263"`.
 */
ZENOHC_API const struct z_loaned_encoding_t *z_encoding_video_h263(void);
/**
 * A h264-encoded video stream.
 *
 * Constant alias for string: `"video/h264"`.
 */
ZENOHC_API const struct z_loaned_encoding_t *z_encoding_video_h264(void);
/**
 * A h265-encoded video stream.
 *
 * Constant alias for string: `"video/h265"`.
 */
ZENOHC_API const struct z_loaned_encoding_t *z_encoding_video_h265(void);
/**
 * A h266-encoded video stream.
 *
 * Constant alias for string: `"video/h266"`.
 */
ZENOHC_API const struct z_loaned_encoding_t *z_encoding_video_h266(void);
/**
 * A video codec defined in MPEG-1, MPEG-2, MPEG-4, or registered at the MP4 registration authority.
 *
 * Constant alias for string: `"video/mp4"`.
 */
ZENOHC_API const struct z_loaned_encoding_t *z_encoding_video_mp4(void);
/**
 * An Ogg-encapsulated video stream.
 *
 * Constant alias for string: `"video/ogg"`.
 */
ZENOHC_API const struct z_loaned_encoding_t *z_encoding_video_ogg(void);
/**
 * An uncompressed, studio-quality video stream.
 *
 * Constant alias for string: `"video/raw"`.
 */
ZENOHC_API const struct z_loaned_encoding_t *z_encoding_video_raw(void);
/**
 * A VP8-encoded video stream.
 *
 * Constant alias for string: `"video/vp8"`.
 */
ZENOHC_API const struct z_loaned_encoding_t *z_encoding_video_vp8(void);
/**
 * A VP9-encoded video stream.
 *
 * Constant alias for string: `"video/vp9"`.
 */
ZENOHC_API const struct z_loaned_encoding_t *z_encoding_video_vp9(void);
/**
 * Just some bytes.
 *
 * Constant alias for string: `"zenoh/bytes"`.
 *
 * This encoding supposes that the payload was created with `z_bytes_from_buf()`, `z_bytes_from_slice()` or
 * similar functions and its data can be accessed via `z_bytes_to_slice()`.
 */
ZENOHC_API
const struct z_loaned_encoding_t *z_encoding_zenoh_bytes(void);
/**
 * Zenoh serialized data.
 *
 * Constant alias for string: `"zenoh/serialized"`.
 *
 * This encoding supposes that the payload was created with serialization functions.
 * The `schema` field may contain the details of serialziation format.
 */
ZENOHC_API const struct z_loaned_encoding_t *z_encoding_zenoh_serialized(void);
/**
 * A UTF-8 string.
 *
 * Constant alias for string: `"zenoh/string"`.
 *
 * This encoding supposes that the payload was created with `z_bytes_from_str()`, `z_bytes_from_string()` or
 * similar functions and its data can be accessed via `z_bytes_to_string()`.
 */
ZENOHC_API
const struct z_loaned_encoding_t *z_encoding_zenoh_string(void);
/**
 * @warning This API has been marked as unstable: it works as advertised, but it may be changed in a future release.
 * @brief Returns the entity id of the entity global id.
 */
#if defined(Z_FEATURE_UNSTABLE_API)
ZENOHC_API
uint32_t z_entity_global_id_eid(const z_entity_global_id_t *this_);
#endif
/**
 * @warning This API has been marked as unstable: it works as advertised, but it may be changed in a future release.
 * @brief Returns the zenoh id of entity global id.
 */
#if defined(Z_FEATURE_UNSTABLE_API)
ZENOHC_API
struct z_id_t z_entity_global_id_zid(const z_entity_global_id_t *this_);
#endif
/**
 * Constructs send and recieve ends of the fifo channel
 */
ZENOHC_API
void z_fifo_channel_query_new(struct z_owned_closure_query_t *callback,
                              struct z_owned_fifo_handler_query_t *handler,
                              size_t capacity);
/**
 * Constructs send and recieve ends of the fifo channel
 */
ZENOHC_API
void z_fifo_channel_reply_new(struct z_owned_closure_reply_t *callback,
                              struct z_owned_fifo_handler_reply_t *handler,
                              size_t capacity);
/**
 * Constructs send and recieve ends of the fifo channel
 */
ZENOHC_API
void z_fifo_channel_sample_new(struct z_owned_closure_sample_t *callback,
                               struct z_owned_fifo_handler_sample_t *handler,
                               size_t capacity);
/**
 * Drops the handler and resets it to a gravestone state.
 */
ZENOHC_API void z_fifo_handler_query_drop(struct z_moved_fifo_handler_query_t *this_);
/**
 * Borrows handler.
 */
ZENOHC_API
const struct z_loaned_fifo_handler_query_t *z_fifo_handler_query_loan(const struct z_owned_fifo_handler_query_t *this_);
/**
 * Returns query from the fifo buffer. If there are no more pending queries will block until next query is received, or until
 * the channel is dropped (normally when Queryable is dropped).
 * @return 0 in case of success, `Z_CHANNEL_DISCONNECTED` if channel was dropped (the query will be in the gravestone state),
 * `Z_CHANNEL_NODATA` if the channel is still alive, but its buffer is empty (the query will be in the gravestone state).
 */
ZENOHC_API
z_result_t z_fifo_handler_query_recv(const struct z_loaned_fifo_handler_query_t *this_,
                                     struct z_owned_query_t *query);
/**
 * Returns query from the fifo buffer. If there are no more pending queries will return immediately (with query set to its gravestone state).
 * @return 0 in case of success, `Z_CHANNEL_DISCONNECTED` if channel was dropped (the query will be in the gravestone state),
 * `Z_CHANNEL_NODATA` if the channel is still alive, but its buffer is empty (the query will be in the gravestone state).
 */
ZENOHC_API
z_result_t z_fifo_handler_query_try_recv(const struct z_loaned_fifo_handler_query_t *this_,
                                         struct z_owned_query_t *query);
/**
 * Drops the handler and resets it to a gravestone state.
 */
ZENOHC_API void z_fifo_handler_reply_drop(struct z_moved_fifo_handler_reply_t *this_);
/**
 * Borrows handler.
 */
ZENOHC_API
const struct z_loaned_fifo_handler_reply_t *z_fifo_handler_reply_loan(const struct z_owned_fifo_handler_reply_t *this_);
/**
 * Returns reply from the fifo buffer. If there are no more pending replies will block until next reply is received, or until
 * the channel is dropped (normally when all replies are received).
 * @return 0 in case of success, `Z_CHANNEL_DISCONNECTED` if channel was dropped (the reply will be in the gravestone state).
 */
ZENOHC_API
z_result_t z_fifo_handler_reply_recv(const struct z_loaned_fifo_handler_reply_t *this_,
                                     struct z_owned_reply_t *reply);
/**
 * Returns reply from the fifo buffer. If there are no more pending replies will return immediately (with reply set to its gravestone state).
 * @return 0 in case of success, `Z_CHANNEL_DISCONNECTED` if channel was dropped (the reply will be in the gravestone state),
 * `Z_CHANNEL_NODATA` if the channel is still alive, but its buffer is empty (the reply will be in the gravestone state).
 */
ZENOHC_API
z_result_t z_fifo_handler_reply_try_recv(const struct z_loaned_fifo_handler_reply_t *this_,
                                         struct z_owned_reply_t *reply);
/**
 * Drops the handler and resets it to a gravestone state.
 */
ZENOHC_API void z_fifo_handler_sample_drop(struct z_moved_fifo_handler_sample_t *this_);
/**
 * Borrows handler.
 */
ZENOHC_API
const struct z_loaned_fifo_handler_sample_t *z_fifo_handler_sample_loan(const struct z_owned_fifo_handler_sample_t *this_);
/**
 * Returns sample from the fifo buffer. If there are no more pending replies will block until next sample is received, or until
 * the channel is dropped (normally when there are no more samples to receive).
 * @return 0 in case of success, `Z_CHANNEL_DISCONNECTED` if channel was dropped (the sample will be in the gravestone state).
 */
ZENOHC_API
z_result_t z_fifo_handler_sample_recv(const struct z_loaned_fifo_handler_sample_t *this_,
                                      struct z_owned_sample_t *sample);
/**
 * Returns sample from the fifo buffer.
 * If there are no more pending replies will return immediately (with sample set to its gravestone state).
 * @return 0 in case of success, `Z_CHANNEL_DISCONNECTED` if channel was dropped (the sample will be in the gravestone state),
 * `Z_CHANNEL_NODATA` if the channel is still alive, but its buffer is empty (the sample will be in the gravestone state).
 */
ZENOHC_API
z_result_t z_fifo_handler_sample_try_recv(const struct z_loaned_fifo_handler_sample_t *this_,
                                          struct z_owned_sample_t *sample);
/**
 * Query data from the matching queryables in the system.
 * Replies are provided through a callback function.
 *
 * @param session: The zenoh session.
 * @param key_expr: The key expression matching resources to query.
 * @param parameters: The query's parameters, similar to a url's query segment.
 * @param callback: The callback function that will be called on reception of replies for this query. It will be automatically dropped once all replies are processed.
 * @param options: Additional options for the get. All owned fields will be consumed.
 *
 * @return 0 in case of success, a negative error value upon failure.
 */
ZENOHC_API
z_result_t z_get(const struct z_loaned_session_t *session,
                 const struct z_loaned_keyexpr_t *key_expr,
                 const char *parameters,
                 struct z_moved_closure_reply_t *callback,
                 struct z_get_options_t *options);
/**
 * Constructs default `z_get_options_t`
 */
ZENOHC_API void z_get_options_default(struct z_get_options_t *this_);
/**
 * Constructs an owned copy of hello message.
 */
ZENOHC_API void z_hello_clone(struct z_owned_hello_t *dst, const struct z_loaned_hello_t *this_);
/**
 * Frees memory and resets hello message to its gravestone state.
 */
ZENOHC_API void z_hello_drop(struct z_moved_hello_t *this_);
/**
 * Borrows hello message.
 */
ZENOHC_API const struct z_loaned_hello_t *z_hello_loan(const struct z_owned_hello_t *this_);
/**
 * Mutably borrows hello message.
 */
ZENOHC_API struct z_loaned_hello_t *z_hello_loan_mut(struct z_owned_hello_t *this_);
/**
 * Constructs an array of non-owned locators (in the form non-null-terminated strings) of Zenoh entity that sent hello message.
 *
 * The lifetime of locator strings is bound to `this_`.
 */
ZENOHC_API
void z_hello_locators(const struct z_loaned_hello_t *this_,
                      struct z_owned_string_array_t *locators_out);
/**
 * Takes ownership of the mutably borrowed hello
 */
ZENOHC_API void z_hello_take_from_loaned(struct z_owned_hello_t *dst, struct z_loaned_hello_t *src);
/**
 * Returns type of Zenoh entity that transmitted hello message.
 */
ZENOHC_API enum z_whatami_t z_hello_whatami(const struct z_loaned_hello_t *this_);
/**
 * @brief Returns id of Zenoh entity that transmitted hello message.
 */
ZENOHC_API struct z_id_t z_hello_zid(const struct z_loaned_hello_t *this_);
/**
 * @brief Formats the `z_id_t` into 16-digit hex string (LSB-first order)
 */
ZENOHC_API void z_id_to_string(const struct z_id_t *zid, struct z_owned_string_t *dst);
/**
 * @brief Fetches the Zenoh IDs of all connected peers.
 *
 * `callback` will be called once for each ID, is guaranteed to never be called concurrently,
 * and is guaranteed to be dropped before this function exits.
 *
 * Retuns 0 on success, negative values on failure
 */
ZENOHC_API
z_result_t z_info_peers_zid(const struct z_loaned_session_t *session,
                            struct z_moved_closure_zid_t *callback);
/**
 * @brief Fetches the Zenoh IDs of all connected routers.
 *
 * `callback` will be called once for each ID, is guaranteed to never be called concurrently,
 * and is guaranteed to be dropped before this function exits.
 *
 * Retuns 0 on success, negative values on failure.
 */
ZENOHC_API
z_result_t z_info_routers_zid(const struct z_loaned_session_t *session,
                              struct z_moved_closure_zid_t *callback);
/**
 * @brief Returns the session's Zenoh ID.
 *
 * Unless the `session` is invalid, that ID is guaranteed to be non-zero.
 * In other words, this function returning an array of 16 zeros means you failed
 * to pass it a valid session.
 */
ZENOHC_API struct z_id_t z_info_zid(const struct z_loaned_session_t *session);
/**
 * @warning This API has been marked as unstable: it works as advertised, but it may be changed in a future release.
 * @brief Returns ``true`` if `this` is valid.
 */
#if (defined(Z_FEATURE_SHARED_MEMORY) && defined(Z_FEATURE_UNSTABLE_API))
ZENOHC_API
bool z_internal_alloc_layout_check(const z_owned_alloc_layout_t *this_);
#endif
/**
 * @warning This API has been marked as unstable: it works as advertised, but it may be changed in a future release.
 * @brief Constructs Alloc Layout in its gravestone value.
 */
#if (defined(Z_FEATURE_SHARED_MEMORY) && defined(Z_FEATURE_UNSTABLE_API))
ZENOHC_API
void z_internal_alloc_layout_null(z_owned_alloc_layout_t *this_);
#endif
/**
 * Returns ``true`` if `this_` is in a valid state, ``false`` if it is in a gravestone state.
 */
ZENOHC_API bool z_internal_bytes_check(const struct z_owned_bytes_t *this_);
/**
 * The gravestone value for `z_owned_bytes_t`.
 */
ZENOHC_API void z_internal_bytes_null(struct z_owned_bytes_t *this_);
/**
 * Returns ``true`` if `this_` is in a valid state, ``false`` if it is in a gravestone state.
 */
ZENOHC_API bool z_internal_bytes_writer_check(const struct z_owned_bytes_writer_t *this_);
/**
 * Constructs a writer in a gravestone state.
 */
ZENOHC_API void z_internal_bytes_writer_null(struct z_owned_bytes_writer_t *this_);
/**
 * @warning This API has been marked as unstable: it works as advertised, but it may be changed in a future release.
 * @return ``true`` if `this` is valid.
 */
#if (defined(Z_FEATURE_SHARED_MEMORY) && defined(Z_FEATURE_UNSTABLE_API))
ZENOHC_API
bool z_internal_chunk_alloc_result_check(const z_owned_chunk_alloc_result_t *this_);
#endif
/**
 * @warning This API has been marked as unstable: it works as advertised, but it may be changed in a future release.
 * @brief Constructs Chunk Alloc Result in its gravestone value.
 */
#if (defined(Z_FEATURE_SHARED_MEMORY) && defined(Z_FEATURE_UNSTABLE_API))
ZENOHC_API
void z_internal_chunk_alloc_result_null(z_owned_chunk_alloc_result_t *this_);
#endif
/**
 * Returns ``true`` if closure is valid, ``false`` if it is in gravestone state.
 */
ZENOHC_API bool z_internal_closure_hello_check(const struct z_owned_closure_hello_t *this_);
/**
 * Constructs a closure in a gravestone state.
 */
ZENOHC_API void z_internal_closure_hello_null(struct z_owned_closure_hello_t *this_);
/**
 * @warning This API has been marked as unstable: it works as advertised, but it may be changed in a future release.
 * @brief Returns ``true`` if closure is valid, ``false`` if it is in gravestone state.
 */
#if defined(Z_FEATURE_UNSTABLE_API)
ZENOHC_API
bool z_internal_closure_matching_status_check(const struct z_owned_closure_matching_status_t *this_);
#endif
/**
 * @warning This API has been marked as unstable: it works as advertised, but it may be changed in a future release.
 * @brief Constructs a null value of 'z_owned_closure_matching_status_t' type
 */
#if defined(Z_FEATURE_UNSTABLE_API)
ZENOHC_API
void z_internal_closure_matching_status_null(struct z_owned_closure_matching_status_t *this_);
#endif
/**
 * Returns ``true`` if closure is valid, ``false`` if it is in gravestone state.
 */
ZENOHC_API bool z_internal_closure_query_check(const struct z_owned_closure_query_t *this_);
/**
 * Constructs a closure in its gravestone state.
 */
ZENOHC_API void z_internal_closure_query_null(struct z_owned_closure_query_t *this_);
/**
 * Returns ``true`` if closure is valid, ``false`` if it is in gravestone state.
 */
ZENOHC_API bool z_internal_closure_reply_check(const struct z_owned_closure_reply_t *this_);
/**
 * Constructs a closure int its gravestone state.
 */
ZENOHC_API void z_internal_closure_reply_null(struct z_owned_closure_reply_t *this_);
/**
 * Returns ``true`` if closure is valid, ``false`` if it is in gravestone state.
 */
ZENOHC_API bool z_internal_closure_sample_check(const struct z_owned_closure_sample_t *this_);
/**
 * Constructs a closure in its gravestone state.
 */
ZENOHC_API void z_internal_closure_sample_null(struct z_owned_closure_sample_t *this_);
/**
 * @brief Returns ``true`` if closure is valid, ``false`` if it is in gravestone state.
 */
ZENOHC_API bool z_internal_closure_zid_check(const struct z_owned_closure_zid_t *this_);
/**
 * @brief Constructs a null closure.
 */
ZENOHC_API void z_internal_closure_zid_null(struct z_owned_closure_zid_t *this_);
/**
 * Returns ``true`` if conditional variable is valid, ``false`` otherwise.
 */
ZENOHC_API bool z_internal_condvar_check(const struct z_owned_condvar_t *this_);
/**
 * Constructs conditional variable in a gravestone state.
 */
ZENOHC_API void z_internal_condvar_null(struct z_owned_condvar_t *this_);
/**
 * Returns ``true`` if config is valid, ``false`` if it is in a gravestone state.
 */
ZENOHC_API bool z_internal_config_check(const struct z_owned_config_t *this_);
/**
 * Constructs config in its gravestone state.
 */
ZENOHC_API void z_internal_config_null(struct z_owned_config_t *this_);
/**
 * Returns the default congestion control value of zenoh push network messages, typically used for put operations.
 */
ZENOHC_API
enum z_congestion_control_t z_internal_congestion_control_default_push(void);
/**
 * Returns the default congestion control value of zenoh request network messages, typically used for get operations.
 */
ZENOHC_API
enum z_congestion_control_t z_internal_congestion_control_default_request(void);
/**
 * Returns the default congestion control value of zenoh response network messages, typically used for reply operations.
 */
ZENOHC_API
enum z_congestion_control_t z_internal_congestion_control_default_response(void);
/**
 * Returns ``true`` if encoding is in non-default state, ``false`` otherwise.
 */
ZENOHC_API bool z_internal_encoding_check(const struct z_owned_encoding_t *this_);
/**
 * Constructs a default `z_owned_encoding_t`.
 */
ZENOHC_API void z_internal_encoding_null(struct z_owned_encoding_t *this_);
/**
 * Returns ``true`` if handler is valid, ``false`` if it is in gravestone state.
 */
ZENOHC_API
bool z_internal_fifo_handler_query_check(const struct z_owned_fifo_handler_query_t *this_);
/**
 * Constructs a handler in gravestone state.
 */
ZENOHC_API void z_internal_fifo_handler_query_null(struct z_owned_fifo_handler_query_t *this_);
/**
 * Returns ``true`` if handler is valid, ``false`` if it is in gravestone state.
 */
ZENOHC_API
bool z_internal_fifo_handler_reply_check(const struct z_owned_fifo_handler_reply_t *this_);
/**
 * Constructs a handler in gravestone state.
 */
ZENOHC_API void z_internal_fifo_handler_reply_null(struct z_owned_fifo_handler_reply_t *this_);
/**
 * Returns ``true`` if handler is valid, ``false`` if it is in gravestone state.
 */
ZENOHC_API
bool z_internal_fifo_handler_sample_check(const struct z_owned_fifo_handler_sample_t *this_);
/**
 * Constructs a handler in gravestone state.
 */
ZENOHC_API void z_internal_fifo_handler_sample_null(struct z_owned_fifo_handler_sample_t *this_);
/**
 * Returns ``true`` if `hello message` is valid, ``false`` if it is in a gravestone state.
 */
ZENOHC_API bool z_internal_hello_check(const struct z_owned_hello_t *this_);
/**
 * Constructs hello message in a gravestone state.
 */
ZENOHC_API void z_internal_hello_null(struct z_owned_hello_t *this_);
/**
 * Returns ``true`` if `keyexpr` is valid, ``false`` if it is in gravestone state.
 */
ZENOHC_API bool z_internal_keyexpr_check(const struct z_owned_keyexpr_t *this_);
/**
 * Constructs an owned key expression in a gravestone state.
 */
ZENOHC_API void z_internal_keyexpr_null(struct z_owned_keyexpr_t *this_);
/**
 * @brief Returns ``true`` if liveliness token is valid, ``false`` otherwise.
 */
ZENOHC_API bool z_internal_liveliness_token_check(const struct z_owned_liveliness_token_t *this_);
/**
 * @brief Constructs liveliness token in its gravestone state.
 */
ZENOHC_API void z_internal_liveliness_token_null(struct z_owned_liveliness_token_t *this_);
/**
 * @warning This API has been marked as unstable: it works as advertised, but it may be changed in a future release.
 * @brief Checks the matching listener is for the gravestone state
 */
#if defined(Z_FEATURE_UNSTABLE_API)
ZENOHC_API
bool z_internal_matching_listener_check(const z_owned_matching_listener_t *this_);
#endif
/**
 * @warning This API has been marked as unstable: it works as advertised, but it may be changed in a future release.
 * @brief Constructs an empty matching listener.
 */
#if defined(Z_FEATURE_UNSTABLE_API)
ZENOHC_API
void z_internal_matching_listener_null(z_owned_matching_listener_t *this_);
#endif
/**
 * @warning This API has been marked as unstable: it works as advertised, but it may be changed in a future release.
 * @brief Returns ``true`` if `this` is valid.
 */
#if (defined(Z_FEATURE_SHARED_MEMORY) && defined(Z_FEATURE_UNSTABLE_API))
ZENOHC_API
bool z_internal_memory_layout_check(const z_owned_memory_layout_t *this_);
#endif
/**
 * @warning This API has been marked as unstable: it works as advertised, but it may be changed in a future release.
 * @brief Constructs Memory Layout in its gravestone value.
 */
#if (defined(Z_FEATURE_SHARED_MEMORY) && defined(Z_FEATURE_UNSTABLE_API))
ZENOHC_API
void z_internal_memory_layout_null(z_owned_memory_layout_t *this_);
#endif
/**
 * Returns ``true`` if mutex is valid, ``false`` otherwise.
 */
ZENOHC_API bool z_internal_mutex_check(const struct z_owned_mutex_t *this_);
/**
 * Constructs mutex in a gravestone state.
 */
ZENOHC_API void z_internal_mutex_null(struct z_owned_mutex_t *this_);
/**
 * @warning This API has been marked as unstable: it works as advertised, but it may be changed in a future release.
 * @brief Returns ``true`` if `this` is valid.
 */
#if (defined(Z_FEATURE_SHARED_MEMORY) && defined(Z_FEATURE_UNSTABLE_API))
ZENOHC_API
bool z_internal_ptr_in_segment_check(const struct z_owned_ptr_in_segment_t *this_);
#endif
/**
 * @warning This API has been marked as unstable: it works as advertised, but it may be changed in a future release.
 * @brief Constructs data pointer in SHM Segment in its gravestone value.
 */
#if (defined(Z_FEATURE_SHARED_MEMORY) && defined(Z_FEATURE_UNSTABLE_API))
ZENOHC_API
void z_internal_ptr_in_segment_null(struct z_owned_ptr_in_segment_t *this_);
#endif
/**
 * Returns ``true`` if publisher is valid, ``false`` otherwise.
 */
ZENOHC_API bool z_internal_publisher_check(const struct z_owned_publisher_t *this_);
/**
 * Constructs a publisher in a gravestone state.
 */
ZENOHC_API void z_internal_publisher_null(struct z_owned_publisher_t *this_);
/**
 * @warning This API has been marked as unstable: it works as advertised, but it may be changed in a future release.
 * @brief Returns ``true`` if querier is valid, ``false`` otherwise.
 */
#if defined(Z_FEATURE_UNSTABLE_API)
ZENOHC_API
bool z_internal_querier_check(const z_owned_querier_t *this_);
#endif
/**
 * @warning This API has been marked as unstable: it works as advertised, but it may be changed in a future release.
 * @brief Constructs a querier in a gravestone state.
 */
#if defined(Z_FEATURE_UNSTABLE_API)
ZENOHC_API
void z_internal_querier_null(z_owned_querier_t *this_);
#endif
/**
 * Returns `false` if `this` is in a gravestone state, `true` otherwise.
 */
ZENOHC_API bool z_internal_query_check(const struct z_owned_query_t *query);
/**
 * Constructs query in its gravestone value.
 */
ZENOHC_API void z_internal_query_null(struct z_owned_query_t *this_);
/**
 * Returns ``true`` if queryable is valid, ``false`` otherwise.
 */
ZENOHC_API bool z_internal_queryable_check(const struct z_owned_queryable_t *this_);
/**
 * Constructs a queryable in its gravestone value.
 */
ZENOHC_API void z_internal_queryable_null(struct z_owned_queryable_t *this_);
/**
 * Returns ``true`` if `reply` is valid, ``false`` otherwise.
 */
ZENOHC_API bool z_internal_reply_check(const struct z_owned_reply_t *this_);
/**
 * Returns ``true`` if reply error is in non-default state, ``false`` otherwise.
 */
ZENOHC_API bool z_internal_reply_err_check(const struct z_owned_reply_err_t *this_);
/**
 * Constructs an empty `z_owned_reply_err_t`.
 */
ZENOHC_API void z_internal_reply_err_null(struct z_owned_reply_err_t *this_);
/**
 * Constructs the reply in its gravestone state.
 */
ZENOHC_API void z_internal_reply_null(struct z_owned_reply_t *this_);
/**
 * Returns ``true`` if handler is valid, ``false`` if it is in gravestone state.
 */
ZENOHC_API
bool z_internal_ring_handler_query_check(const struct z_owned_ring_handler_query_t *this_);
/**
 * Constructs a handler in gravestone state.
 */
ZENOHC_API void z_internal_ring_handler_query_null(struct z_owned_ring_handler_query_t *this_);
/**
 * Returns ``true`` if handler is valid, ``false`` if it is in gravestone state.
 */
ZENOHC_API
bool z_internal_ring_handler_reply_check(const struct z_owned_ring_handler_reply_t *this_);
/**
 * Constructs a handler in gravestone state.
 */
ZENOHC_API void z_internal_ring_handler_reply_null(struct z_owned_ring_handler_reply_t *this_);
/**
 * Returns ``true`` if handler is valid, ``false`` if it is in gravestone state.
 */
ZENOHC_API
bool z_internal_ring_handler_sample_check(const struct z_owned_ring_handler_sample_t *this_);
/**
 * Constructs a handler in gravestone state.
 */
ZENOHC_API void z_internal_ring_handler_sample_null(struct z_owned_ring_handler_sample_t *this_);
/**
 * Returns ``true`` if sample is valid, ``false`` if it is in gravestone state.
 */
ZENOHC_API bool z_internal_sample_check(const struct z_owned_sample_t *this_);
/**
 * Constructs sample in its gravestone state.
 */
ZENOHC_API void z_internal_sample_null(struct z_owned_sample_t *this_);
/**
 * Returns ``true`` if `session` is valid, ``false`` otherwise.
 */
ZENOHC_API bool z_internal_session_check(const struct z_owned_session_t *this_);
/**
 * Constructs a Zenoh session in its gravestone state.
 */
ZENOHC_API void z_internal_session_null(struct z_owned_session_t *this_);
/**
 * @warning This API has been marked as unstable: it works as advertised, but it may be changed in a future release.
 * @return ``true`` if `this` is valid.
 */
#if (defined(Z_FEATURE_SHARED_MEMORY) && defined(Z_FEATURE_UNSTABLE_API))
ZENOHC_API
bool z_internal_shm_check(const z_owned_shm_t *this_);
#endif
/**
 * @warning This API has been marked as unstable: it works as advertised, but it may be changed in a future release.
 * @return Returns ``true`` if `this` is valid.
 */
#if (defined(Z_FEATURE_SHARED_MEMORY) && defined(Z_FEATURE_UNSTABLE_API))
ZENOHC_API
bool z_internal_shm_client_check(const z_owned_shm_client_t *this_);
#endif
/**
 * @warning This API has been marked as unstable: it works as advertised, but it may be changed in a future release.
 * @brief Constructs SHM client in its gravestone value.
 */
#if (defined(Z_FEATURE_SHARED_MEMORY) && defined(Z_FEATURE_UNSTABLE_API))
ZENOHC_API
void z_internal_shm_client_null(z_owned_shm_client_t *this_);
#endif
/**
 * @warning This API has been marked as unstable: it works as advertised, but it may be changed in a future release.
 * @return ``true`` if `this` is valid.
 */
#if (defined(Z_FEATURE_SHARED_MEMORY) && defined(Z_FEATURE_UNSTABLE_API))
ZENOHC_API
bool z_internal_shm_client_storage_check(const z_owned_shm_client_storage_t *this_);
#endif
/**
 * @warning This API has been marked as unstable: it works as advertised, but it may be changed in a future release.
 * Constructs SHM Client Storage in its gravestone value.
 */
#if (defined(Z_FEATURE_SHARED_MEMORY) && defined(Z_FEATURE_UNSTABLE_API))
ZENOHC_API
void z_internal_shm_client_storage_null(z_owned_shm_client_storage_t *this_);
#endif
/**
 * @warning This API has been marked as unstable: it works as advertised, but it may be changed in a future release.
 * @return ``true`` if `this` is valid.
 */
#if (defined(Z_FEATURE_SHARED_MEMORY) && defined(Z_FEATURE_UNSTABLE_API))
ZENOHC_API
bool z_internal_shm_mut_check(const z_owned_shm_mut_t *this_);
#endif
/**
 * @warning This API has been marked as unstable: it works as advertised, but it may be changed in a future release.
 * @brief Constructs ZShmMut slice in its gravestone value.
 */
#if (defined(Z_FEATURE_SHARED_MEMORY) && defined(Z_FEATURE_UNSTABLE_API))
ZENOHC_API
void z_internal_shm_mut_null(z_owned_shm_mut_t *this_);
#endif
/**
 * @warning This API has been marked as unstable: it works as advertised, but it may be changed in a future release.
 * @brief Constructs ZShm slice in its gravestone value.
 */
#if (defined(Z_FEATURE_SHARED_MEMORY) && defined(Z_FEATURE_UNSTABLE_API))
ZENOHC_API
void z_internal_shm_null(z_owned_shm_t *this_);
#endif
/**
 * @warning This API has been marked as unstable: it works as advertised, but it may be changed in a future release.
 * @brief Returns ``true`` if `this` is valid.
 */
#if (defined(Z_FEATURE_SHARED_MEMORY) && defined(Z_FEATURE_UNSTABLE_API))
ZENOHC_API
bool z_internal_shm_provider_check(const z_owned_shm_provider_t *this_);
#endif
/**
 * @warning This API has been marked as unstable: it works as advertised, but it may be changed in a future release.
 * @brief Constructs SHM Provider in its gravestone value.
 */
#if (defined(Z_FEATURE_SHARED_MEMORY) && defined(Z_FEATURE_UNSTABLE_API))
ZENOHC_API
void z_internal_shm_provider_null(z_owned_shm_provider_t *this_);
#endif
/**
 * @return ``true`` if slice is not empty, ``false`` otherwise.
 */
ZENOHC_API bool z_internal_slice_check(const struct z_owned_slice_t *this_);
/**
 * Constructs an empty `z_owned_slice_t`.
 */
ZENOHC_API void z_internal_slice_null(struct z_owned_slice_t *this_);
/**
 * @warning This API has been marked as unstable: it works as advertised, but it may be changed in a future release.
 * @brief Returns ``true`` if source info is valid, ``false`` if it is in gravestone state.
 */
#if defined(Z_FEATURE_UNSTABLE_API)
ZENOHC_API
bool z_internal_source_info_check(const z_owned_source_info_t *this_);
#endif
/**
 * @warning This API has been marked as unstable: it works as advertised, but it may be changed in a future release.
 * @brief Constructs source info in its gravestone state.
 */
#if defined(Z_FEATURE_UNSTABLE_API)
ZENOHC_API
void z_internal_source_info_null(z_owned_source_info_t *this_);
#endif
/**
 * @return ``true`` if the string array is valid, ``false`` if it is in a gravestone state.
 */
ZENOHC_API bool z_internal_string_array_check(const struct z_owned_string_array_t *this_);
/**
 * Constructs string array in its gravestone state.
 */
ZENOHC_API void z_internal_string_array_null(struct z_owned_string_array_t *this_);
/**
 * @return ``true`` if `this_` is a valid string, ``false`` if it is in gravestone state.
 */
ZENOHC_API bool z_internal_string_check(const struct z_owned_string_t *this_);
/**
 * Constructs owned string in a gravestone state.
 */
ZENOHC_API void z_internal_string_null(struct z_owned_string_t *this_);
/**
 * Returns ``true`` if subscriber is valid, ``false`` otherwise.
 */
ZENOHC_API bool z_internal_subscriber_check(const struct z_owned_subscriber_t *this_);
/**
 * Constructs a subscriber in a gravestone state.
 */
ZENOHC_API void z_internal_subscriber_null(struct z_owned_subscriber_t *this_);
/**
 * Returns ``true`` if task is valid, ``false`` otherwise.
 */
ZENOHC_API bool z_internal_task_check(const struct z_owned_task_t *this_);
/**
 * Constructs task in a gravestone state.
 */
ZENOHC_API void z_internal_task_null(struct z_owned_task_t *this_);
/**
 * Constructs a non-owned non-null-terminated string from key expression.
 */
ZENOHC_API
void z_keyexpr_as_view_string(const struct z_loaned_keyexpr_t *this_,
                              struct z_view_string_t *out_string);
/**
 * Canonizes the passed string in place, possibly shortening it by modifying `len`.
 *
 * May SEGFAULT if `start` is NULL or lies in read-only memory (as values initialized with string litterals do).
 *
 * @return 0 upon success, negative error values upon failure (if the passed string was an invalid
 * key expression for reasons other than a non-canon form).
 */
ZENOHC_API
z_result_t z_keyexpr_canonize(char *start,
                              size_t *len);
/**
 * Canonizes the passed string in place, possibly shortening it by placing a new null-terminator.
 * May SEGFAULT if `start` is NULL or lies in read-only memory (as values initialized with string litterals do).
 *
 * @return 0 upon success, negative error values upon failure (if the passed string was an invalid
 * key expression for reasons other than a non-canon form).
 */
ZENOHC_API
z_result_t z_keyexpr_canonize_null_terminated(char *start);
/**
 * Constructs a copy of the key expression.
 */
ZENOHC_API
void z_keyexpr_clone(struct z_owned_keyexpr_t *dst,
                     const struct z_loaned_keyexpr_t *this_);
/**
 * Constructs key expression by concatenation of key expression in `left` with a string in `right`.
 * Returns 0 in case of success, negative error code otherwise.
 *
 * You should probably prefer `z_keyexpr_join` as Zenoh may then take advantage of the hierachical separation it inserts.
 * To avoid odd behaviors, concatenating a key expression starting with `*` to one ending with `*` is forbidden by this operation,
 * as this would extremely likely cause bugs.
 */
ZENOHC_API
z_result_t z_keyexpr_concat(struct z_owned_keyexpr_t *this_,
                            const struct z_loaned_keyexpr_t *left,
                            const char *right_start,
                            size_t right_len);
/**
 * Frees key expression and resets it to its gravestone state.
 */
ZENOHC_API void z_keyexpr_drop(struct z_moved_keyexpr_t *this_);
/**
 * Returns ``true`` if both ``left`` and ``right`` are equal, ``false`` otherwise.
 */
ZENOHC_API
bool z_keyexpr_equals(const struct z_loaned_keyexpr_t *left,
                      const struct z_loaned_keyexpr_t *right);
/**
 * Constructs a `z_owned_keyexpr_t` from a string, copying the passed string.
 * @return 0 in case of success, negative error code in case of failure (for example if `expr` is not a valid key expression or if it is
 * not in canon form.
 */
ZENOHC_API
z_result_t z_keyexpr_from_str(struct z_owned_keyexpr_t *this_,
                              const char *expr);
/**
 * Constructs `z_owned_keyexpr_t` from a string, copying the passed string. The copied string is canonized.
 * @return 0 in case of success, negative error code in case of failure (for example if expr is not a valid key expression
 * even despite canonization).
 */
ZENOHC_API
z_result_t z_keyexpr_from_str_autocanonize(struct z_owned_keyexpr_t *this_,
                                           const char *expr);
/**
 * Constructs a `z_owned_keyexpr_t` by copying a substring.
 *
 * @param this_: An uninitialized location in memory where key expression will be constructed.
 * @param expr: A buffer with length >= `len`.
 * @param len: Number of characters from `expr` to consider.
 * @return 0 in case of success, negative error code otherwise.
 */
ZENOHC_API
z_result_t z_keyexpr_from_substr(struct z_owned_keyexpr_t *this_,
                                 const char *expr,
                                 size_t len);
/**
 * Constructs a `z_keyexpr_t` by copying a substring.
 *
 * @param this_: An uninitialized location in memory where key expression will be constructed.
 * @param start: A buffer of with length >= `len`.
 * @param len: Number of characters from `expr` to consider. Will be modified to be equal to canonized key expression length.
 * @return 0 in case of success, negative error code otherwise.
 */
ZENOHC_API
z_result_t z_keyexpr_from_substr_autocanonize(struct z_owned_keyexpr_t *this_,
                                              const char *start,
                                              size_t *len);
/**
 * Returns ``true`` if ``left`` includes ``right``, i.e. the set defined by ``left`` contains every key belonging to the set
 * defined by ``right``, ``false`` otherwise.
 */
ZENOHC_API
bool z_keyexpr_includes(const struct z_loaned_keyexpr_t *left,
                        const struct z_loaned_keyexpr_t *right);
/**
 * Returns ``true`` if the keyexprs intersect, i.e. there exists at least one key which is contained in both of the
 * sets defined by ``left`` and ``right``, ``false`` otherwise.
 */
ZENOHC_API
bool z_keyexpr_intersects(const struct z_loaned_keyexpr_t *left,
                          const struct z_loaned_keyexpr_t *right);
/**
 * Returns 0 if the passed string is a valid (and canon) key expression.
 * Otherwise returns negative error value.
 */
ZENOHC_API z_result_t z_keyexpr_is_canon(const char *start, size_t len);
/**
 * Constructs key expression by performing path-joining (automatically inserting '/' in-between) of `left` with `right`.
 * @return 0 in case of success, negative error code otherwise.
 */
ZENOHC_API
z_result_t z_keyexpr_join(struct z_owned_keyexpr_t *this_,
                          const struct z_loaned_keyexpr_t *left,
                          const struct z_loaned_keyexpr_t *right);
/**
 * Borrows `z_owned_keyexpr_t`.
 */
ZENOHC_API const struct z_loaned_keyexpr_t *z_keyexpr_loan(const struct z_owned_keyexpr_t *this_);
/**
 * @warning This API has been marked as unstable: it works as advertised, but it may be changed in a future release.
 * @brief Returns the relation between `left` and `right` from `left`'s point of view.
 *
 * @note This is slower than `z_keyexpr_intersects` and `keyexpr_includes`, so you should favor these methods for most applications.
 */
#if defined(Z_FEATURE_UNSTABLE_API)
ZENOHC_API
enum z_keyexpr_intersection_level_t z_keyexpr_relation_to(const struct z_loaned_keyexpr_t *left,
                                                          const struct z_loaned_keyexpr_t *right);
#endif
/**
 * @brief Declares a background subscriber on liveliness tokens that intersect `key_expr`. Subscriber callback will be called to process the messages,
 * until the corresponding session is closed or dropped.
 * @param session: The Zenoh session.
 * @param key_expr: The key expression to subscribe to.
 * @param callback: The callback function that will be called each time a liveliness token status is changed.
 * @param options: The options to be passed to the liveliness subscriber declaration.
 *
 * @return 0 in case of success, negative error values otherwise.
 */
ZENOHC_API
z_result_t z_liveliness_declare_background_subscriber(const struct z_loaned_session_t *session,
                                                      const struct z_loaned_keyexpr_t *key_expr,
                                                      struct z_moved_closure_sample_t *callback,
                                                      struct z_liveliness_subscriber_options_t *options);
/**
 * @brief Declares a subscriber on liveliness tokens that intersect `key_expr`.
 *
 * @param session: A Zenoh session.
 * @param subscriber: An uninitialized memory location where subscriber will be constructed.
 * @param key_expr: The key expression to subscribe to.
 * @param callback: The callback function that will be called each time a liveliness token status is changed.
 * @param options: The options to be passed to the liveliness subscriber declaration.
 *
 * @return 0 in case of success, negative error values otherwise.
 */
ZENOHC_API
z_result_t z_liveliness_declare_subscriber(const struct z_loaned_session_t *session,
                                           struct z_owned_subscriber_t *subscriber,
                                           const struct z_loaned_keyexpr_t *key_expr,
                                           struct z_moved_closure_sample_t *callback,
                                           struct z_liveliness_subscriber_options_t *options);
/**
 * @brief Constructs and declares a liveliness token on the network.
 *
 * Liveliness token subscribers on an intersecting key expression will receive a PUT sample when connectivity
 * is achieved, and a DELETE sample if it's lost.
 *
 * @param session: A Zenos session to declare the liveliness token.
 * @param token: An uninitialized memory location where liveliness token will be constructed.
 * @param key_expr: A keyexpr to declare a liveliess token for.
 * @param _options: Liveliness token declaration properties.
 */
ZENOHC_API
z_result_t z_liveliness_declare_token(const struct z_loaned_session_t *session,
                                      struct z_owned_liveliness_token_t *token,
                                      const struct z_loaned_keyexpr_t *key_expr,
                                      const struct z_liveliness_token_options_t *_options);
/**
 * @brief Queries liveliness tokens currently on the network with a key expression intersecting with `key_expr`.
 *
 * @param session: The Zenoh session.
 * @param key_expr: The key expression to query liveliness tokens for.
 * @param callback: The callback function that will be called for each received reply.
 * @param options: Additional options for the liveliness get operation.
 */
ZENOHC_API
z_result_t z_liveliness_get(const struct z_loaned_session_t *session,
                            const struct z_loaned_keyexpr_t *key_expr,
                            struct z_moved_closure_reply_t *callback,
                            struct z_liveliness_get_options_t *options);
/**
 * @brief Constructs default value `z_liveliness_get_options_t`.
 */
ZENOHC_API void z_liveliness_get_options_default(struct z_liveliness_get_options_t *this_);
/**
 * @brief Constucts default value for `z_liveliness_declare_subscriber_options_t`.
 */
ZENOHC_API
void z_liveliness_subscriber_options_default(struct z_liveliness_subscriber_options_t *this_);
/**
 * @brief Undeclares liveliness token, frees memory and resets it to a gravestone state.
 */
ZENOHC_API void z_liveliness_token_drop(struct z_moved_liveliness_token_t *this_);
/**
 * @brief Borrows token.
 */
ZENOHC_API
const struct z_loaned_liveliness_token_t *z_liveliness_token_loan(const struct z_owned_liveliness_token_t *this_);
/**
 * @brief Constructs default value for `z_liveliness_token_options_t`.
 */
ZENOHC_API void z_liveliness_token_options_default(struct z_liveliness_token_options_t *this_);
/**
 * @brief Destroys a liveliness token, notifying subscribers of its destruction.
 */
ZENOHC_API z_result_t z_liveliness_undeclare_token(struct z_moved_liveliness_token_t *this_);
/**
 * @warning This API has been marked as unstable: it works as advertised, but it may be changed in a future release.
 * @brief Undeclares the given matching listener, droping and invalidating it.
 */
#if defined(Z_FEATURE_UNSTABLE_API)
ZENOHC_API
void z_matching_listener_drop(z_moved_matching_listener_t *this_);
#endif
/**
 * @warning This API has been marked as unstable: it works as advertised, but it may be changed in a future release.
 * @brief Deletes Memory Layout.
 */
#if (defined(Z_FEATURE_SHARED_MEMORY) && defined(Z_FEATURE_UNSTABLE_API))
ZENOHC_API
void z_memory_layout_drop(z_moved_memory_layout_t *this_);
#endif
/**
 * @warning This API has been marked as unstable: it works as advertised, but it may be changed in a future release.
 * @brief Extract data from Memory Layout.
 */
#if (defined(Z_FEATURE_SHARED_MEMORY) && defined(Z_FEATURE_UNSTABLE_API))
ZENOHC_API
void z_memory_layout_get_data(const z_loaned_memory_layout_t *this_,
                              size_t *out_size,
                              struct z_alloc_alignment_t *out_alignment);
#endif
/**
 * @warning This API has been marked as unstable: it works as advertised, but it may be changed in a future release.
 * @brief Borrows Memory Layout.
 */
#if (defined(Z_FEATURE_SHARED_MEMORY) && defined(Z_FEATURE_UNSTABLE_API))
ZENOHC_API
const z_loaned_memory_layout_t *z_memory_layout_loan(const z_owned_memory_layout_t *this_);
#endif
/**
 * @warning This API has been marked as unstable: it works as advertised, but it may be changed in a future release.
 * @brief Creates a new Memory Layout.
 */
#if (defined(Z_FEATURE_SHARED_MEMORY) && defined(Z_FEATURE_UNSTABLE_API))
ZENOHC_API
z_result_t z_memory_layout_new(z_owned_memory_layout_t *this_,
                               size_t size,
                               struct z_alloc_alignment_t alignment);
#endif
/**
 * Drops mutex and resets it to its gravestone state.
 */
ZENOHC_API void z_mutex_drop(struct z_moved_mutex_t *this_);
/**
 * Constructs a mutex.
 * @return 0 in case of success, negative error code otherwise.
 */
ZENOHC_API z_result_t z_mutex_init(struct z_owned_mutex_t *this_);
/**
 * Mutably borrows mutex.
 */
ZENOHC_API struct z_loaned_mutex_t *z_mutex_loan_mut(struct z_owned_mutex_t *this_);
/**
 * Locks mutex. If mutex is already locked, blocks the thread until it aquires the lock.
 * @return 0 in case of success, negative error code in case of failure.
 */
ZENOHC_API z_result_t z_mutex_lock(struct z_loaned_mutex_t *this_);
/**
 * Tries to lock mutex. If mutex is already locked, return immediately.
 * @return 0 in case of success, negative value if failed to aquire the lock.
 */
ZENOHC_API z_result_t z_mutex_try_lock(struct z_loaned_mutex_t *this_);
/**
 * Unlocks previously locked mutex. If mutex was not locked by the current thread, the behaviour is undefined.
 * @return 0 in case of success, negative error code otherwise.
 */
ZENOHC_API
z_result_t z_mutex_unlock(struct z_loaned_mutex_t *this_);
/**
 * Constructs and opens a new Zenoh session.
 *
 * @return 0 in case of success, negative error code otherwise (in this case the session will be in its gravestone state).
 */
ZENOHC_API
z_result_t z_open(struct z_owned_session_t *this_,
                  struct z_moved_config_t *config,
                  const struct z_open_options_t *_options);
/**
 * Constructs the default value for `z_open_options_t`.
 */
ZENOHC_API void z_open_options_default(struct z_open_options_t *this_);
/**
 * @warning This API has been marked as unstable: it works as advertised, but it may be changed in a future release.
 * @brief Constructs and opens a new Zenoh session with specified client storage.
 *
 * @return 0 in case of success, negative error code otherwise (in this case the session will be in its gravestone state).
 */
#if (defined(Z_FEATURE_SHARED_MEMORY) && defined(Z_FEATURE_UNSTABLE_API))
ZENOHC_API
z_result_t z_open_with_custom_shm_clients(struct z_owned_session_t *this_,
                                          struct z_moved_config_t *config,
                                          const z_loaned_shm_client_storage_t *shm_clients);
#endif
/**
 * @warning This API has been marked as unstable: it works as advertised, but it may be changed in a future release.
 * @brief Creates a new POSIX SHM Client.
 */
#if (defined(Z_FEATURE_SHARED_MEMORY) && defined(Z_FEATURE_UNSTABLE_API))
ZENOHC_API
void z_posix_shm_client_new(z_owned_shm_client_t *this_);
#endif
/**
 * @warning This API has been marked as unstable: it works as advertised, but it may be changed in a future release.
 * @brief Creates a new POSIX SHM Provider.
 */
#if (defined(Z_FEATURE_SHARED_MEMORY) && defined(Z_FEATURE_UNSTABLE_API))
ZENOHC_API
z_result_t z_posix_shm_provider_new(z_owned_shm_provider_t *this_,
                                    const z_loaned_memory_layout_t *layout);
#endif
/**
 * Returns the default value of #z_priority_t.
 */
ZENOHC_API enum z_priority_t z_priority_default(void);
/**
 * @warning This API has been marked as unstable: it works as advertised, but it may be changed in a future release.
 * @brief Makes a shallow data pointer in SHM Segment copy.
 */
#if (defined(Z_FEATURE_SHARED_MEMORY) && defined(Z_FEATURE_UNSTABLE_API))
ZENOHC_API
void z_ptr_in_segment_clone(struct z_owned_ptr_in_segment_t *out,
                            const struct z_loaned_ptr_in_segment_t *this_);
#endif
/**
 * @warning This API has been marked as unstable: it works as advertised, but it may be changed in a future release.
 * @brief Deletes data pointer in SHM Segment.
 */
#if (defined(Z_FEATURE_SHARED_MEMORY) && defined(Z_FEATURE_UNSTABLE_API))
ZENOHC_API
void z_ptr_in_segment_drop(struct z_moved_ptr_in_segment_t *this_);
#endif
/**
 * @warning This API has been marked as unstable: it works as advertised, but it may be changed in a future release.
 * @brief Borrows data pointer in SHM Segment.
 */
#if (defined(Z_FEATURE_SHARED_MEMORY) && defined(Z_FEATURE_UNSTABLE_API))
ZENOHC_API
const struct z_loaned_ptr_in_segment_t *z_ptr_in_segment_loan(const struct z_owned_ptr_in_segment_t *this_);
#endif
/**
 * @warning This API has been marked as unstable: it works as advertised, but it may be changed in a future release.
 * @brief Creates a new data pointer in SHM Segment.
 */
#if (defined(Z_FEATURE_SHARED_MEMORY) && defined(Z_FEATURE_UNSTABLE_API))
ZENOHC_API
void z_ptr_in_segment_new(struct z_owned_ptr_in_segment_t *this_,
                          uint8_t *ptr,
                          struct zc_threadsafe_context_t segment);
#endif
/**
 * @warning This API has been marked as unstable: it works as advertised, but it may be changed in a future release.
 * @brief Declares a matching listener, registering a callback for notifying subscribers matching with a given publisher.
 * The callback will be run in the background until the corresponding publisher is dropped.
 *
 * @param publisher: A publisher to associate with matching listener.
 * @param callback: A closure that will be called every time the matching status of the publisher changes (If last subscriber disconnects or when the first subscriber connects).
 *
 * @return 0 in case of success, negative error code otherwise.
 */
#if defined(Z_FEATURE_UNSTABLE_API)
ZENOHC_API
z_result_t z_publisher_declare_background_matching_listener(const struct z_loaned_publisher_t *publisher,
                                                            struct z_moved_closure_matching_status_t *callback);
#endif
/**
 * @warning This API has been marked as unstable: it works as advertised, but it may be changed in a future release.
 * @brief Constructs matching listener, registering a callback for notifying subscribers matching with a given publisher.
 *
 * @param publisher: A publisher to associate with matching listener.
 * @param matching_listener: An uninitialized memory location where matching listener will be constructed. The matching listener's callback will be automatically dropped when the publisher is dropped.
 * @param callback: A closure that will be called every time the matching status of the publisher changes (If last subscriber disconnects or when the first subscriber connects).
 *
 * @return 0 in case of success, negative error code otherwise.
 */
#if defined(Z_FEATURE_UNSTABLE_API)
ZENOHC_API
z_result_t z_publisher_declare_matching_listener(const struct z_loaned_publisher_t *publisher,
                                                 z_owned_matching_listener_t *matching_listener,
                                                 struct z_moved_closure_matching_status_t *callback);
#endif
/**
 * Sends a `DELETE` message onto the publisher's key expression.
 *
 * @return 0 in case of success, negative error code in case of failure.
 */
ZENOHC_API
z_result_t z_publisher_delete(const struct z_loaned_publisher_t *publisher,
                              struct z_publisher_delete_options_t *options);
/**
 * Constructs the default values for the delete operation via a publisher entity.
 */
ZENOHC_API void z_publisher_delete_options_default(struct z_publisher_delete_options_t *this_);
/**
 * Frees memory and resets publisher to its gravestone state.
 * This is equivalent to calling `z_undeclare_publisher()` and discarding its return value.
 */
ZENOHC_API void z_publisher_drop(struct z_moved_publisher_t *this_);
/**
 * @warning This API has been marked as unstable: it works as advertised, but it may be changed in a future release.
 * @brief Gets publisher matching status - i.e. if there are any subscribers matching its key expression.
 *
 * @return 0 in case of success, negative error code otherwise (in this case matching_status is not updated).
 */
#if defined(Z_FEATURE_UNSTABLE_API)
ZENOHC_API
z_result_t z_publisher_get_matching_status(const struct z_loaned_publisher_t *this_,
                                           struct z_matching_status_t *matching_status);
#endif
/**
 * @warning This API has been marked as unstable: it works as advertised, but it may be changed in a future release.
 * @brief Returns the ID of the publisher.
 */
#if defined(Z_FEATURE_UNSTABLE_API)
ZENOHC_API
z_entity_global_id_t z_publisher_id(const struct z_loaned_publisher_t *publisher);
#endif
/**
 * Returns the key expression of the publisher.
 */
ZENOHC_API
const struct z_loaned_keyexpr_t *z_publisher_keyexpr(const struct z_loaned_publisher_t *publisher);
/**
 * Borrows publisher.
 */
ZENOHC_API
const struct z_loaned_publisher_t *z_publisher_loan(const struct z_owned_publisher_t *this_);
/**
 * Mutably borrows publisher.
 */
ZENOHC_API struct z_loaned_publisher_t *z_publisher_loan_mut(struct z_owned_publisher_t *this_);
/**
 * Constructs the default value for `z_publisher_options_t`.
 */
ZENOHC_API void z_publisher_options_default(struct z_publisher_options_t *this_);
/**
 * Sends a `PUT` message onto the publisher's key expression, transfering the payload ownership.
 *
 *
 * The payload and all owned options fields are consumed upon function return.
 *
 * @param this_: The publisher.
 * @param payload: The data to publish. Will be consumed.
 * @param options: The publisher put options. All owned fields will be consumed.
 *
 * @return 0 in case of success, negative error values in case of failure.
 */
ZENOHC_API
z_result_t z_publisher_put(const struct z_loaned_publisher_t *this_,
                           struct z_moved_bytes_t *payload,
                           struct z_publisher_put_options_t *options);
/**
 * Constructs the default value for `z_publisher_put_options_t`.
 */
ZENOHC_API void z_publisher_put_options_default(struct z_publisher_put_options_t *this_);
/**
 * Publishes data on specified key expression.
 *
 * @param session: The Zenoh session.
 * @param key_expr: The key expression to publish to.
 * @param payload: The value to put (consumed upon function return).
 * @param options: The put options (all owned values will be consumed upon function return).
 *
 * @return 0 in case of success, negative error values in case of failure.
 */
ZENOHC_API
z_result_t z_put(const struct z_loaned_session_t *session,
                 const struct z_loaned_keyexpr_t *key_expr,
                 struct z_moved_bytes_t *payload,
                 struct z_put_options_t *options);
/**
 * Constructs the default value for `z_put_options_t`.
 */
ZENOHC_API void z_put_options_default(struct z_put_options_t *this_);
/**
 * @warning This API has been marked as unstable: it works as advertised, but it may be changed in a future release.
 * @brief Declares a matching listener, registering a callback for notifying queryables matching the given querier key expression and target.
 * The callback will be run in the background until the corresponding querier is dropped.
 *
 * @param querier: A querier to associate with matching listener.
 * @param callback: A closure that will be called every time the matching status of the querier changes (If last queryable disconnects or when the first queryable connects).
 *
 * @return 0 in case of success, negative error code otherwise.
 */
#if (defined(Z_FEATURE_UNSTABLE_API) && defined(Z_FEATURE_UNSTABLE_API))
ZENOHC_API
z_result_t z_querier_declare_background_matching_listener(const z_loaned_querier_t *querier,
                                                          struct z_moved_closure_matching_status_t *callback);
#endif
/**
 * @warning This API has been marked as unstable: it works as advertised, but it may be changed in a future release.
 * @brief Constructs matching listener, registering a callback for notifying queryables matching with a given querier's key expression and target.
 *
 * @param querier: A querier to associate with matching listener.
 * @param matching_listener: An uninitialized memory location where matching listener will be constructed. The matching listener's callback will be automatically dropped when the querier is dropped.
 * @param callback: A closure that will be called every time the matching status of the querier changes (If last queryable disconnects or when the first queryable connects).
 *
 * @return 0 in case of success, negative error code otherwise.
 */
#if (defined(Z_FEATURE_UNSTABLE_API) && defined(Z_FEATURE_UNSTABLE_API))
ZENOHC_API
z_result_t z_querier_declare_matching_listener(const z_loaned_querier_t *querier,
                                               z_owned_matching_listener_t *matching_listener,
                                               struct z_moved_closure_matching_status_t *callback);
#endif
/**
 * @warning This API has been marked as unstable: it works as advertised, but it may be changed in a future release.
 * @brief Frees memory and resets querier to its gravestone state.
 * This is equivalent to calling `z_undeclare_querier()` and discarding its return value.
 */
#if defined(Z_FEATURE_UNSTABLE_API)
ZENOHC_API
void z_querier_drop(z_moved_querier_t *this_);
#endif
/**
 * @warning This API has been marked as unstable: it works as advertised, but it may be changed in a future release.
 * @brief Query data from the matching queryables in the system.
 * Replies are provided through a callback function.
 *
 * @param querier: The querier to make query from.
 * @param parameters: The query's parameters, similar to a url's query segment.
 * @param callback: The callback function that will be called on reception of replies for this query. It will be automatically dropped once all replies are processed.
 * @param options: Additional options for the get. All owned fields will be consumed.
 *
 * @return 0 in case of success, a negative error value upon failure.
 */
#if defined(Z_FEATURE_UNSTABLE_API)
ZENOHC_API
z_result_t z_querier_get(const z_loaned_querier_t *querier,
                         const char *parameters,
                         struct z_moved_closure_reply_t *callback,
                         struct z_querier_get_options_t *options);
#endif
/**
 * @warning This API has been marked as unstable: it works as advertised, but it may be changed in a future release.
 * @brief Gets querier matching status - i.e. if there are any queryables matching its key expression and target.
 *
 * @return 0 in case of success, negative error code otherwise (in this case matching_status is not updated).
 */
#if (defined(Z_FEATURE_UNSTABLE_API) && defined(Z_FEATURE_UNSTABLE_API))
ZENOHC_API
z_result_t z_querier_get_matching_status(const z_loaned_querier_t *this_,
                                         struct z_matching_status_t *matching_status);
#endif
/**
 * @warning This API has been marked as unstable: it works as advertised, but it may be changed in a future release.
 * @brief Constructs the default value for `z_querier_get_options_t`.
 */
#if defined(Z_FEATURE_UNSTABLE_API)
ZENOHC_API
void z_querier_get_options_default(struct z_querier_get_options_t *this_);
#endif
/**
 * @warning This API has been marked as unstable: it works as advertised, but it may be changed in a future release.
 * @brief Returns the ID of the querier.
 */
#if (defined(Z_FEATURE_UNSTABLE_API) && defined(Z_FEATURE_UNSTABLE_API))
ZENOHC_API
z_entity_global_id_t z_querier_id(const z_loaned_querier_t *querier);
#endif
/**
 * @warning This API has been marked as unstable: it works as advertised, but it may be changed in a future release.
 * @brief Returns the key expression of the querier.
 */
#if defined(Z_FEATURE_UNSTABLE_API)
ZENOHC_API
const struct z_loaned_keyexpr_t *z_querier_keyexpr(const z_loaned_querier_t *querier);
#endif
/**
 * @warning This API has been marked as unstable: it works as advertised, but it may be changed in a future release.
 * @brief Borrows querier.
 */
#if defined(Z_FEATURE_UNSTABLE_API)
ZENOHC_API
const z_loaned_querier_t *z_querier_loan(const z_owned_querier_t *this_);
#endif
/**
 * @warning This API has been marked as unstable: it works as advertised, but it may be changed in a future release.
 * @brief Mutably borrows querier.
 */
#if defined(Z_FEATURE_UNSTABLE_API)
ZENOHC_API
z_loaned_querier_t *z_querier_loan_mut(z_owned_querier_t *this_);
#endif
/**
 * @warning This API has been marked as unstable: it works as advertised, but it may be changed in a future release.
 * @brief Constructs the default value for `z_querier_options_t`.
 */
#if defined(Z_FEATURE_UNSTABLE_API)
ZENOHC_API
void z_querier_options_default(struct z_querier_options_t *this_);
#endif
/**
 * Gets query attachment.
 *
 * Returns NULL if query does not contain an attachment.
 */
ZENOHC_API const struct z_loaned_bytes_t *z_query_attachment(const struct z_loaned_query_t *this_);
/**
 * Gets mutable query attachment.
 *
 * Returns NULL if query does not contain an attachment.
 */
ZENOHC_API struct z_loaned_bytes_t *z_query_attachment_mut(struct z_loaned_query_t *this_);
/**
 * Constructs a shallow copy of the query, allowing to keep it in an "open" state past the callback's return.
 *
 * This operation is infallible, but may return a gravestone value if `query` itself was a gravestone value (which cannot be the case in a callback).
 */
ZENOHC_API
void z_query_clone(struct z_owned_query_t *dst,
                   const struct z_loaned_query_t *this_);
/**
 * Automatic query consolidation strategy selection.
 *
 * A query consolidation strategy will automatically be selected depending the query selector.
 * If the selector contains time range properties, no consolidation is performed.
 * Otherwise the `z_query_consolidation_latest` strategy is used.
 */
ZENOHC_API struct z_query_consolidation_t z_query_consolidation_auto(void);
/**
 * Creates a default `z_query_consolidation_t` (consolidation mode AUTO).
 */
ZENOHC_API struct z_query_consolidation_t z_query_consolidation_default(void);
/**
 * Latest consolidation.
 *
 * This strategy optimizes bandwidth on all links in the system but will provide a very poor latency.
 */
ZENOHC_API
struct z_query_consolidation_t z_query_consolidation_latest(void);
/**
 * Monotonic consolidation.
 *
 * This strategy offers the best latency. Replies are directly transmitted to the application when received
 * without needing to wait for all replies. This mode does not guarantee that there will be no duplicates.
 */
ZENOHC_API
struct z_query_consolidation_t z_query_consolidation_monotonic(void);
/**
 * No consolidation.
 *
 * This strategy is useful when querying timeseries data bases or when using quorums.
 */
ZENOHC_API struct z_query_consolidation_t z_query_consolidation_none(void);
/**
 * Destroys the query resetting it to its gravestone value.
 */
ZENOHC_API void z_query_drop(struct z_moved_query_t *this_);
/**
 * Gets query <a href="https://github.com/eclipse-zenoh/roadmap/blob/main/rfcs/ALL/Query%20Payload.md">payload encoding</a>.
 *
 * Returns NULL if query does not contain an encoding.
 */
ZENOHC_API
const struct z_loaned_encoding_t *z_query_encoding(const struct z_loaned_query_t *this_);
/**
 * Gets query key expression.
 */
ZENOHC_API const struct z_loaned_keyexpr_t *z_query_keyexpr(const struct z_loaned_query_t *this_);
/**
 * Borrows the query.
 */
ZENOHC_API const struct z_loaned_query_t *z_query_loan(const struct z_owned_query_t *this_);
/**
 * Mutably borrows the query.
 */
ZENOHC_API struct z_loaned_query_t *z_query_loan_mut(struct z_owned_query_t *this_);
/**
 * Gets query <a href="https://github.com/eclipse-zenoh/roadmap/tree/main/rfcs/ALL/Selectors">value selector</a>.
 */
ZENOHC_API
void z_query_parameters(const struct z_loaned_query_t *this_,
                        struct z_view_string_t *parameters);
/**
 * Gets query <a href="https://github.com/eclipse-zenoh/roadmap/blob/main/rfcs/ALL/Query%20Payload.md">payload</a>.
 *
 * Returns NULL if query does not contain a payload.
 */
ZENOHC_API
const struct z_loaned_bytes_t *z_query_payload(const struct z_loaned_query_t *this_);
/**
 * Gets mutable query <a href="https://github.com/eclipse-zenoh/roadmap/blob/main/rfcs/ALL/Query%20Payload.md">payload</a>.
 *
 * Returns NULL if query does not contain a payload.
 */
ZENOHC_API
struct z_loaned_bytes_t *z_query_payload_mut(struct z_loaned_query_t *this_);
/**
 * Sends a reply to a query.
 *
 * This function must be called inside of a Queryable callback passing the
 * query received as parameters of the callback function. This function can
 * be called multiple times to send multiple replies to a query. The reply
 * will be considered complete when the Queryable callback returns.
 *
 * @param this_: The query to reply to.
 * @param key_expr: The key of this reply.
 * @param payload: The payload of this reply. Will be consumed.
 * @param options: The options of this reply. All owned fields will be consumed.
 *
 * @return 0 in case of success, negative error code otherwise.
 */
ZENOHC_API
z_result_t z_query_reply(const struct z_loaned_query_t *this_,
                         const struct z_loaned_keyexpr_t *key_expr,
                         struct z_moved_bytes_t *payload,
                         struct z_query_reply_options_t *options);
/**
 * Sends a delete reply to a query.
 *
 * This function must be called inside of a Queryable callback passing the
 * query received as parameters of the callback function. This function can
 * be called multiple times to send multiple replies to a query. The reply
 * will be considered complete when the Queryable callback returns.
 *
 * @param this_: The query to reply to.
 * @param key_expr: The key of this delete reply.
 * @param options: The options of this delete reply. All owned fields will be consumed.
 *
 * @return 0 in case of success, negative error code otherwise.
 */
ZENOHC_API
z_result_t z_query_reply_del(const struct z_loaned_query_t *this_,
                             const struct z_loaned_keyexpr_t *key_expr,
                             struct z_query_reply_del_options_t *options);
/**
 * Constructs the default value for `z_query_reply_del_options_t`.
 */
ZENOHC_API void z_query_reply_del_options_default(struct z_query_reply_del_options_t *this_);
/**
 * Sends a error reply to a query.
 *
 * This function must be called inside of a Queryable callback passing the
 * query received as parameters of the callback function. This function can
 * be called multiple times to send multiple replies to a query. The reply
 * will be considered complete when the Queryable callback returns.
 *
 * @param this_: The query to reply to.
 * @param payload: The payload carrying error message. Will be consumed.
 * @param options: The options of this reply. All owned fields will be consumed.
 *
 * @return 0 in case of success, negative error code otherwise.
 */
ZENOHC_API
z_result_t z_query_reply_err(const struct z_loaned_query_t *this_,
                             struct z_moved_bytes_t *payload,
                             struct z_query_reply_err_options_t *options);
/**
 * Constructs the default value for `z_query_reply_err_options_t`.
 */
ZENOHC_API void z_query_reply_err_options_default(struct z_query_reply_err_options_t *this_);
/**
 * Constructs the default value for `z_query_reply_options_t`.
 */
ZENOHC_API void z_query_reply_options_default(struct z_query_reply_options_t *this_);
/**
 * Takes ownership of the mutably borrowed query
 */
ZENOHC_API void z_query_take_from_loaned(struct z_owned_query_t *dst, struct z_loaned_query_t *src);
/**
 * Create a default `z_query_target_t`.
 */
ZENOHC_API enum z_query_target_t z_query_target_default(void);
/**
 * Undeclares queryable callback and resets it to its gravestone state.
 * This is equivalent to calling `z_undeclare_queryable()` and discarding its return value.
 */
ZENOHC_API void z_queryable_drop(struct z_moved_queryable_t *this_);
/**
 * @warning This API has been marked as unstable: it works as advertised, but it may be changed in a future release.
 * @brief Returns the ID of the queryable.
 */
#if defined(Z_FEATURE_UNSTABLE_API)
ZENOHC_API
z_entity_global_id_t z_queryable_id(const struct z_loaned_queryable_t *queryable);
#endif
/**
 * @brief Returns the key expression of the queryable.
 */
ZENOHC_API
const struct z_loaned_keyexpr_t *z_queryable_keyexpr(const struct z_loaned_queryable_t *queryable);
ZENOHC_API
const struct z_loaned_queryable_t *z_queryable_loan(const struct z_owned_queryable_t *this_);
/**
 * Constructs the default value for `z_query_reply_options_t`.
 */
ZENOHC_API void z_queryable_options_default(struct z_queryable_options_t *this_);
/**
 * Fills buffer with random data.
 */
ZENOHC_API void z_random_fill(void *buf, size_t len);
/**
 * Generates random `uint16_t`.
 */
ZENOHC_API uint16_t z_random_u16(void);
/**
 * Generates random `uint32_t`.
 */
ZENOHC_API uint32_t z_random_u32(void);
/**
 * Generates random `uint64_t`.
 */
ZENOHC_API uint64_t z_random_u64(void);
/**
 * Generates random `uint8_t`.
 */
ZENOHC_API uint8_t z_random_u8(void);
/**
 * @warning This API has been marked as unstable: it works as advertised, but it may be changed in a future release.
 * @brief Reference the global client storage.
 */
#if (defined(Z_FEATURE_SHARED_MEMORY) && defined(Z_FEATURE_UNSTABLE_API))
ZENOHC_API
void z_ref_shm_client_storage_global(z_owned_shm_client_storage_t *this_);
#endif
/**
 * @warning This API has been marked as unstable: it works as advertised, but it may be changed in a future release.
 * @brief Returns the default value for `reliability`.
 */
#if defined(Z_FEATURE_UNSTABLE_API)
ZENOHC_API
enum z_reliability_t z_reliability_default(void);
#endif
/**
 * Constructs an owned shallow copy of reply in provided uninitialized memory location.
 */
ZENOHC_API void z_reply_clone(struct z_owned_reply_t *dst, const struct z_loaned_reply_t *this_);
/**
 * Frees reply, resetting it to its gravestone state.
 */
ZENOHC_API void z_reply_drop(struct z_moved_reply_t *this_);
/**
 * Yields the contents of the reply by asserting it indicates a failure.
 *
 * Returns `NULL` if reply does not contain a error  (i. e. if `z_reply_is_ok` returns ``true``).
 */
ZENOHC_API const struct z_loaned_reply_err_t *z_reply_err(const struct z_loaned_reply_t *this_);
/**
 * Constructs a copy of the reply error message.
 */
ZENOHC_API
void z_reply_err_clone(struct z_owned_reply_err_t *dst,
                       const struct z_loaned_reply_err_t *this_);
/**
 * Frees the memory and resets the reply error it to its default value.
 */
ZENOHC_API void z_reply_err_drop(struct z_moved_reply_err_t *this_);
/**
 * Returns reply error encoding.
 */
ZENOHC_API
const struct z_loaned_encoding_t *z_reply_err_encoding(const struct z_loaned_reply_err_t *this_);
/**
 * Borrows reply error.
 */
ZENOHC_API
const struct z_loaned_reply_err_t *z_reply_err_loan(const struct z_owned_reply_err_t *this_);
/**
 * Mutably borrows reply error.
 */
ZENOHC_API struct z_loaned_reply_err_t *z_reply_err_loan_mut(struct z_owned_reply_err_t *this_);
/**
 * Yields the contents of the reply by asserting it indicates a failure.
 *
 * Returns `NULL` if reply does not contain a error  (i. e. if `z_reply_is_ok` returns ``true``).
 */
ZENOHC_API struct z_loaned_reply_err_t *z_reply_err_mut(struct z_loaned_reply_t *this_);
/**
 * Returns reply error payload.
 */
ZENOHC_API
const struct z_loaned_bytes_t *z_reply_err_payload(const struct z_loaned_reply_err_t *this_);
/**
 * Returns mutable reply error payload.
 */
ZENOHC_API struct z_loaned_bytes_t *z_reply_err_payload_mut(struct z_loaned_reply_err_t *this_);
/**
 * Returns ``true`` if reply contains a valid response, ``false`` otherwise (in this case it contains a errror value).
 */
ZENOHC_API
bool z_reply_is_ok(const struct z_loaned_reply_t *this_);
/**
 * Borrows reply.
 */
ZENOHC_API const struct z_loaned_reply_t *z_reply_loan(const struct z_owned_reply_t *this_);
/**
 * Mutably borrows reply.
 */
ZENOHC_API struct z_loaned_reply_t *z_reply_loan_mut(struct z_owned_reply_t *this_);
/**
 * Yields the contents of the reply by asserting it indicates a success.
 *
 * Returns `NULL` if reply does not contain a sample (i. e. if `z_reply_is_ok` returns ``false``).
 */
ZENOHC_API const struct z_loaned_sample_t *z_reply_ok(const struct z_loaned_reply_t *this_);
/**
 * Yields the contents of the reply by asserting it indicates a success.
 *
 * Returns `NULL` if reply does not contain a sample (i. e. if `z_reply_is_ok` returns ``false``).
 */
ZENOHC_API struct z_loaned_sample_t *z_reply_ok_mut(struct z_loaned_reply_t *this_);
/**
 * @warning This API has been marked as unstable: it works as advertised, but it may be changed in a future release.
 * @brief Gets the id of the zenoh instance that answered this Reply.
 * @return `true` if id is present.
 */
#if defined(Z_FEATURE_UNSTABLE_API)
ZENOHC_API
bool z_reply_replier_id(const struct z_loaned_reply_t *this_,
                        struct z_id_t *out_id);
#endif
/**
 * Takes ownership of the mutably borrowed reply
 */
ZENOHC_API void z_reply_take_from_loaned(struct z_owned_reply_t *dst, struct z_loaned_reply_t *src);
/**
 * Constructs send and recieve ends of the ring channel
 */
ZENOHC_API
void z_ring_channel_query_new(struct z_owned_closure_query_t *callback,
                              struct z_owned_ring_handler_query_t *handler,
                              size_t capacity);
/**
 * Constructs send and recieve ends of the ring channel
 */
ZENOHC_API
void z_ring_channel_reply_new(struct z_owned_closure_reply_t *callback,
                              struct z_owned_ring_handler_reply_t *handler,
                              size_t capacity);
/**
 * Constructs send and recieve ends of the ring channel
 */
ZENOHC_API
void z_ring_channel_sample_new(struct z_owned_closure_sample_t *callback,
                               struct z_owned_ring_handler_sample_t *handler,
                               size_t capacity);
/**
 * Drops the handler and resets it to a gravestone state.
 */
ZENOHC_API void z_ring_handler_query_drop(struct z_moved_ring_handler_query_t *this_);
/**
 * Borrows handler.
 */
ZENOHC_API
const struct z_loaned_ring_handler_query_t *z_ring_handler_query_loan(const struct z_owned_ring_handler_query_t *this_);
/**
 * Returns query from the ring buffer. If there are no more pending queries will block until next query is received, or until
 * the channel is dropped (normally when Queryable is dropped).
 * @return 0 in case of success, `Z_CHANNEL_DISCONNECTED` if channel was dropped (the query will be in the gravestone state).
 */
ZENOHC_API
z_result_t z_ring_handler_query_recv(const struct z_loaned_ring_handler_query_t *this_,
                                     struct z_owned_query_t *query);
/**
 * Returns query from the ring buffer. If there are no more pending queries will return immediately (with query set to its gravestone state).
 * @return 0 in case of success, `Z_CHANNEL_DISCONNECTED` if channel was dropped (the query will be in the gravestone state),
 * Z_CHANNEL_NODATA if the channel is still alive, but its buffer is empty (the query will be in the gravestone state).
 */
ZENOHC_API
z_result_t z_ring_handler_query_try_recv(const struct z_loaned_ring_handler_query_t *this_,
                                         struct z_owned_query_t *query);
/**
 * Drops the handler and resets it to a gravestone state.
 */
ZENOHC_API void z_ring_handler_reply_drop(struct z_moved_ring_handler_reply_t *this_);
/**
 * Borrows handler.
 */
ZENOHC_API
const struct z_loaned_ring_handler_reply_t *z_ring_handler_reply_loan(const struct z_owned_ring_handler_reply_t *this_);
/**
 * Returns reply from the ring buffer. If there are no more pending replies will block until next reply is received, or until
 * the channel is dropped (normally when all replies are received).
 * @return 0 in case of success, `Z_CHANNEL_DISCONNECTED` if channel was dropped (the reply will be in the gravestone state).
 */
ZENOHC_API
z_result_t z_ring_handler_reply_recv(const struct z_loaned_ring_handler_reply_t *this_,
                                     struct z_owned_reply_t *reply);
/**
 * Returns reply from the ring buffer. If there are no more pending replies will return immediately (with reply set to its gravestone state).
 * @return 0 in case of success, `Z_CHANNEL_DISCONNECTED` if channel was dropped (the reply will be in the gravestone state),
 * `Z_CHANNEL_NODATA` if the channel is still alive, but its buffer is empty (the reply will be in the gravestone state).
 */
ZENOHC_API
z_result_t z_ring_handler_reply_try_recv(const struct z_loaned_ring_handler_reply_t *this_,
                                         struct z_owned_reply_t *reply);
/**
 * Drops the handler and resets it to a gravestone state.
 */
ZENOHC_API void z_ring_handler_sample_drop(struct z_moved_ring_handler_sample_t *this_);
/**
 * Borrows handler.
 */
ZENOHC_API
const struct z_loaned_ring_handler_sample_t *z_ring_handler_sample_loan(const struct z_owned_ring_handler_sample_t *this_);
/**
 * Returns sample from the ring buffer. If there are no more pending replies will block until next sample is received, or until
 * the channel is dropped (normally when there are no more replies to receive).
 * @return 0 in case of success, `Z_CHANNEL_DISCONNECTED` if channel was dropped (the sample will be in the gravestone state).
 */
ZENOHC_API
z_result_t z_ring_handler_sample_recv(const struct z_loaned_ring_handler_sample_t *this_,
                                      struct z_owned_sample_t *sample);
/**
 * Returns sample from the ring buffer. If there are no more pending replies will return immediately (with sample set to its gravestone state).
 * @return 0 in case of success, `Z_CHANNEL_DISCONNECTED` if channel was dropped (the sample will be in the gravestone state),
 * `Z_CHANNEL_NODATA` if the channel is still alive, but its buffer is empty (the sample will be in the gravestone state).
 */
ZENOHC_API
z_result_t z_ring_handler_sample_try_recv(const struct z_loaned_ring_handler_sample_t *this_,
                                          struct z_owned_sample_t *sample);
/**
 * Returns sample attachment.
 *
 * Returns `NULL`, if sample does not contain any attachment.
 */
ZENOHC_API
const struct z_loaned_bytes_t *z_sample_attachment(const struct z_loaned_sample_t *this_);
/**
 * Constructs an owned shallow copy of the sample (i.e. all modficiations applied to the copy, might be visible in the original) in provided uninitilized memory location.
 */
ZENOHC_API
void z_sample_clone(struct z_owned_sample_t *dst,
                    const struct z_loaned_sample_t *this_);
/**
 * Returns sample qos congestion control value.
 */
ZENOHC_API
enum z_congestion_control_t z_sample_congestion_control(const struct z_loaned_sample_t *this_);
/**
 * Frees the memory and invalidates the sample, resetting it to a gravestone state.
 */
ZENOHC_API void z_sample_drop(struct z_moved_sample_t *this_);
/**
 * Returns the encoding associated with the sample data.
 */
ZENOHC_API
const struct z_loaned_encoding_t *z_sample_encoding(const struct z_loaned_sample_t *this_);
/**
 * Returns whether sample qos express flag was set or not.
 */
ZENOHC_API bool z_sample_express(const struct z_loaned_sample_t *this_);
/**
 * Returns the key expression of the sample.
 */
ZENOHC_API const struct z_loaned_keyexpr_t *z_sample_keyexpr(const struct z_loaned_sample_t *this_);
/**
 * Returns the sample kind.
 */
ZENOHC_API enum z_sample_kind_t z_sample_kind(const struct z_loaned_sample_t *this_);
/**
 * Borrows sample.
 */
ZENOHC_API const struct z_loaned_sample_t *z_sample_loan(const struct z_owned_sample_t *this_);
/**
 * Mutably borrows sample.
 */
ZENOHC_API struct z_loaned_sample_t *z_sample_loan_mut(struct z_owned_sample_t *this_);
/**
 * Returns the sample payload data.
 */
ZENOHC_API const struct z_loaned_bytes_t *z_sample_payload(const struct z_loaned_sample_t *this_);
/**
 * Returns the mutable sample payload data.
 */
ZENOHC_API struct z_loaned_bytes_t *z_sample_payload_mut(struct z_loaned_sample_t *this_);
/**
 * Returns sample qos priority value.
 */
ZENOHC_API enum z_priority_t z_sample_priority(const struct z_loaned_sample_t *this_);
/**
 * @warning This API has been marked as unstable: it works as advertised, but it may be changed in a future release.
 * @brief Returns the reliability setting the sample was delivered with.
 */
#if defined(Z_FEATURE_UNSTABLE_API)
ZENOHC_API
enum z_reliability_t z_sample_reliability(const struct z_loaned_sample_t *this_);
#endif
/**
 * @warning This API has been marked as unstable: it works as advertised, but it may be changed in a future release.
 * @brief Returns the sample source_info.
 */
#if defined(Z_FEATURE_UNSTABLE_API)
ZENOHC_API
const z_loaned_source_info_t *z_sample_source_info(const struct z_loaned_sample_t *this_);
#endif
/**
 * Takes ownership of the mutably borrowed sample.
 */
ZENOHC_API
void z_sample_take_from_loaned(struct z_owned_sample_t *dst,
                               struct z_loaned_sample_t *src);
/**
 * Returns the sample timestamp.
 *
 * Will return `NULL`, if sample is not associated with a timestamp.
 */
ZENOHC_API const struct z_timestamp_t *z_sample_timestamp(const struct z_loaned_sample_t *this_);
/**
 * Scout for routers and/or peers.
 *
 * @param config: A set of properties to configure scouting session.
 * @param callback: A closure that will be called on each hello message received from discoverd Zenoh entities.
 * @param options: A set of scouting options
 *
 * @return 0 if successful, negative error values upon failure.
 */
ZENOHC_API
z_result_t z_scout(struct z_moved_config_t *config,
                   struct z_moved_closure_hello_t *callback,
                   const struct z_scout_options_t *options);
/**
 * Constructs the default values for the scouting operation.
 */
ZENOHC_API void z_scout_options_default(struct z_scout_options_t *this_);
/**
 * Closes and invalidates the session.
 */
ZENOHC_API void z_session_drop(struct z_moved_session_t *this_);
/**
 * Checks if zenoh session is closed.
 *
 * @return `true` if session is closed, `false` otherwise.
 */
ZENOHC_API bool z_session_is_closed(const struct z_loaned_session_t *session);
/**
 * Borrows session.
 */
ZENOHC_API const struct z_loaned_session_t *z_session_loan(const struct z_owned_session_t *this_);
ZENOHC_API struct z_loaned_session_t *z_session_loan_mut(struct z_owned_session_t *this_);
/**
 * @warning This API has been marked as unstable: it works as advertised, but it may be changed in a future release.
 * @brief Deletes SHM Client.
 */
#if (defined(Z_FEATURE_SHARED_MEMORY) && defined(Z_FEATURE_UNSTABLE_API))
ZENOHC_API
void z_shm_client_drop(z_moved_shm_client_t *this_);
#endif
/**
 * @warning This API has been marked as unstable: it works as advertised, but it may be changed in a future release.
 * @brief Creates a new SHM Client.
 */
#if (defined(Z_FEATURE_SHARED_MEMORY) && defined(Z_FEATURE_UNSTABLE_API))
ZENOHC_API
void z_shm_client_new(z_owned_shm_client_t *this_,
                      struct zc_threadsafe_context_t context,
                      struct zc_shm_client_callbacks_t callbacks);
#endif
/**
 * @warning This API has been marked as unstable: it works as advertised, but it may be changed in a future release.
 * @brief Performs a shallow copy of SHM Client Storage.
 */
#if (defined(Z_FEATURE_SHARED_MEMORY) && defined(Z_FEATURE_UNSTABLE_API))
ZENOHC_API
void z_shm_client_storage_clone(z_owned_shm_client_storage_t *this_,
                                const z_loaned_shm_client_storage_t *from);
#endif
/**
 * @warning This API has been marked as unstable: it works as advertised, but it may be changed in a future release.
 * @brief Derefs SHM Client Storage.
 */
#if (defined(Z_FEATURE_SHARED_MEMORY) && defined(Z_FEATURE_UNSTABLE_API))
ZENOHC_API
void z_shm_client_storage_drop(z_moved_shm_client_storage_t *this_);
#endif
/**
 * @warning This API has been marked as unstable: it works as advertised, but it may be changed in a future release.
 * @brief Borrows SHM Client Storage.
 */
#if (defined(Z_FEATURE_SHARED_MEMORY) && defined(Z_FEATURE_UNSTABLE_API))
ZENOHC_API
const z_loaned_shm_client_storage_t *z_shm_client_storage_loan(const z_owned_shm_client_storage_t *this_);
#endif
/**
 * @warning This API has been marked as unstable: it works as advertised, but it may be changed in a future release.
 * @brief Create a new client storage object.
 */
#if (defined(Z_FEATURE_SHARED_MEMORY) && defined(Z_FEATURE_UNSTABLE_API))
ZENOHC_API
z_result_t z_shm_client_storage_new(z_owned_shm_client_storage_t *this_,
                                    const zc_loaned_shm_client_list_t *clients,
                                    bool add_default_client_set);
#endif
/**
 * @warning This API has been marked as unstable: it works as advertised, but it may be changed in a future release.
 * @brief Construct client storage with default client set.
 */
#if (defined(Z_FEATURE_SHARED_MEMORY) && defined(Z_FEATURE_UNSTABLE_API))
ZENOHC_API
void z_shm_client_storage_new_default(z_owned_shm_client_storage_t *this_);
#endif
/**
 * @warning This API has been marked as unstable: it works as advertised, but it may be changed in a future release.
 * @brief Converts borrowed ZShm slice to owned ZShm slice by performing a shallow SHM reference copy.
 */
#if (defined(Z_FEATURE_SHARED_MEMORY) && defined(Z_FEATURE_UNSTABLE_API))
ZENOHC_API
void z_shm_clone(z_owned_shm_t *out,
                 const z_loaned_shm_t *this_);
#endif
/**
 * @warning This API has been marked as unstable: it works as advertised, but it may be changed in a future release.
 * @return the pointer of the ZShm slice.
 */
#if (defined(Z_FEATURE_SHARED_MEMORY) && defined(Z_FEATURE_UNSTABLE_API))
ZENOHC_API
const unsigned char *z_shm_data(const z_loaned_shm_t *this_);
#endif
/**
 * @warning This API has been marked as unstable: it works as advertised, but it may be changed in a future release.
 * @brief Deletes ZShm slice.
 */
#if (defined(Z_FEATURE_SHARED_MEMORY) && defined(Z_FEATURE_UNSTABLE_API))
ZENOHC_API
void z_shm_drop(z_moved_shm_t *this_);
#endif
/**
 * @warning This API has been marked as unstable: it works as advertised, but it may be changed in a future release.
 * @brief Constructs ZShm slice from ZShmMut slice.
 */
#if (defined(Z_FEATURE_SHARED_MEMORY) && defined(Z_FEATURE_UNSTABLE_API))
ZENOHC_API
void z_shm_from_mut(z_owned_shm_t *this_,
                    z_moved_shm_mut_t *that);
#endif
/**
 * @warning This API has been marked as unstable: it works as advertised, but it may be changed in a future release.
 * @return the length of the ZShm slice.
 */
#if (defined(Z_FEATURE_SHARED_MEMORY) && defined(Z_FEATURE_UNSTABLE_API))
ZENOHC_API
size_t z_shm_len(const z_loaned_shm_t *this_);
#endif
/**
 * @warning This API has been marked as unstable: it works as advertised, but it may be changed in a future release.
 * @brief Borrows ZShm slice.
 */
#if (defined(Z_FEATURE_SHARED_MEMORY) && defined(Z_FEATURE_UNSTABLE_API))
ZENOHC_API
const z_loaned_shm_t *z_shm_loan(const z_owned_shm_t *this_);
#endif
/**
 * @warning This API has been marked as unstable: it works as advertised, but it may be changed in a future release.
 * @brief Mutably borrows ZShm slice.
 */
#if (defined(Z_FEATURE_SHARED_MEMORY) && defined(Z_FEATURE_UNSTABLE_API))
ZENOHC_API
z_loaned_shm_t *z_shm_loan_mut(z_owned_shm_t *this_);
#endif
/**
 * @warning This API has been marked as unstable: it works as advertised, but it may be changed in a future release.
 * @return the immutable pointer to the underlying data.
 */
#if (defined(Z_FEATURE_SHARED_MEMORY) && defined(Z_FEATURE_UNSTABLE_API))
ZENOHC_API
const unsigned char *z_shm_mut_data(const z_loaned_shm_mut_t *this_);
#endif
/**
 * @warning This API has been marked as unstable: it works as advertised, but it may be changed in a future release.
 * @return the mutable pointer to the underlying data.
 */
#if (defined(Z_FEATURE_SHARED_MEMORY) && defined(Z_FEATURE_UNSTABLE_API))
ZENOHC_API
unsigned char *z_shm_mut_data_mut(z_loaned_shm_mut_t *this_);
#endif
/**
 * @warning This API has been marked as unstable: it works as advertised, but it may be changed in a future release.
 * @brief Deletes ZShmMut slice.
 */
#if (defined(Z_FEATURE_SHARED_MEMORY) && defined(Z_FEATURE_UNSTABLE_API))
ZENOHC_API
void z_shm_mut_drop(z_moved_shm_mut_t *this_);
#endif
/**
 * @warning This API has been marked as unstable: it works as advertised, but it may be changed in a future release.
 * @return the length of the ZShmMut slice.
 */
#if (defined(Z_FEATURE_SHARED_MEMORY) && defined(Z_FEATURE_UNSTABLE_API))
ZENOHC_API
size_t z_shm_mut_len(const z_loaned_shm_mut_t *this_);
#endif
/**
 * @warning This API has been marked as unstable: it works as advertised, but it may be changed in a future release.
 * @brief Borrows ZShmMut slice.
 */
#if (defined(Z_FEATURE_SHARED_MEMORY) && defined(Z_FEATURE_UNSTABLE_API))
ZENOHC_API
const z_loaned_shm_mut_t *z_shm_mut_loan(const z_owned_shm_mut_t *this_);
#endif
/**
 * @warning This API has been marked as unstable: it works as advertised, but it may be changed in a future release.
 * @brief Mutably borrows ZShmMut slice.
 */
#if (defined(Z_FEATURE_SHARED_MEMORY) && defined(Z_FEATURE_UNSTABLE_API))
ZENOHC_API
z_loaned_shm_mut_t *z_shm_mut_loan_mut(z_owned_shm_mut_t *this_);
#endif
/**
 * @warning This API has been marked as unstable: it works as advertised, but it may be changed in a future release.
 * @brief Tries to obtain mutable SHM buffer instead of immutable one.
 * @param this_: mutable SHM buffer to be initialized upon success
 * @param that: immutable SHM buffer
 * @param immut: immutable SHM buffer returned back to caller's side
 * ONLY in case of Z_EUNAVAILABLE failure
 * @return Z_OK in case of success, Z_EUNAVAILABLE in case of unsuccessful write access,
 * Z_EINVAL if moved value is incorrect.
 */
#if (defined(Z_FEATURE_SHARED_MEMORY) && defined(Z_FEATURE_UNSTABLE_API))
ZENOHC_API
z_result_t z_shm_mut_try_from_immut(z_owned_shm_mut_t *this_,
                                    z_moved_shm_t *that,
                                    z_owned_shm_t *immut);
#endif
/**
 * @warning This API has been marked as unstable: it works as advertised, but it may be changed in a future release.
 * @brief Make allocation without any additional actions.
 */
#if (defined(Z_FEATURE_SHARED_MEMORY) && defined(Z_FEATURE_UNSTABLE_API))
ZENOHC_API
void z_shm_provider_alloc(struct z_buf_layout_alloc_result_t *out_result,
                          const z_loaned_shm_provider_t *provider,
                          size_t size,
                          struct z_alloc_alignment_t alignment);
#endif
/**
 * @warning This API has been marked as unstable: it works as advertised, but it may be changed in a future release.
 * @brief Make allocation performing garbage collection if needed.
 */
#if (defined(Z_FEATURE_SHARED_MEMORY) && defined(Z_FEATURE_UNSTABLE_API))
ZENOHC_API
void z_shm_provider_alloc_gc(struct z_buf_layout_alloc_result_t *out_result,
                             const z_loaned_shm_provider_t *provider,
                             size_t size,
                             struct z_alloc_alignment_t alignment);
#endif
/**
 * @warning This API has been marked as unstable: it works as advertised, but it may be changed in a future release.
 * @brief Make allocation performing garbage collection and/or defragmentation if needed.
 */
#if (defined(Z_FEATURE_SHARED_MEMORY) && defined(Z_FEATURE_UNSTABLE_API))
ZENOHC_API
void z_shm_provider_alloc_gc_defrag(struct z_buf_layout_alloc_result_t *out_result,
                                    const z_loaned_shm_provider_t *provider,
                                    size_t size,
                                    struct z_alloc_alignment_t alignment);
#endif
/**
 * @warning This API has been marked as unstable: it works as advertised, but it may be changed in a future release.
 * @brief Make allocation performing garbage collection and/or defragmentation in async manner. Will return Z_EINVAL
 * if used with non-threadsafe SHM Provider.
 */
#if (defined(Z_FEATURE_SHARED_MEMORY) && defined(Z_FEATURE_UNSTABLE_API))
ZENOHC_API
z_result_t z_shm_provider_alloc_gc_defrag_async(struct z_buf_layout_alloc_result_t *out_result,
                                                const z_loaned_shm_provider_t *provider,
                                                size_t size,
                                                struct z_alloc_alignment_t alignment,
                                                struct zc_threadsafe_context_t result_context,
                                                void (*result_callback)(void*,
                                                                        struct z_buf_layout_alloc_result_t*));
#endif
/**
 * @warning This API has been marked as unstable: it works as advertised, but it may be changed in a future release.
 * @brief Make allocation performing garbage collection and/or defragmentation and/or blocking if needed.
 */
#if (defined(Z_FEATURE_SHARED_MEMORY) && defined(Z_FEATURE_UNSTABLE_API))
ZENOHC_API
void z_shm_provider_alloc_gc_defrag_blocking(struct z_buf_layout_alloc_result_t *out_result,
                                             const z_loaned_shm_provider_t *provider,
                                             size_t size,
                                             struct z_alloc_alignment_t alignment);
#endif
/**
 * @warning This API has been marked as unstable: it works as advertised, but it may be changed in a future release.
 * @brief Make allocation performing garbage collection and/or defragmentation and/or forced deallocation if needed.
 */
#if (defined(Z_FEATURE_SHARED_MEMORY) && defined(Z_FEATURE_UNSTABLE_API))
ZENOHC_API
void z_shm_provider_alloc_gc_defrag_dealloc(struct z_buf_layout_alloc_result_t *out_result,
                                            const z_loaned_shm_provider_t *provider,
                                            size_t size,
                                            struct z_alloc_alignment_t alignment);
#endif
/**
 * @warning This API has been marked as unstable: it works as advertised, but it may be changed in a future release.
 * @brief Return the memory size available in the provider.
 */
#if (defined(Z_FEATURE_SHARED_MEMORY) && defined(Z_FEATURE_UNSTABLE_API))
ZENOHC_API
size_t z_shm_provider_available(const z_loaned_shm_provider_t *provider);
#endif
/**
 * @warning This API has been marked as unstable: it works as advertised, but it may be changed in a future release.
 * @brief Perform memory defragmentation. The real operations taken depend on the provider's backend allocator
 * implementation.
 */
#if (defined(Z_FEATURE_SHARED_MEMORY) && defined(Z_FEATURE_UNSTABLE_API))
ZENOHC_API
size_t z_shm_provider_defragment(const z_loaned_shm_provider_t *provider);
#endif
/**
 * @warning This API has been marked as unstable: it works as advertised, but it may be changed in a future release.
 * @brief Deletes SHM Provider.
 */
#if (defined(Z_FEATURE_SHARED_MEMORY) && defined(Z_FEATURE_UNSTABLE_API))
ZENOHC_API
void z_shm_provider_drop(z_moved_shm_provider_t *this_);
#endif
/**
 * @warning This API has been marked as unstable: it works as advertised, but it may be changed in a future release.
 * @brief Perform memory garbage collection and reclaim all dereferenced SHM buffers.
 */
#if (defined(Z_FEATURE_SHARED_MEMORY) && defined(Z_FEATURE_UNSTABLE_API))
ZENOHC_API
size_t z_shm_provider_garbage_collect(const z_loaned_shm_provider_t *provider);
#endif
/**
 * @warning This API has been marked as unstable: it works as advertised, but it may be changed in a future release.
 * @brief Borrows SHM Provider.
 */
#if (defined(Z_FEATURE_SHARED_MEMORY) && defined(Z_FEATURE_UNSTABLE_API))
ZENOHC_API
const z_loaned_shm_provider_t *z_shm_provider_loan(const z_owned_shm_provider_t *this_);
#endif
/**
 * @warning This API has been marked as unstable: it works as advertised, but it may be changed in a future release.
 * @brief Map the preallocated data chunk into SHM buffer.
 */
#if (defined(Z_FEATURE_SHARED_MEMORY) && defined(Z_FEATURE_UNSTABLE_API))
ZENOHC_API
z_result_t z_shm_provider_map(z_owned_shm_mut_t *out_result,
                              const z_loaned_shm_provider_t *provider,
                              struct z_allocated_chunk_t allocated_chunk,
                              size_t len);
#endif
/**
 * @warning This API has been marked as unstable: it works as advertised, but it may be changed in a future release.
 * @brief Creates a new SHM Provider.
 */
#if (defined(Z_FEATURE_SHARED_MEMORY) && defined(Z_FEATURE_UNSTABLE_API))
ZENOHC_API
<<<<<<< HEAD
void z_shm_provider_new(z_owned_shm_provider_t *this_,
                        z_protocol_id_t id,
=======
void z_shm_provider_new(struct z_owned_shm_provider_t *this_,
>>>>>>> 5956b166
                        struct zc_context_t context,
                        struct zc_shm_provider_backend_callbacks_t callbacks);
#endif
/**
 * @warning This API has been marked as unstable: it works as advertised, but it may be changed in a future release.
 * @brief Creates a new threadsafe SHM Provider.
 */
#if (defined(Z_FEATURE_SHARED_MEMORY) && defined(Z_FEATURE_UNSTABLE_API))
ZENOHC_API
<<<<<<< HEAD
void z_shm_provider_threadsafe_new(z_owned_shm_provider_t *this_,
                                   z_protocol_id_t id,
=======
void z_shm_provider_threadsafe_new(struct z_owned_shm_provider_t *this_,
>>>>>>> 5956b166
                                   struct zc_threadsafe_context_t context,
                                   struct zc_shm_provider_backend_callbacks_t callbacks);
#endif
/**
 * @warning This API has been marked as unstable: it works as advertised, but it may be changed in a future release.
 * @brief Mutably borrows ZShm slice as borrowed ZShmMut slice.
 */
#if (defined(Z_FEATURE_SHARED_MEMORY) && defined(Z_FEATURE_UNSTABLE_API))
ZENOHC_API
z_loaned_shm_mut_t *z_shm_try_mut(z_owned_shm_t *this_);
#endif
/**
 * @warning This API has been marked as unstable: it works as advertised, but it may be changed in a future release.
 * @brief Tries to reborrow mutably-borrowed ZShm slice as borrowed ZShmMut slice.
 * @return borrowed ZShmMut slice in case of success, NULL otherwise.
 */
#if (defined(Z_FEATURE_SHARED_MEMORY) && defined(Z_FEATURE_UNSTABLE_API))
ZENOHC_API
z_loaned_shm_mut_t *z_shm_try_reloan_mut(z_loaned_shm_t *this_);
#endif
/**
 * Puts current thread to sleep for specified amount of milliseconds.
 */
ZENOHC_API z_result_t z_sleep_ms(size_t time);
/**
 * Puts current thread to sleep for specified amount of seconds.
 */
ZENOHC_API z_result_t z_sleep_s(size_t time);
/**
 * Puts current thread to sleep for specified amount of microseconds.
 */
ZENOHC_API z_result_t z_sleep_us(size_t time);
/**
 * Constructs an owned copy of a slice.
 */
ZENOHC_API void z_slice_clone(struct z_owned_slice_t *dst, const struct z_loaned_slice_t *this_);
/**
 * Constructs a slice by copying a `len` bytes long sequence starting at `start`.
 *
 * @return -1 if `start == NULL` and `len > 0` (creating an empty slice), 0 otherwise.
 */
ZENOHC_API
z_result_t z_slice_copy_from_buf(struct z_owned_slice_t *this_,
                                 const uint8_t *start,
                                 size_t len);
/**
 * @return the pointer to the slice data.
 */
ZENOHC_API const uint8_t *z_slice_data(const struct z_loaned_slice_t *this_);
/**
 * Frees the memory and invalidates the slice.
 */
ZENOHC_API void z_slice_drop(struct z_moved_slice_t *this_);
/**
 * Constructs an empty `z_owned_slice_t`.
 */
ZENOHC_API void z_slice_empty(struct z_owned_slice_t *this_);
/**
 * Constructs a slice by transferring ownership of `data` to it.
 * @param this_: Pointer to an uninitialized memoery location where slice will be constructed.
 * @param data: Pointer to the data to be owned by `this_`.
 * @param len: Number of bytes in `data`.
 * @param drop: A thread-safe delete function to free the `data`. Will be called once when `this_` is dropped. Can be NULL, in case if `data` is allocated in static memory.
 * @param context: An optional context to be passed to the `deleter`.
 *
 * @return -1 if `start == NULL` and `len > 0` (creating an empty slice), 0 otherwise.
 */
ZENOHC_API
z_result_t z_slice_from_buf(struct z_owned_slice_t *this_,
                            uint8_t *data,
                            size_t len,
                            void (*drop)(void *data, void *context),
                            void *context);
/**
 * @return ``true`` if slice is empty, ``false`` otherwise.
 */
ZENOHC_API bool z_slice_is_empty(const struct z_loaned_slice_t *this_);
/**
 * @return the length of the slice.
 */
ZENOHC_API size_t z_slice_len(const struct z_loaned_slice_t *this_);
/**
 * Borrows slice.
 */
ZENOHC_API const struct z_loaned_slice_t *z_slice_loan(const struct z_owned_slice_t *this_);
/**
 * @warning This API has been marked as unstable: it works as advertised, but it may be changed in a future release.
 * @brief Frees the memory and invalidates the source info, resetting it to a gravestone state.
 */
#if defined(Z_FEATURE_UNSTABLE_API)
ZENOHC_API
void z_source_info_drop(z_moved_source_info_t *this_);
#endif
/**
 * @warning This API has been marked as unstable: it works as advertised, but it may be changed in a future release.
 * @brief Returns the source_id of the source info.
 */
#if defined(Z_FEATURE_UNSTABLE_API)
ZENOHC_API
z_entity_global_id_t z_source_info_id(const z_loaned_source_info_t *this_);
#endif
/**
 * @warning This API has been marked as unstable: it works as advertised, but it may be changed in a future release.
 * @brief Borrows source info.
 */
#if defined(Z_FEATURE_UNSTABLE_API)
ZENOHC_API
const z_loaned_source_info_t *z_source_info_loan(const z_owned_source_info_t *this_);
#endif
/**
 * @warning This API has been marked as unstable: it works as advertised, but it may be changed in a future release.
 * @brief Creates source info.
 */
#if defined(Z_FEATURE_UNSTABLE_API)
ZENOHC_API
z_result_t z_source_info_new(z_owned_source_info_t *this_,
                             const z_entity_global_id_t *source_id,
                             uint32_t source_sn);
#endif
/**
 * @warning This API has been marked as unstable: it works as advertised, but it may be changed in a future release.
 * @brief Returns the source_sn of the source info.
 */
#if defined(Z_FEATURE_UNSTABLE_API)
ZENOHC_API
uint32_t z_source_info_sn(const z_loaned_source_info_t *this_);
#endif
/**
 * Constructs an owned copy of a string array.
 */
ZENOHC_API
void z_string_array_clone(struct z_owned_string_array_t *dst,
                          const struct z_loaned_string_array_t *this_);
/**
 * Destroys the string array, resetting it to its gravestone value.
 */
ZENOHC_API void z_string_array_drop(struct z_moved_string_array_t *this_);
/**
 * @return the value at the position of index in the string array.
 *
 * Will return `NULL` if the index is out of bounds.
 */
ZENOHC_API
const struct z_loaned_string_t *z_string_array_get(const struct z_loaned_string_array_t *this_,
                                                   size_t index);
/**
 * @return ``true`` if the array is empty, ``false`` otherwise.
 */
ZENOHC_API bool z_string_array_is_empty(const struct z_loaned_string_array_t *this_);
/**
 * @return number of elements in the array.
 */
ZENOHC_API size_t z_string_array_len(const struct z_loaned_string_array_t *this_);
/**
 * Borrows string array.
 */
ZENOHC_API
const struct z_loaned_string_array_t *z_string_array_loan(const struct z_owned_string_array_t *this_);
/**
 * Mutably borrows string array.
 */
ZENOHC_API
struct z_loaned_string_array_t *z_string_array_loan_mut(struct z_owned_string_array_t *this_);
/**
 * Constructs a new empty string array.
 */
ZENOHC_API void z_string_array_new(struct z_owned_string_array_t *this_);
/**
 * Appends specified value to the end of the string array by alias.
 *
 * @return the new length of the array.
 */
ZENOHC_API
size_t z_string_array_push_by_alias(struct z_loaned_string_array_t *this_,
                                    const struct z_loaned_string_t *value);
/**
 * Appends specified value to the end of the string array by copying.
 *
 * @return the new length of the array.
 */
ZENOHC_API
size_t z_string_array_push_by_copy(struct z_loaned_string_array_t *this_,
                                   const struct z_loaned_string_t *value);
ZENOHC_API const struct z_loaned_slice_t *z_string_as_slice(const struct z_loaned_string_t *this_);
/**
 * Constructs an owned copy of a string.
 */
ZENOHC_API void z_string_clone(struct z_owned_string_t *dst, const struct z_loaned_string_t *this_);
/**
 * Constructs an owned string by copying `str` into it (including terminating 0), using `strlen` (this should therefore not be used with untrusted inputs).
 *
 * @return -1 if `str == NULL` (and creates a string in a gravestone state), 0 otherwise.
 */
ZENOHC_API
z_result_t z_string_copy_from_str(struct z_owned_string_t *this_,
                                  const char *str);
/**
 * Constructs an owned string by copying a `str` substring of length `len`.
 *
 * @return -1 if `str == NULL` and `len > 0` (and creates a string in a gravestone state), 0 otherwise.
 */
ZENOHC_API
z_result_t z_string_copy_from_substr(struct z_owned_string_t *this_,
                                     const char *str,
                                     size_t len);
/**
 * @return the pointer of the string data.
 */
ZENOHC_API const char *z_string_data(const struct z_loaned_string_t *this_);
/**
 * Frees memory and invalidates `z_owned_string_t`, putting it in gravestone state.
 */
ZENOHC_API void z_string_drop(struct z_moved_string_t *this_);
/**
 * Constructs an empty owned string.
 */
ZENOHC_API void z_string_empty(struct z_owned_string_t *this_);
/**
 * Constructs an owned string by transferring ownership of a null-terminated string `str` to it.
 * @param this_: Pointer to an uninitialized memory location where an owned string will be constructed.
 * @param str: Pointer to a null terminated string to be owned by `this_`.
 * @param drop: A thread-safe delete function to free the `str`. Will be called once when `str` is dropped. Can be NULL, in case if `str` is allocated in static memory.
 * @param context: An optional context to be passed to the `deleter`.
 * @return -1 if `str == NULL` and `len > 0` (and creates a string in a gravestone state), 0 otherwise.
 */
ZENOHC_API
z_result_t z_string_from_str(struct z_owned_string_t *this_,
                             char *str,
                             void (*drop)(void *value, void *context),
                             void *context);
/**
 * @return ``true`` if string is empty, ``false`` otherwise.
 */
ZENOHC_API bool z_string_is_empty(const struct z_loaned_string_t *this_);
/**
 * @return the length of the string (without terminating 0 character).
 */
ZENOHC_API size_t z_string_len(const struct z_loaned_string_t *this_);
/**
 * Borrows string.
 */
ZENOHC_API const struct z_loaned_string_t *z_string_loan(const struct z_owned_string_t *this_);
/**
 * Undeclares subscriber callback and resets it to its gravestone state.
 * This is equivalent to calling `z_undeclare_subscriber()` and discarding its return value.
 */
ZENOHC_API void z_subscriber_drop(struct z_moved_subscriber_t *this_);
/**
 * @warning This API has been marked as unstable: it works as advertised, but it may be changed in a future release.
 * @brief Returns the ID of the subscriber.
 */
#if defined(Z_FEATURE_UNSTABLE_API)
ZENOHC_API
z_entity_global_id_t z_subscriber_id(const struct z_loaned_subscriber_t *subscriber);
#endif
/**
 * Returns the key expression of the subscriber.
 */
ZENOHC_API
const struct z_loaned_keyexpr_t *z_subscriber_keyexpr(const struct z_loaned_subscriber_t *subscriber);
/**
 * Borrows subscriber.
 */
ZENOHC_API
const struct z_loaned_subscriber_t *z_subscriber_loan(const struct z_owned_subscriber_t *this_);
/**
 * Constructs the default value for `z_subscriber_options_t`.
 */
ZENOHC_API void z_subscriber_options_default(struct z_subscriber_options_t *this_);
/**
 * Detaches the task and releases all allocated resources.
 */
ZENOHC_API void z_task_detach(struct z_moved_task_t *this_);
/**
 * Drop the task. Same as `z_task_detach`. Use `z_task_join` to wait for the task completion.
 */
ZENOHC_API void z_task_drop(struct z_moved_task_t *this_);
/**
 * Constructs a new task.
 *
 * @param this_: An uninitialized memory location where task will be constructed.
 * @param _attr: Attributes of the task (currently unused).
 * @param fun: Function to be executed by the task.
 * @param arg: Argument that will be passed to the function `fun`.
 */
ZENOHC_API
z_result_t z_task_init(struct z_owned_task_t *this_,
                       const struct z_task_attr_t *_attr,
                       void *(*fun)(void *arg),
                       void *arg);
/**
 * Joins the task and releases all allocated resources
 */
ZENOHC_API z_result_t z_task_join(struct z_moved_task_t *this_);
/**
 * Get number of milliseconds passed since creation of `time`.
 */
ZENOHC_API uint64_t z_time_elapsed_ms(const struct z_time_t *time);
/**
 * Get number of seconds passed since creation of `time`.
 */
ZENOHC_API uint64_t z_time_elapsed_s(const struct z_time_t *time);
/**
 * Get number of microseconds passed since creation of `time`.
 */
ZENOHC_API uint64_t z_time_elapsed_us(const struct z_time_t *time);
/**
 * Initialize clock with current time instant.
 */
ZENOHC_API struct z_time_t z_time_now(void);
/**
 * Converts current system time into null-terminated human readable string and writes it to the `buf`.
 *
 * @param buf: A buffer where the string will be writtent
 * @param len: Maximum number of characters to write (including terminating 0). The string will be truncated
 * if it is longer than `len`.
 */
ZENOHC_API
const char *z_time_now_as_str(const char *buf,
                              size_t len);
/**
 * @brief Returns id associated with this timestamp.
 */
ZENOHC_API struct z_id_t z_timestamp_id(const struct z_timestamp_t *this_);
/**
 * Create uhlc timestamp from session id.
 */
ZENOHC_API
z_result_t z_timestamp_new(struct z_timestamp_t *this_,
                           const struct z_loaned_session_t *session);
/**
 * Returns NPT64 time associated with this timestamp.
 */
ZENOHC_API uint64_t z_timestamp_ntp64_time(const struct z_timestamp_t *this_);
/**
 * Undeclares the key expression generated by a call to `z_declare_keyexpr()`.
 * The key expression is consumed.
 * @return 0 in case of success, negative error code otherwise.
 */
ZENOHC_API
z_result_t z_undeclare_keyexpr(const struct z_loaned_session_t *session,
                               struct z_moved_keyexpr_t *key_expr);
/**
 * @warning This API has been marked as unstable: it works as advertised, but it may be changed in a future release.
 * @brief Undeclares the given matching listener, droping and invalidating it.
 * @return 0 in case of success, negative error code otherwise.
 */
#if defined(Z_FEATURE_UNSTABLE_API)
ZENOHC_API
z_result_t z_undeclare_matching_listener(z_moved_matching_listener_t *this_);
#endif
/**
 * @brief Undeclares the given publisher.
 *
 * @return 0 in case of success, negative error code otherwise.
 */
ZENOHC_API z_result_t z_undeclare_publisher(struct z_moved_publisher_t *this_);
/**
 * @warning This API has been marked as unstable: it works as advertised, but it may be changed in a future release.
 * @brief Undeclares the given querier.
 *
 * @return 0 in case of success, negative error code otherwise.
 */
#if defined(Z_FEATURE_UNSTABLE_API)
ZENOHC_API
z_result_t z_undeclare_querier(z_moved_querier_t *this_);
#endif
/**
 * Undeclares a `z_owned_queryable_t`.
 * Returns 0 in case of success, negative error code otherwise.
 */
ZENOHC_API z_result_t z_undeclare_queryable(struct z_moved_queryable_t *this_);
/**
 * Undeclares the subscriber.
 *
 * @return 0 in case of success, negative error code otherwise.
 */
ZENOHC_API z_result_t z_undeclare_subscriber(struct z_moved_subscriber_t *this_);
/**
 * Constructs a view key expression in empty state
 */
ZENOHC_API void z_view_keyexpr_empty(struct z_view_keyexpr_t *this_);
/**
 * Constructs a `z_view_keyexpr_t` by aliasing a string.
 * @return 0 in case of success, negative error code in case of failure (for example if expr is not a valid key expression or if it is
 * not in canon form.
 * `expr` must outlive the constucted key expression.
 */
ZENOHC_API
z_result_t z_view_keyexpr_from_str(struct z_view_keyexpr_t *this_,
                                   const char *expr);
/**
 * Constructs a `z_view_keyexpr_t` by aliasing a string.
 * The string is canonized in-place before being passed to keyexpr, possibly shortening it by modifying `len`.
 * May SEGFAULT if `expr` is NULL or lies in read-only memory (as values initialized with string litterals do).
 * `expr` must outlive the constucted key expression.
 */
ZENOHC_API
z_result_t z_view_keyexpr_from_str_autocanonize(struct z_view_keyexpr_t *this_,
                                                char *expr);
/**
 * Constructs a `z_view_keyexpr_t` by aliasing a string without checking any of `z_view_keyexpr_t`'s assertions:
 *
 *  - `s` MUST be valid UTF8.
 *  - `s` MUST follow the Key Expression specification, i.e.:
 *   - MUST NOT contain `//`, MUST NOT start nor end with `/`, MUST NOT contain any of the characters `?#$`.
 *   - any instance of `**` may only be lead or followed by `/`.
 *   - the key expression must have canon form.
 *
 * `s` must outlive constructed key expression.
 */
ZENOHC_API
void z_view_keyexpr_from_str_unchecked(struct z_view_keyexpr_t *this_,
                                       const char *s);
/**
 * Constructs a `z_view_keyexpr_t` by aliasing a substring.
 * `expr` must outlive the constucted key expression.
 *
 * @param this_: An uninitialized location in memory where key expression will be constructed.
 * @param expr: A buffer with length >= `len`.
 * @param len: Number of characters from `expr` to consider.
 * @return 0 in case of success, negative error code otherwise.
 */
ZENOHC_API
z_result_t z_view_keyexpr_from_substr(struct z_view_keyexpr_t *this_,
                                      const char *expr,
                                      size_t len);
/**
 * Constructs a `z_view_keyexpr_t` by aliasing a substring.
 * May SEGFAULT if `start` is NULL or lies in read-only memory (as values initialized with string litterals do).
 * `expr` must outlive the constucted key expression.
 *
 * @param this_: An uninitialized location in memory where key expression will be constructed
 * @param start: A buffer of with length >= `len`.
 * @param len: Number of characters from `expr` to consider. Will be modified to be equal to canonized key expression length.
 * @return 0 in case of success, negative error code otherwise.
 */
ZENOHC_API
z_result_t z_view_keyexpr_from_substr_autocanonize(struct z_view_keyexpr_t *this_,
                                                   char *start,
                                                   size_t *len);
/**
 * Constructs a `z_view_keyexpr_t` by aliasing a substring without checking any of `z_view_keyexpr_t`'s assertions:
 *
 * - `start` MUST be valid UTF8.
 * - `start` MUST follow the Key Expression specification, i.e.:
 *  - MUST NOT contain ``//``, MUST NOT start nor end with ``/``, MUST NOT contain any of the characters ``?#$``.
 *  - any instance of ``**`` may only be lead or followed by ``/``.
 *  - the key expression must have canon form.
 *
 * `start` must outlive constructed key expression.
 */
ZENOHC_API
void z_view_keyexpr_from_substr_unchecked(struct z_view_keyexpr_t *this_,
                                          const char *start,
                                          size_t len);
/**
 * Returns ``true`` if `keyexpr` is valid, ``false`` if it is in gravestone state.
 */
ZENOHC_API bool z_view_keyexpr_is_empty(const struct z_view_keyexpr_t *this_);
/**
 * Borrows `z_view_keyexpr_t`.
 */
ZENOHC_API
const struct z_loaned_keyexpr_t *z_view_keyexpr_loan(const struct z_view_keyexpr_t *this_);
/**
 * Constructs an empty view slice.
 */
ZENOHC_API void z_view_slice_empty(struct z_view_slice_t *this_);
/**
 * Constructs a `len` bytes long view starting at `start`.
 *
 * @return -1 if `start == NULL` and `len > 0` (and creates an empty view slice), 0 otherwise.
 */
ZENOHC_API
z_result_t z_view_slice_from_buf(struct z_view_slice_t *this_,
                                 const uint8_t *start,
                                 size_t len);
/**
 * @return ``true`` if the slice is not empty, ``false`` otherwise.
 */
ZENOHC_API bool z_view_slice_is_empty(const struct z_view_slice_t *this_);
/**
 * Borrows view slice.
 */
ZENOHC_API const struct z_loaned_slice_t *z_view_slice_loan(const struct z_view_slice_t *this_);
/**
 * Constructs an empty view string.
 */
ZENOHC_API void z_view_string_empty(struct z_view_string_t *this_);
/**
 * Constructs a view string of `str`, using `strlen` (this should therefore not be used with untrusted inputs).
 *
 * @return -1 if `str == NULL` (and creates a string in a gravestone state), 0 otherwise.
 */
ZENOHC_API
z_result_t z_view_string_from_str(struct z_view_string_t *this_,
                                  const char *str);
/**
 * Constructs a view string to a specified substring of length `len`.
 *
 * @return -1 if `str == NULL` and `len > 0` (and creates a string in a gravestone state), 0 otherwise.
 */
ZENOHC_API
z_result_t z_view_string_from_substr(struct z_view_string_t *this_,
                                     const char *str,
                                     size_t len);
/**
 * @return ``true`` if view string is valid, ``false`` if it is in a gravestone state.
 */
ZENOHC_API bool z_view_string_is_empty(const struct z_view_string_t *this_);
/**
 * Borrows view string.
 */
ZENOHC_API const struct z_loaned_string_t *z_view_string_loan(const struct z_view_string_t *this_);
/**
 * Constructs a non-owned non-null-terminated string from the kind of zenoh entity.
 *
 * The string has static storage (i.e. valid until the end of the program).
 * @param whatami: A whatami bitmask of zenoh entity kind.
 * @param str_out: An uninitialized memory location where strring will be constructed.
 *
 * @return 0 if successful, negative error values if whatami contains an invalid bitmask.
 */
ZENOHC_API
z_result_t z_whatami_to_view_string(enum z_whatami_t whatami,
                                    struct z_view_string_t *str_out);
/**
 * @warning This API has been marked as unstable: it works as advertised, but it may be changed in a future release.
 * @brief Linux: Trigger cleanup for orphaned SHM segments
 * If process that created named SHM segment crashes or exits by a signal, the segment persists in the system
 * disregarding if it is used by other Zenoh processes or not. This is the detail of POSIX specification for
 * shared memory that is hard to bypass. To deal with this we developed a cleanup routine that enumerates all
 * segments and tries to find processes that are using it. If no such process found, segment will be removed.
 * There is no ideal signal to trigger this cleanup, so by default, zenoh triggers it in the following moments:
 * - first POSIX SHM segment creation
 * - process exit via exit() call or return from maint function
 *
 * It is OK to additionally trigger this function at any time, but be aware that this can be costly.
 *
 * For non-linux platforms this function currently does nothing
 */
#if (defined(Z_FEATURE_SHARED_MEMORY) && defined(Z_FEATURE_UNSTABLE_API))
ZENOHC_API
void zc_cleanup_orphaned_shm_segments(void);
#endif
/**
 * @brief Constructs closure.
 *
 * Closures are not guaranteed not to be called concurrently.
 *
 * It is guaranteed that:
 *   - `call` will never be called once `drop` has started.
 *   - `drop` will only be called **once**, and **after every** `call` has ended.
 *   - The two previous guarantees imply that `call` and `drop` are never called concurrently.
 *
 * @param this_: uninitialized memory location where new closure will be constructed.
 * @param call: a closure body.
 * @param drop: an optional function to be called once on closure drop.
 * @param context: closure context.
 */
ZENOHC_API
void zc_closure_log(struct zc_owned_closure_log_t *this_,
                    void (*call)(enum zc_log_severity_t severity,
                                 const struct z_loaned_string_t *msg,
                                 void *context),
                    void (*drop)(void *context),
                    void *context);
/**
 * Calls the closure. Calling an uninitialized closure is a no-op.
 */
ZENOHC_API
void zc_closure_log_call(const struct zc_loaned_closure_log_t *closure,
                         enum zc_log_severity_t severity,
                         const struct z_loaned_string_t *msg);
/**
 * Drops the closure. Droping an uninitialized closure is a no-op.
 */
ZENOHC_API void zc_closure_log_drop(struct zc_moved_closure_log_t *closure_);
/**
 * Borrows closure.
 */
ZENOHC_API
const struct zc_loaned_closure_log_t *zc_closure_log_loan(const struct zc_owned_closure_log_t *closure);
/**
 * @brief Drops the close handle. The concurrent close task will not be interrupted.
 */
#if defined(Z_FEATURE_UNSTABLE_API)
ZENOHC_API void zc_concurrent_close_handle_drop(zc_moved_concurrent_close_handle_t *this_);
#endif
/**
 * @brief Blocking wait on close handle to complete. Returns `Z_EIO` if close finishes with error.
 */
#if defined(Z_FEATURE_UNSTABLE_API)
ZENOHC_API z_result_t zc_concurrent_close_handle_wait(zc_moved_concurrent_close_handle_t *handle);
#endif
/**
 * Constructs a configuration by parsing a file path stored in ZENOH_CONFIG environmental variable.
 *
 * Returns 0 in case of success, negative error code otherwise.
 */
ZENOHC_API z_result_t zc_config_from_env(struct z_owned_config_t *this_);
/**
 * Constructs a configuration by parsing a file at `path`. Currently supported format is JSON5, a superset of JSON.
 *
 * Returns 0 in case of success, negative error code otherwise.
 */
ZENOHC_API
z_result_t zc_config_from_file(struct z_owned_config_t *this_,
                               const char *path);
/**
 * Reads a configuration from a JSON-serialized string, such as '{mode:"client",connect:{endpoints:["tcp/127.0.0.1:7447"]}}'.
 *
 * Returns 0 in case of success, negative error code otherwise.
 */
ZENOHC_API
z_result_t zc_config_from_str(struct z_owned_config_t *this_,
                              const char *s);
/**
 * Gets the property with the given path key from the configuration, and constructs and owned string from it.
 */
ZENOHC_API
z_result_t zc_config_get_from_str(const struct z_loaned_config_t *this_,
                                  const char *key,
                                  struct z_owned_string_t *out_value_string);
/**
 * Gets the property with the given path key from the configuration, and constructs and owned string from it.
 */
ZENOHC_API
z_result_t zc_config_get_from_substr(const struct z_loaned_config_t *this_,
                                     const char *key,
                                     size_t key_len,
                                     struct z_owned_string_t *out_value_string);
/**
 * Inserts a JSON-serialized `value` at the `key` position of the configuration.
 *
 * Returns 0 if successful, a negative error code otherwise.
 */
ZENOHC_API
z_result_t zc_config_insert_json5(struct z_loaned_config_t *this_,
                                  const char *key,
                                  const char *value);
/**
 * Inserts a JSON-serialized `value` at the `key` position of the configuration.
 *
 * Returns 0 if successful, a negative error code otherwise.
 */
ZENOHC_API
z_result_t zc_config_insert_json5_from_substr(struct z_loaned_config_t *this_,
                                              const char *key,
                                              size_t key_len,
                                              const char *value,
                                              size_t value_len);
/**
 * Constructs a json string representation of the `config`, such as '{"mode":"client","connect":{"endpoints":["tcp/127.0.0.1:7447"]}}'.
 *
 * Returns 0 in case of success, negative error code otherwise.
 */
ZENOHC_API
z_result_t zc_config_to_string(const struct z_loaned_config_t *config,
                               struct z_owned_string_t *out_config_string);
/**
 * Initializes the zenoh runtime logger, using rust environment settings or the provided fallback level.
 * E.g.: `RUST_LOG=info` will enable logging at info level. Similarly, you can set the variable to `error` or `debug`.
 *
 * Note that if the environment variable is not set, then fallback filter will be used instead.
 * See https://docs.rs/env_logger/latest/env_logger/index.html for accepted filter format.
 *
 * @param fallback_filter: The fallback filter if the `RUST_LOG` environment variable is not set.
 */
ZENOHC_API
z_result_t zc_init_log_from_env_or(const char *fallback_filter);
/**
 * Initializes the zenoh runtime logger with custom callback.
 *
 * @param min_severity: Minimum severity level of log message to be be passed to the `callback`.
 * Messages with lower severity levels will be ignored.
 * @param callback: A closure that will be called with each log message severity level and content.
 */
ZENOHC_API
void zc_init_log_with_callback(enum zc_log_severity_t min_severity,
                               struct zc_moved_closure_log_t *callback);
/**
 * Returns ``true`` if closure is valid, ``false`` if it is in gravestone state.
 */
ZENOHC_API bool zc_internal_closure_log_check(const struct zc_owned_closure_log_t *this_);
/**
 * Constructs a closure in a gravestone state.
 */
ZENOHC_API void zc_internal_closure_log_null(struct zc_owned_closure_log_t *this_);
/**
 * @brief Returns ``true`` if concurrent close handle is valid, ``false`` if it is in gravestone state.
 */
#if defined(Z_FEATURE_UNSTABLE_API)
ZENOHC_API
bool zc_internal_concurrent_close_handle_check(const zc_owned_concurrent_close_handle_t *this_);
#endif
/**
 * @brief Constructs concurrent close handle in its gravestone state.
 */
#if defined(Z_FEATURE_UNSTABLE_API)
ZENOHC_API void zc_internal_concurrent_close_handle_null(zc_owned_concurrent_close_handle_t *this_);
#endif
ZENOHC_API
void zc_internal_encoding_from_data(struct z_owned_encoding_t *this_,
                                    struct zc_internal_encoding_data_t data);
ZENOHC_API
struct zc_internal_encoding_data_t zc_internal_encoding_get_data(const struct z_loaned_encoding_t *this_);
/**
 * @warning This API has been marked as unstable: it works as advertised, but it may be changed in a future release.
 * @brief Returns ``true`` if `this` is valid.
 */
#if (defined(Z_FEATURE_SHARED_MEMORY) && defined(Z_FEATURE_UNSTABLE_API))
ZENOHC_API
bool zc_internal_shm_client_list_check(const zc_owned_shm_client_list_t *this_);
#endif
/**
 * @warning This API has been marked as unstable: it works as advertised, but it may be changed in a future release.
 * @brief Constructs SHM client list in its gravestone value.
 */
#if (defined(Z_FEATURE_SHARED_MEMORY) && defined(Z_FEATURE_UNSTABLE_API))
ZENOHC_API
void zc_internal_shm_client_list_null(zc_owned_shm_client_list_t *this_);
#endif
/**
 * @warning This API has been marked as unstable: it works as advertised, but it may be changed in a future release.
 * @brief Returns default value of `zc_locality_t`
 */
#if defined(Z_FEATURE_UNSTABLE_API)
ZENOHC_API
enum zc_locality_t zc_locality_default(void);
#endif
/**
 * @warning This API has been marked as unstable: it works as advertised, but it may be changed in a future release.
 * @brief Returns the default value of #zc_reply_keyexpr_t.
 */
#if defined(Z_FEATURE_UNSTABLE_API)
ZENOHC_API
enum zc_reply_keyexpr_t zc_reply_keyexpr_default(void);
#endif
/**
 * @warning This API has been marked as unstable: it works as advertised, but it may be changed in a future release.
 * @brief Add client to the list.
 */
#if (defined(Z_FEATURE_SHARED_MEMORY) && defined(Z_FEATURE_UNSTABLE_API))
ZENOHC_API
<<<<<<< HEAD
z_result_t zc_shm_client_list_add_client(zc_loaned_shm_client_list_t *this_,
                                         z_protocol_id_t id,
                                         z_moved_shm_client_t *client);
=======
z_result_t zc_shm_client_list_add_client(struct zc_loaned_shm_client_list_t *this_,
                                         struct z_moved_shm_client_t *client);
>>>>>>> 5956b166
#endif
/**
 * @warning This API has been marked as unstable: it works as advertised, but it may be changed in a future release.
 * @brief Deletes list of SHM Clients.
 */
#if (defined(Z_FEATURE_SHARED_MEMORY) && defined(Z_FEATURE_UNSTABLE_API))
ZENOHC_API
void zc_shm_client_list_drop(zc_moved_shm_client_list_t *this_);
#endif
/**
 * @warning This API has been marked as unstable: it works as advertised, but it may be changed in a future release.
 * @brief Borrows list of SHM Clients.
 */
#if (defined(Z_FEATURE_SHARED_MEMORY) && defined(Z_FEATURE_UNSTABLE_API))
ZENOHC_API
const zc_loaned_shm_client_list_t *zc_shm_client_list_loan(const zc_owned_shm_client_list_t *this_);
#endif
/**
 * @warning This API has been marked as unstable: it works as advertised, but it may be changed in a future release.
 * @brief Mutably borrows list of SHM Clients.
 */
#if (defined(Z_FEATURE_SHARED_MEMORY) && defined(Z_FEATURE_UNSTABLE_API))
ZENOHC_API
zc_loaned_shm_client_list_t *zc_shm_client_list_loan_mut(zc_owned_shm_client_list_t *this_);
#endif
/**
 * @warning This API has been marked as unstable: it works as advertised, but it may be changed in a future release.
 * @brief Creates a new empty list of SHM Clients.
 */
#if (defined(Z_FEATURE_SHARED_MEMORY) && defined(Z_FEATURE_UNSTABLE_API))
ZENOHC_API
void zc_shm_client_list_new(zc_owned_shm_client_list_t *this_);
#endif
/**
 * Stops all Zenoh tasks and drops all related static variables.
 * All Zenoh-related structures should be properly dropped/undeclared PRIOR to this call.
 * None of Zenoh functionality can be used after this call.
 * Useful to suppress memory leaks messages due to Zenoh static variables (since they are never destroyed due to Rust language design).
 */
ZENOHC_API
void zc_stop_z_runtime(void);
/**
 * Initializes the zenoh runtime logger, using rust environment settings.
 * E.g.: `RUST_LOG=info` will enable logging at info level. Similarly, you can set the variable to `error` or `debug`.
 *
 * Note that if the environment variable is not set, then logging will not be enabled.
 * See https://docs.rs/env_logger/latest/env_logger/index.html for accepted filter format.
 */
ZENOHC_API
void zc_try_init_log_from_env(void);
/**
 * @warning This API has been marked as unstable: it works as advertised, but it may be changed in a future release.
 * @brief Constructs the default value for `ze_advanced_publisher_cache_options_t`.
 */
#if defined(Z_FEATURE_UNSTABLE_API)
ZENOHC_API
void ze_advanced_publisher_cache_options_default(struct ze_advanced_publisher_cache_options_t *this_);
#endif
/**
 * @warning This API has been marked as unstable: it works as advertised, but it may be changed in a future release.
 * @brief Declares a matching listener, registering a callback for notifying subscribers matching with a given advanced publisher.
 * The callback will be run in the background until the corresponding publisher is dropped.
 *
 * @param publisher: An advanced publisher to associate with matching listener.
 * @param callback: A closure that will be called every time the matching status of the publisher changes (If last subscriber disconnects or when the first subscriber connects).
 *
 * @return 0 in case of success, negative error code otherwise.
 */
#if (defined(Z_FEATURE_UNSTABLE_API) && defined(Z_FEATURE_UNSTABLE_API))
ZENOHC_API
z_result_t ze_advanced_publisher_declare_background_matching_listener(const ze_loaned_advanced_publisher_t *publisher,
                                                                      struct z_moved_closure_matching_status_t *callback);
#endif
/**
 * @warning This API has been marked as unstable: it works as advertised, but it may be changed in a future release.
 * @brief Constructs matching listener, registering a callback for notifying subscribers matching with a given advanced publisher.
 *
 * @param publisher: An advanced publisher to associate with matching listener.
 * @param matching_listener: An uninitialized memory location where matching listener will be constructed. The matching listener's callback will be automatically dropped when the publisher is dropped.
 * @param callback: A closure that will be called every time the matching status of the publisher changes (If last subscriber disconnects or when the first subscriber connects).
 *
 * @return 0 in case of success, negative error code otherwise.
 */
#if (defined(Z_FEATURE_UNSTABLE_API) && defined(Z_FEATURE_UNSTABLE_API))
ZENOHC_API
z_result_t ze_advanced_publisher_declare_matching_listener(const ze_loaned_advanced_publisher_t *publisher,
                                                           z_owned_matching_listener_t *matching_listener,
                                                           struct z_moved_closure_matching_status_t *callback);
#endif
/**
 * @warning This API has been marked as unstable: it works as advertised, but it may be changed in a future release.
 * Sends a `DELETE` message onto the advanced publisher's key expression.
 *
 * @return 0 in case of success, negative error code in case of failure.
 */
#if defined(Z_FEATURE_UNSTABLE_API)
ZENOHC_API
z_result_t ze_advanced_publisher_delete(const ze_loaned_advanced_publisher_t *publisher,
                                        struct ze_advanced_publisher_delete_options_t *options);
#endif
/**
 * @warning This API has been marked as unstable: it works as advertised, but it may be changed in a future release.
 * Constructs the default values for the delete operation via an advanced publisher entity.
 */
#if defined(Z_FEATURE_UNSTABLE_API)
ZENOHC_API
void ze_advanced_publisher_delete_options_default(struct ze_advanced_publisher_delete_options_t *this_);
#endif
/**
 * @warning This API has been marked as unstable: it works as advertised, but it may be changed in a future release.
 * Frees memory and resets advanced_publisher to its gravestone state.
 * This is equivalent to calling `z_undeclare_publisher()` and discarding its return value.
 */
#if defined(Z_FEATURE_UNSTABLE_API)
ZENOHC_API
void ze_advanced_publisher_drop(ze_moved_advanced_publisher_t *this_);
#endif
/**
 * @warning This API has been marked as unstable: it works as advertised, but it may be changed in a future release.
 * @brief Gets advanced publisher matching status - i.e. if there are any subscribers matching its key expression.
 *
 * @return 0 in case of success, negative error code otherwise (in this case matching_status is not updated).
 */
#if (defined(Z_FEATURE_UNSTABLE_API) && defined(Z_FEATURE_UNSTABLE_API))
ZENOHC_API
z_result_t ze_advanced_publisher_get_matching_status(const ze_loaned_advanced_publisher_t *this_,
                                                     struct z_matching_status_t *matching_status);
#endif
/**
 * @warning This API has been marked as unstable: it works as advertised, but it may be changed in a future release.
 * @brief Returns the ID of the advanced publisher.
 */
#if (defined(Z_FEATURE_UNSTABLE_API) && defined(Z_FEATURE_UNSTABLE_API))
ZENOHC_API
z_entity_global_id_t ze_advanced_publisher_id(const ze_loaned_advanced_publisher_t *publisher);
#endif
/**
 * @warning This API has been marked as unstable: it works as advertised, but it may be changed in a future release.
 * Returns the key expression of the publisher.
 */
#if defined(Z_FEATURE_UNSTABLE_API)
ZENOHC_API
const struct z_loaned_keyexpr_t *ze_advanced_publisher_keyexpr(const ze_loaned_advanced_publisher_t *publisher);
#endif
/**
 * @warning This API has been marked as unstable: it works as advertised, but it may be changed in a future release.
 * Borrows advanced publisher.
 */
#if defined(Z_FEATURE_UNSTABLE_API)
ZENOHC_API
const ze_loaned_advanced_publisher_t *ze_advanced_publisher_loan(const ze_owned_advanced_publisher_t *this_);
#endif
/**
 * @warning This API has been marked as unstable: it works as advertised, but it may be changed in a future release.
 * Mutably borrows advanced publisher.
 */
#if defined(Z_FEATURE_UNSTABLE_API)
ZENOHC_API
ze_loaned_advanced_publisher_t *ze_advanced_publisher_loan_mut(ze_owned_advanced_publisher_t *this_);
#endif
/**
 * Constructs the default value for `z_publisher_options_t`.
 */
#if defined(Z_FEATURE_UNSTABLE_API)
ZENOHC_API
void ze_advanced_publisher_options_default(struct ze_advanced_publisher_options_t *this_);
#endif
/**
 * @warning This API has been marked as unstable: it works as advertised, but it may be changed in a future release.
 * Sends a `PUT` message onto the advanced publisher's key expression, transfering the payload ownership.
 *
 * The payload and all owned options fields are consumed upon function return.
 *
 * @param this_: The advanced publisher.
 * @param payload: The data to publish. Will be consumed.
 * @param options: The advanced publisher put options. All owned fields will be consumed.
 *
 * @return 0 in case of success, negative error values in case of failure.
 */
#if defined(Z_FEATURE_UNSTABLE_API)
ZENOHC_API
z_result_t ze_advanced_publisher_put(const ze_loaned_advanced_publisher_t *this_,
                                     struct z_moved_bytes_t *payload,
                                     struct ze_advanced_publisher_put_options_t *options);
#endif
/**
 * @warning This API has been marked as unstable: it works as advertised, but it may be changed in a future release.
 * Constructs the default value for `ze_advanced_publisher_put_options_t`.
 */
#if defined(Z_FEATURE_UNSTABLE_API)
ZENOHC_API
void ze_advanced_publisher_put_options_default(struct ze_advanced_publisher_put_options_t *this_);
#endif
/**
 * @warning This API has been marked as unstable: it works as advertised, but it may be changed in a future release.
 * @brief Constructs the default value for `ze_advanced_publisher_sample_miss_detection_options_t`.
 */
#if defined(Z_FEATURE_UNSTABLE_API)
ZENOHC_API
void ze_advanced_publisher_sample_miss_detection_options_default(struct ze_advanced_publisher_sample_miss_detection_options_t *this_);
#endif
/**
 * @warning This API has been marked as unstable: it works as advertised, but it may be changed in a future release.
 * @brief Declares a sample miss listener, registering a callback for notifying subscriber about missed samples.
 * The callback will be run in the background until the corresponding subscriber is dropped.
 *
 * @param subscriber: A subscriber to associate with sample miss listener.
 * @param callback: A closure that will be called every time the sample miss is detected.
 *
 * @return 0 in case of success, negative error code otherwise.
 */
#if defined(Z_FEATURE_UNSTABLE_API)
ZENOHC_API
z_result_t ze_advanced_subscriber_declare_background_sample_miss_listener(const ze_loaned_advanced_subscriber_t *subscriber,
                                                                          struct ze_moved_closure_miss_t *callback);
#endif
/**
 * @warning This API has been marked as unstable: it works as advertised, but it may be changed in a future release.
 * @brief Constructs sample miss listener, registering a callback for notifying subscriber about missed samples.
 *
 * @param subscriber: A subscriber to associate with sample miss listener.
 * @param sample_miss_listener: An uninitialized memory location where sample miss listener will be constructed. The sample miss listener's callback will be automatically dropped when the subscriber is dropped.
 * @param callback: A closure that will be called every time the sample miss is detected.
 *
 * @return 0 in case of success, negative error code otherwise.
 */
#if defined(Z_FEATURE_UNSTABLE_API)
ZENOHC_API
z_result_t ze_advanced_subscriber_declare_sample_miss_listener(const ze_loaned_advanced_subscriber_t *subscriber,
                                                               ze_owned_sample_miss_listener_t *sample_miss_listener,
                                                               struct ze_moved_closure_miss_t *callback);
#endif
/**
 * @warning This API has been marked as unstable: it works as advertised, but it may be changed in a future release.
 * @brief Declares a liveliness token listener for matching publishers detection. Only advanced publishers, enabling publisher detection can be detected.
 *
 * @param subscriber: The advanced subscriber instance.
 * @param liveliness_subscriber: An uninitialized memory location where liveliness subscriber will be constructed.
 * @param callback: The callback function that will be called each time a liveliness token status is changed.
 * @param options: The options to be passed to the liveliness subscriber declaration.
 *
 * @return 0 in case of success, negative error values otherwise.
 */
#if defined(Z_FEATURE_UNSTABLE_API)
ZENOHC_API
z_result_t ze_advanced_subscriber_detect_publishers(const ze_loaned_advanced_subscriber_t *subscriber,
                                                    struct z_owned_subscriber_t *liveliness_subscriber,
                                                    struct z_moved_closure_sample_t *callback,
                                                    struct z_liveliness_subscriber_options_t *options);
#endif
/**
 * @warning This API has been marked as unstable: it works as advertised, but it may be changed in a future release.
 * @brief Declares a background subscriber on liveliness tokens of matching publishers. Subscriber callback will be called to process the messages,
 * until the corresponding session is closed or dropped. Only advanced publishers. enabling publisher detection can be detected.
 * @param subscriber: The advanced subscriber instance.
 * @param callback: The callback function that will be called each time a liveliness token status is changed.
 * @param options: The options to be passed to the liveliness subscriber declaration.
 *
 * @return 0 in case of success, negative error values otherwise.
 */
#if defined(Z_FEATURE_UNSTABLE_API)
ZENOHC_API
z_result_t ze_advanced_subscriber_detect_publishers_background(const ze_loaned_advanced_subscriber_t *subscriber,
                                                               struct z_moved_closure_sample_t *callback,
                                                               struct z_liveliness_subscriber_options_t *options);
#endif
/**
 * Undeclares advanced subscriber callback and resets it to its gravestone state.
 * This is equivalent to calling `ze_undeclare_advanced_subscriber()` and discarding its return value.
 */
#if defined(Z_FEATURE_UNSTABLE_API)
ZENOHC_API
void ze_advanced_subscriber_drop(ze_moved_advanced_subscriber_t *this_);
#endif
/**
 * @warning This API has been marked as unstable: it works as advertised, but it may be changed in a future release.
 * @brief Constructs the default value for `ze_advanced_subscriber_history_options_t`.
 */
#if defined(Z_FEATURE_UNSTABLE_API)
ZENOHC_API
void ze_advanced_subscriber_history_options_default(struct ze_advanced_subscriber_history_options_t *this_);
#endif
/**
 * @warning This API has been marked as unstable: it works as advertised, but it may be changed in a future release.
 * @brief Returns the ID of the advanced subscriber.
 */
#if (defined(Z_FEATURE_UNSTABLE_API) && defined(Z_FEATURE_UNSTABLE_API))
ZENOHC_API
z_entity_global_id_t ze_advanced_subscriber_id(const ze_loaned_advanced_subscriber_t *subscriber);
#endif
/**
 * @warning This API has been marked as unstable: it works as advertised, but it may be changed in a future release.
 * Returns the key expression of the advanced subscriber.
 */
#if defined(Z_FEATURE_UNSTABLE_API)
ZENOHC_API
const struct z_loaned_keyexpr_t *ze_advanced_subscriber_keyexpr(const ze_loaned_advanced_subscriber_t *subscriber);
#endif
/**
 * @warning This API has been marked as unstable: it works as advertised, but it may be changed in a future release.
 * @brief Constructs the default value for `ze_advanced_subscriber_last_sample_miss_detection_options_t`.
 */
#if defined(Z_FEATURE_UNSTABLE_API)
ZENOHC_API
void ze_advanced_subscriber_last_sample_miss_detection_options_default(struct ze_advanced_subscriber_last_sample_miss_detection_options_t *this_);
#endif
/**
 * Borrows subscriber.
 */
#if defined(Z_FEATURE_UNSTABLE_API)
ZENOHC_API
const ze_loaned_advanced_subscriber_t *ze_advanced_subscriber_loan(const ze_owned_advanced_subscriber_t *this_);
#endif
/**
 * @warning This API has been marked as unstable: it works as advertised, but it may be changed in a future release.
 * @brief Constructs the default value for `ze_advanced_subscriber_options_t`.
 */
#if defined(Z_FEATURE_UNSTABLE_API)
ZENOHC_API
void ze_advanced_subscriber_options_default(struct ze_advanced_subscriber_options_t *this_);
#endif
/**
 * @warning This API has been marked as unstable: it works as advertised, but it may be changed in a future release.
 * @brief Constructs the default value for `ze_advanced_subscriber_recovery_options_t`.
 */
#if defined(Z_FEATURE_UNSTABLE_API)
ZENOHC_API
void ze_advanced_subscriber_recovery_options_default(struct ze_advanced_subscriber_recovery_options_t *this_);
#endif
/**
 * @warning This API has been marked as unstable: it works as advertised, but it may be changed in a future release.
 *
 * Closures are not guaranteed not to be called concurrently.
 *
 * It is guaranteed that:
 *   - `call` will never be called once `drop` has started.
 *   - `drop` will only be called **once**, and **after every** `call` has ended.
 *   - The two previous guarantees imply that `call` and `drop` are never called concurrently.
 *
 * @brief Constructs closure.
 * @param this_: uninitialized memory location where new closure will be constructed.
 * @param call: a closure body.
 * @param drop: an optional function to be called once on closure drop.
 * @param context: closure context.
 */
#if defined(Z_FEATURE_UNSTABLE_API)
ZENOHC_API
void ze_closure_miss(struct ze_owned_closure_miss_t *this_,
                     void (*call)(const struct ze_miss_t *matching_status, void *context),
                     void (*drop)(void *context),
                     void *context);
#endif
/**
 * @warning This API has been marked as unstable: it works as advertised, but it may be changed in a future release.
 * @brief Calls the closure. Calling an uninitialized closure is a no-op.
 */
#if defined(Z_FEATURE_UNSTABLE_API)
ZENOHC_API
void ze_closure_miss_call(const struct ze_loaned_closure_miss_t *closure,
                          const struct ze_miss_t *mathing_status);
#endif
/**
 * @warning This API has been marked as unstable: it works as advertised, but it may be changed in a future release.
 * @brief Drops the closure, resetting it to its gravestone state. Droping an uninitialized closure is a no-op.
 */
#if defined(Z_FEATURE_UNSTABLE_API)
ZENOHC_API
void ze_closure_miss_drop(struct ze_moved_closure_miss_t *closure_);
#endif
/**
 * @warning This API has been marked as unstable: it works as advertised, but it may be changed in a future release.
 * @brief Borrows closure.
 */
#if defined(Z_FEATURE_UNSTABLE_API)
ZENOHC_API
const struct ze_loaned_closure_miss_t *ze_closure_miss_loan(const struct ze_owned_closure_miss_t *closure);
#endif
/**
 * @warning This API has been marked as unstable: it works as advertised, but it may be changed in a future release.
 * Constructs and declares an advanced publisher for the given key expression.
 *
 * Data can be put and deleted with this publisher with the help of the
 * `ze_advanced_publisher_put()` and `ze_advanced_publisher_delete()` functions.
 *
 * @param session: The Zenoh session.
 * @param publisher: An uninitialized location in memory where advanced publisher will be constructed.
 * @param key_expr: The key expression to publish to.
 * @param options: Additional options for the advanced publisher.
 *
 * @return 0 in case of success, negative error code otherwise.
 */
#if defined(Z_FEATURE_UNSTABLE_API)
ZENOHC_API
z_result_t ze_declare_advanced_publisher(const struct z_loaned_session_t *session,
                                         ze_owned_advanced_publisher_t *publisher,
                                         const struct z_loaned_keyexpr_t *key_expr,
                                         struct ze_advanced_publisher_options_t *options);
#endif
/**
 * Constructs and declares an advanced subscriber for a given key expression. Dropping subscriber undeclares its callback.
 *
 * @param session: The zenoh session.
 * @param subscriber: An uninitialized location in memory, where advanced subscriber will be constructed.
 * @param key_expr: The key expression to subscribe.
 * @param callback: The callback function that will be called each time a data matching the subscribed expression is received.
 * @param options: The options to be passed to the subscriber declaration.
 *
 * @return 0 in case of success, negative error code otherwise (in this case subscriber will be in its gravestone state).
 */
#if defined(Z_FEATURE_UNSTABLE_API)
ZENOHC_API
z_result_t ze_declare_advanced_subscriber(const struct z_loaned_session_t *session,
                                          ze_owned_advanced_subscriber_t *subscriber,
                                          const struct z_loaned_keyexpr_t *key_expr,
                                          struct z_moved_closure_sample_t *callback,
                                          struct ze_advanced_subscriber_options_t *options);
#endif
/**
 * Constructs and declares a background advanced subscriber. Subscriber callback will be called to process the messages,
 * until the corresponding session is closed or dropped.
 *
 * @param session: The zenoh session.
 * @param key_expr: The key expression to subscribe.
 * @param callback: The callback function that will be called each time a data matching the subscribed expression is received.
 * @param options: The options to be passed to the subscriber declaration.
 *
 * @return 0 in case of success, negative error code otherwise.
 */
#if defined(Z_FEATURE_UNSTABLE_API)
ZENOHC_API
z_result_t ze_declare_background_advanced_subscriber(const struct z_loaned_session_t *session,
                                                     const struct z_loaned_keyexpr_t *key_expr,
                                                     struct z_moved_closure_sample_t *callback,
                                                     struct ze_advanced_subscriber_options_t *options);
#endif
/**
 * @warning This API is deprecated. Please use ze_advanced_publisher.
 * @brief Declares a background publication cache. It will function in background until the corresponding session is closed or dropped.
 *
 * @param session: A Zenoh session.
 * @param key_expr: The key expression to publish to.
 * @param options: Additional options for the publication cache.
 *
 * @returns 0 in case of success, negative error code otherwise.
 */
#if defined(Z_FEATURE_UNSTABLE_API)
ZENOHC_API
z_result_t ze_declare_background_publication_cache(const struct z_loaned_session_t *session,
                                                   const struct z_loaned_keyexpr_t *key_expr,
                                                   struct ze_publication_cache_options_t *options);
#endif
/**
 * @warning This API is deprecated. Please use ze_advanced_subscriber.
 * @brief Declares a background querying subscriber for a given key expression. Subscriber callback will be called to process the messages,
 * until the corresponding session is closed or dropped.
 *
 * @param session: A Zenoh session.
 * @param key_expr: A key expression to subscribe to.
 * @param callback: The callback function that will be called each time a data matching the subscribed expression is received.
 * @param options: Additional options for the querying subscriber.
 *
 * @return 0 in case of success, negative error code otherwise.
 */
#if defined(Z_FEATURE_UNSTABLE_API)
ZENOHC_API
z_result_t ze_declare_background_querying_subscriber(const struct z_loaned_session_t *session,
                                                     const struct z_loaned_keyexpr_t *key_expr,
                                                     struct z_moved_closure_sample_t *callback,
                                                     struct ze_querying_subscriber_options_t *options);
#endif
/**
 * @warning This API is deprecated. Please use ze_advanced_publisher.
 * @brief Constructs and declares a publication cache.
 *
 * @param session: A Zenoh session.
 * @param pub_cache: An uninitialized location in memory where publication cache will be constructed.
 * @param key_expr: The key expression to publish to.
 * @param options: Additional options for the publication cache.
 *
 * @returns 0 in case of success, negative error code otherwise.
 */
#if defined(Z_FEATURE_UNSTABLE_API)
ZENOHC_API
z_result_t ze_declare_publication_cache(const struct z_loaned_session_t *session,
                                        ze_owned_publication_cache_t *pub_cache,
                                        const struct z_loaned_keyexpr_t *key_expr,
                                        struct ze_publication_cache_options_t *options);
#endif
/**
 * @warning This API is deprecated. Please use ze_advanced_subscriber.
 * @brief Constructs and declares a querying subscriber for a given key expression.
 *
 * @param session: A Zenoh session.
 * @param querying_subscriber: An uninitialized memory location where querying subscriber will be constructed.
 * @param key_expr: A key expression to subscribe to.
 * @param callback: The callback function that will be called each time a data matching the subscribed expression is received.
 * @param options: Additional options for the querying subscriber.
 *
 * @return 0 in case of success, negative error code otherwise.
 */
#if defined(Z_FEATURE_UNSTABLE_API)
ZENOHC_API
z_result_t ze_declare_querying_subscriber(const struct z_loaned_session_t *session,
                                          ze_owned_querying_subscriber_t *querying_subscriber,
                                          const struct z_loaned_keyexpr_t *key_expr,
                                          struct z_moved_closure_sample_t *callback,
                                          struct ze_querying_subscriber_options_t *options);
#endif
/**
 * @brief Deserializes into a bool.
 * @return 0 in case of success, negative error code otherwise.
 */
ZENOHC_API z_result_t ze_deserialize_bool(const struct z_loaned_bytes_t *this_, bool *dst);
/**
 * @brief Deserializes into a signed integer.
 * @return 0 in case of success, negative error code otherwise.
 */
ZENOHC_API z_result_t ze_deserialize_double(const struct z_loaned_bytes_t *this_, double *dst);
/**
 * @brief Deserializes into a float.
 * @return 0 in case of success, negative error code otherwise.
 */
ZENOHC_API z_result_t ze_deserialize_float(const struct z_loaned_bytes_t *this_, float *dst);
/**
 * @brief Deserializes into a signed integer.
 * @return 0 in case of success, negative error code otherwise.
 */
ZENOHC_API z_result_t ze_deserialize_int16(const struct z_loaned_bytes_t *this_, int16_t *dst);
/**
 * @brief Deserializes into a signed integer.
 * @return 0 in case of success, negative error code otherwise.
 */
ZENOHC_API z_result_t ze_deserialize_int32(const struct z_loaned_bytes_t *this_, int32_t *dst);
/**
 * @brief Deserializes into a signed integer.
 * @return 0 in case of success, negative error code otherwise.
 */
ZENOHC_API z_result_t ze_deserialize_int64(const struct z_loaned_bytes_t *this_, int64_t *dst);
/**
 * @brief Deserializes into a signed integer.
 * @return 0 in case of success, negative error code otherwise.
 */
ZENOHC_API z_result_t ze_deserialize_int8(const struct z_loaned_bytes_t *this_, int8_t *dst);
/**
 * @brief Deserializes into a slice.
 */
ZENOHC_API
z_result_t ze_deserialize_slice(const struct z_loaned_bytes_t *this_,
                                struct z_owned_slice_t *slice);
/**
 * @brief Deserializes into a UTF-8 string.
 */
ZENOHC_API
z_result_t ze_deserialize_string(const struct z_loaned_bytes_t *this_,
                                 struct z_owned_string_t *str);
/**
 * @brief Deserializes into an unsigned integer.
 * @return 0 in case of success, negative error code otherwise.
 */
ZENOHC_API z_result_t ze_deserialize_uint16(const struct z_loaned_bytes_t *this_, uint16_t *dst);
/**
 * @brief Deserializes into an unsigned integer.
 * @return 0 in case of success, negative error code otherwise.
 */
ZENOHC_API z_result_t ze_deserialize_uint32(const struct z_loaned_bytes_t *this_, uint32_t *dst);
/**
 * @brief Deserializes into an unsigned integer.
 * @return 0 in case of success, negative error code otherwise.
 */
ZENOHC_API z_result_t ze_deserialize_uint64(const struct z_loaned_bytes_t *this_, uint64_t *dst);
/**
 * @brief Deserializes into an unsigned integer.
 * @return 0 in case of success, negative error code otherwise.
 */
ZENOHC_API z_result_t ze_deserialize_uint8(const struct z_loaned_bytes_t *this_, uint8_t *dst);
/**
 * @brief Deserializes into a bool.
 * @return 0 in case of success, negative error code otherwise.
 */
ZENOHC_API z_result_t ze_deserializer_deserialize_bool(struct ze_deserializer_t *this_, bool *dst);
/**
 * @brief Deserializes into a signed integer.
 * @return 0 in case of success, negative error code otherwise.
 */
ZENOHC_API
z_result_t ze_deserializer_deserialize_double(struct ze_deserializer_t *this_,
                                              double *dst);
/**
 * @brief Deserializes into a float.
 * @return 0 in case of success, negative error code otherwise.
 */
ZENOHC_API
z_result_t ze_deserializer_deserialize_float(struct ze_deserializer_t *this_,
                                             float *dst);
/**
 * @brief Deserializes into a signed integer.
 * @return 0 in case of success, negative error code otherwise.
 */
ZENOHC_API
z_result_t ze_deserializer_deserialize_int16(struct ze_deserializer_t *this_,
                                             int16_t *dst);
/**
 * @brief Deserializes into a signed integer.
 * @return 0 in case of success, negative error code otherwise.
 */
ZENOHC_API
z_result_t ze_deserializer_deserialize_int32(struct ze_deserializer_t *this_,
                                             int32_t *dst);
/**
 * @brief Deserializes into a signed integer.
 * @return 0 in case of success, negative error code otherwise.
 */
ZENOHC_API
z_result_t ze_deserializer_deserialize_int64(struct ze_deserializer_t *this_,
                                             int64_t *dst);
/**
 * @brief Deserializes into a signed integer.
 * @return 0 in case of success, negative error code otherwise.
 */
ZENOHC_API
z_result_t ze_deserializer_deserialize_int8(struct ze_deserializer_t *this_,
                                            int8_t *dst);
/**
 * @brief Initiates deserialization of a sequence of multiple elements.
 * @param this_: A serializer instance.
 * @param len:  pointer where the length of the sequence (previously passed via `z_bytes_writer_serialize_sequence_begin`) will be written.
 * @return 0 in case of success, negative error code otherwise.
 */
ZENOHC_API
z_result_t ze_deserializer_deserialize_sequence_length(struct ze_deserializer_t *this_,
                                                       size_t *len);
/**
 * @brief Deserializes into a slice.
 */
ZENOHC_API
z_result_t ze_deserializer_deserialize_slice(struct ze_deserializer_t *this_,
                                             struct z_owned_slice_t *slice);
/**
 * @brief Deserializes into a string.
 */
ZENOHC_API
z_result_t ze_deserializer_deserialize_string(struct ze_deserializer_t *this_,
                                              struct z_owned_string_t *str);
/**
 * @brief Deserializes into an unsigned integer.
 * @return 0 in case of success, negative error code otherwise.
 */
ZENOHC_API
z_result_t ze_deserializer_deserialize_uint16(struct ze_deserializer_t *this_,
                                              uint16_t *dst);
/**
 * @brief Deserializes into an unsigned integer.
 * @return 0 in case of success, negative error code otherwise.
 */
ZENOHC_API
z_result_t ze_deserializer_deserialize_uint32(struct ze_deserializer_t *this_,
                                              uint32_t *dst);
/**
 * @brief Deserializes into an unsigned integer.
 * @return 0 in case of success, negative error code otherwise.
 */
ZENOHC_API
z_result_t ze_deserializer_deserialize_uint64(struct ze_deserializer_t *this_,
                                              uint64_t *dst);
/**
 * @brief Deserializes into an unsigned integer.
 * @return 0 in case of success, negative error code otherwise.
 */
ZENOHC_API
z_result_t ze_deserializer_deserialize_uint8(struct ze_deserializer_t *this_,
                                             uint8_t *dst);
/**
 * @brief Gets deserializer for`this_`.
 */
ZENOHC_API
struct ze_deserializer_t ze_deserializer_from_bytes(const struct z_loaned_bytes_t *this_);
/**
 * @brief Checks if deserializer parsed all of its data.
 * @return `true` if there is no more data to parse, `false` otherwise.
 */
ZENOHC_API bool ze_deserializer_is_done(const struct ze_deserializer_t *this_);
/**
 * @warning This API has been marked as unstable: it works as advertised, but it may be changed in a future release.
 * Returns ``true`` if advanced publisher is valid, ``false`` otherwise.
 */
#if defined(Z_FEATURE_UNSTABLE_API)
ZENOHC_API
bool ze_internal_advanced_publisher_check(const ze_owned_advanced_publisher_t *this_);
#endif
/**
 * @warning This API has been marked as unstable: it works as advertised, but it may be changed in a future release.
 * Constructs an advanced publisher in a gravestone state.
 */
#if defined(Z_FEATURE_UNSTABLE_API)
ZENOHC_API
void ze_internal_advanced_publisher_null(ze_owned_advanced_publisher_t *this_);
#endif
/**
 * Returns ``true`` if advanced subscriber is valid, ``false`` otherwise.
 */
#if defined(Z_FEATURE_UNSTABLE_API)
ZENOHC_API bool ze_internal_advanced_subscriber_check(const ze_owned_advanced_subscriber_t *this_);
#endif
/**
 * Constructs a subscriber in a gravestone state.
 */
#if defined(Z_FEATURE_UNSTABLE_API)
ZENOHC_API void ze_internal_advanced_subscriber_null(ze_owned_advanced_subscriber_t *this_);
#endif
/**
 * @warning This API has been marked as unstable: it works as advertised, but it may be changed in a future release.
 * @brief Returns ``true`` if closure is valid, ``false`` if it is in gravestone state.
 */
#if defined(Z_FEATURE_UNSTABLE_API)
ZENOHC_API
bool ze_internal_closure_miss_check(const struct ze_owned_closure_miss_t *this_);
#endif
/**
 * @warning This API has been marked as unstable: it works as advertised, but it may be changed in a future release.
 * @brief Constructs a null value of 'ze_owned_closure_miss_t' type
 */
#if defined(Z_FEATURE_UNSTABLE_API)
ZENOHC_API
void ze_internal_closure_miss_null(struct ze_owned_closure_miss_t *this_);
#endif
/**
 * @warning This API is deprecated. Please use ze_advanced_publisher.
 * @brief Returns ``true`` if publication cache is valid, ``false`` otherwise.
 */
#if defined(Z_FEATURE_UNSTABLE_API)
ZENOHC_API bool ze_internal_publication_cache_check(const ze_owned_publication_cache_t *this_);
#endif
/**
 * @warning This API is deprecated. Please use ze_advanced_publisher.
 * @brief Constructs a publication cache in a gravestone state.
 */
#if defined(Z_FEATURE_UNSTABLE_API)
ZENOHC_API void ze_internal_publication_cache_null(ze_owned_publication_cache_t *this_);
#endif
/**
 * @warning This API is deprecated. Please use ze_advanced_subscriber.
 * @brief Returns ``true`` if querying subscriber is valid, ``false`` otherwise.
 */
#if defined(Z_FEATURE_UNSTABLE_API)
ZENOHC_API bool ze_internal_querying_subscriber_check(const ze_owned_querying_subscriber_t *this_);
#endif
/**
 * Constructs a querying subscriber in a gravestone state.
 */
#if defined(Z_FEATURE_UNSTABLE_API)
ZENOHC_API void ze_internal_querying_subscriber_null(ze_owned_querying_subscriber_t *this_);
#endif
/**
 * @warning This API has been marked as unstable: it works as advertised, but it may be changed in a future release.
 * @brief Checks the sample_miss listener is for the gravestone state
 */
#if defined(Z_FEATURE_UNSTABLE_API)
ZENOHC_API
bool ze_internal_sample_miss_listener_check(const ze_owned_sample_miss_listener_t *this_);
#endif
/**
 * @warning This API has been marked as unstable: it works as advertised, but it may be changed in a future release.
 * @brief Constructs an empty sample miss listener.
 */
#if defined(Z_FEATURE_UNSTABLE_API)
ZENOHC_API
void ze_internal_sample_miss_listener_null(ze_owned_sample_miss_listener_t *this_);
#endif
/**
 * @brief Returns ``true`` if `this_` is in a valid state, ``false`` if it is in a gravestone state.
 */
ZENOHC_API bool ze_internal_serializer_check(const struct ze_owned_serializer_t *this_);
/**
 * @brief Constructs a serializer in a gravestone state.
 */
ZENOHC_API void ze_internal_serializer_null(struct ze_owned_serializer_t *this_);
/**
 * @warning This API is deprecated. Please use ze_advanced_publisher.
 * @brief Drops publication cache and resets it to its gravestone state.
 * This is equivalent to calling `ze_undeclare_publication_cache()` and discarding its return value.
 */
#if defined(Z_FEATURE_UNSTABLE_API)
ZENOHC_API void ze_publication_cache_drop(ze_moved_publication_cache_t *this_);
#endif
/**
 * @warning This API is deprecated. Please use ze_advanced_publisher.
 * @brief Returns the key expression of the publication cache.
 */
#if defined(Z_FEATURE_UNSTABLE_API)
ZENOHC_API
const struct z_loaned_keyexpr_t *ze_publication_cache_keyexpr(const ze_loaned_publication_cache_t *this_);
#endif
/**
 * @warning This API is deprecated. Please use ze_advanced_publisher.
 * @brief Borrows publication cache.
 */
#if defined(Z_FEATURE_UNSTABLE_API)
ZENOHC_API
const ze_loaned_publication_cache_t *ze_publication_cache_loan(const ze_owned_publication_cache_t *this_);
#endif
/**
 * @warning This API is deprecated. Please use ze_advanced_publisher.
 * @brief Constructs the default value for `ze_publication_cache_options_t`.
 */
#if defined(Z_FEATURE_UNSTABLE_API)
ZENOHC_API void ze_publication_cache_options_default(struct ze_publication_cache_options_t *this_);
#endif
/**
 * @warning This API is deprecated. Please use ze_advanced_subscriber.
 * @brief Undeclares querying subscriber callback and resets it to its gravestone state.
 * This is equivalent to calling `ze_undeclare_querying_subscriber()` and discarding its return value.
 */
#if defined(Z_FEATURE_UNSTABLE_API)
ZENOHC_API
void ze_querying_subscriber_drop(ze_moved_querying_subscriber_t *this_);
#endif
/**
 * @warning This API is deprecated. Please use ze_advanced_subscriber.
 * @brief Make querying subscriber perform an additional query on a specified selector.
 * The queried samples will be merged with the received publications and made available in the subscriber callback.
 * @return 0 in case of success, negative error code otherwise.
 */
#if defined(Z_FEATURE_UNSTABLE_API)
ZENOHC_API
z_result_t ze_querying_subscriber_get(const ze_loaned_querying_subscriber_t *this_,
                                      const struct z_loaned_keyexpr_t *selector,
                                      struct z_get_options_t *options);
#endif
/**
 * @warning This API is deprecated. Please use ze_advanced_subscriber.
 * @brief Borrows querying subscriber.
 */
#if defined(Z_FEATURE_UNSTABLE_API)
ZENOHC_API
const ze_loaned_querying_subscriber_t *ze_querying_subscriber_loan(const ze_owned_querying_subscriber_t *this_);
#endif
/**
 * @warning This API is deprecated. Please use ze_advanced_subscriber.
 * @brief Constructs the default value for `ze_querying_subscriber_options_t`.
 */
#if defined(Z_FEATURE_UNSTABLE_API)
ZENOHC_API
void ze_querying_subscriber_options_default(struct ze_querying_subscriber_options_t *this_);
#endif
/**
 * @warning This API has been marked as unstable: it works as advertised, but it may be changed in a future release.
 * @brief Undeclares the given sample miss listener, droping and invalidating it.
 */
#if defined(Z_FEATURE_UNSTABLE_API)
ZENOHC_API
void ze_sample_miss_listener_drop(ze_moved_sample_miss_listener_t *this_);
#endif
/**
 * @brief Serializes a bool.
 */
ZENOHC_API z_result_t ze_serialize_bool(struct z_owned_bytes_t *this_, bool val);
/**
 * @brief Serializes a data from buffer by.
 * @param this_: An uninitialized location in memory where `z_owned_bytes_t` is to be constructed.
 * @param data: A pointer to the buffer containing data.
 * @param len: Length of the buffer.
 */
ZENOHC_API
z_result_t ze_serialize_buf(struct z_owned_bytes_t *this_,
                            const uint8_t *data,
                            size_t len);
/**
 * @brief Serializes a double.
 */
ZENOHC_API z_result_t ze_serialize_double(struct z_owned_bytes_t *this_, double val);
/**
 * @brief Serializes a float.
 */
ZENOHC_API z_result_t ze_serialize_float(struct z_owned_bytes_t *this_, float val);
/**
 * @brief Serializes a signed integer.
 */
ZENOHC_API z_result_t ze_serialize_int16(struct z_owned_bytes_t *this_, int16_t val);
/**
 * @brief Serializes a signed integer.
 */
ZENOHC_API z_result_t ze_serialize_int32(struct z_owned_bytes_t *this_, int32_t val);
/**
 * @brief Serializes a signed integer.
 */
ZENOHC_API z_result_t ze_serialize_int64(struct z_owned_bytes_t *this_, int64_t val);
/**
 * @brief Serializes a signed integer.
 */
ZENOHC_API z_result_t ze_serialize_int8(struct z_owned_bytes_t *this_, int8_t val);
/**
 * @brief Serializes a slice.
 */
ZENOHC_API
z_result_t ze_serialize_slice(struct z_owned_bytes_t *this_,
                              const struct z_loaned_slice_t *slice);
/**
 * @brief Serializes a null-terminated string.
 * The string should be a valid UTF-8.
 * @param this_: An uninitialized location in memory where `z_owned_bytes_t` is to be constructed.
 * @param str: a pointer to the null-terminated string.
 */
ZENOHC_API z_result_t ze_serialize_str(struct z_owned_bytes_t *this_, const char *str);
/**
 * @brief Serializes a string.
 * The string should be a valid UTF-8.
 * @param this_: An uninitialized location in memory where `z_owned_bytes_t` is to be constructed.
 * @param str: a string to serialize.
 */
ZENOHC_API
z_result_t ze_serialize_string(struct z_owned_bytes_t *this_,
                               const struct z_loaned_string_t *str);
/**
 * @brief Serializes a substring.
 * The substring should be a valid UTF-8.
 * @param this_: An uninitialized location in memory where `z_owned_bytes_t` is to be constructed.
 * @param start: a pointer to the the start of the substring.
 * @param len: the length of the substring.
 */
ZENOHC_API
z_result_t ze_serialize_substr(struct z_owned_bytes_t *this_,
                               const char *start,
                               size_t len);
/**
 * @brief Serializes an unsigned integer.
 */
ZENOHC_API z_result_t ze_serialize_uint16(struct z_owned_bytes_t *this_, uint16_t val);
/**
 * @brief Serializes an unsigned integer.
 */
ZENOHC_API z_result_t ze_serialize_uint32(struct z_owned_bytes_t *this_, uint32_t val);
/**
 * @brief Serializes an unsigned integer.
 */
ZENOHC_API z_result_t ze_serialize_uint64(struct z_owned_bytes_t *this_, uint64_t val);
/**
 * @brief Serializes an unsigned integer.
 */
ZENOHC_API z_result_t ze_serialize_uint8(struct z_owned_bytes_t *this_, uint8_t val);
/**
 * @brief Drops `this_`, resetting it to gravestone value.
 */
ZENOHC_API void ze_serializer_drop(struct ze_moved_serializer_t *this_);
/**
 * @brief Constructs a serializer with empty payload.
 * @param this_: An uninitialized memory location where serializer is to be constructed.
 * @return 0 in case of success, negative error code otherwise.
 */
ZENOHC_API z_result_t ze_serializer_empty(struct ze_owned_serializer_t *this_);
/**
 * @brief Drop serializer and extract underlying `bytes` object it was writing to.
 * @param this_: A serializer instance.
 * @param bytes: An uninitialized memory location where `bytes` object` will be written to.
 */
ZENOHC_API
void ze_serializer_finish(struct ze_moved_serializer_t *this_,
                          struct z_owned_bytes_t *bytes);
/**
 * @brief Borrows serializer.
 */
ZENOHC_API
const struct ze_loaned_serializer_t *ze_serializer_loan(const struct ze_owned_serializer_t *this_);
/**
 * @brief Muatably borrows serializer.
 */
ZENOHC_API
struct ze_loaned_serializer_t *ze_serializer_loan_mut(struct ze_owned_serializer_t *this_);
/**
 * @brief Serializes a bool.
 */
ZENOHC_API z_result_t ze_serializer_serialize_bool(struct ze_loaned_serializer_t *this_, bool val);
/**
 * @brief Serializes a data from buffer.
 * @param this_: A serializer instance.
 * @param data: A pointer to the buffer containing data.
 * @param len: Length of the buffer.
 */
ZENOHC_API
z_result_t ze_serializer_serialize_buf(struct ze_loaned_serializer_t *this_,
                                       const uint8_t *data,
                                       size_t len);
/**
 * @brief Serializes a double.
 */
ZENOHC_API
z_result_t ze_serializer_serialize_double(struct ze_loaned_serializer_t *this_,
                                          double val);
/**
 * @brief Serializes a float.
 */
ZENOHC_API
z_result_t ze_serializer_serialize_float(struct ze_loaned_serializer_t *this_,
                                         float val);
/**
 * @brief Serializes a signed integer.
 */
ZENOHC_API
z_result_t ze_serializer_serialize_int16(struct ze_loaned_serializer_t *this_,
                                         int16_t val);
/**
 * @brief Serializes a signed integer.
 */
ZENOHC_API
z_result_t ze_serializer_serialize_int32(struct ze_loaned_serializer_t *this_,
                                         int32_t val);
/**
 * @brief Serializes a signed integer.
 */
ZENOHC_API
z_result_t ze_serializer_serialize_int64(struct ze_loaned_serializer_t *this_,
                                         int64_t val);
/**
 * @brief Serializes a signed integer.
 */
ZENOHC_API
z_result_t ze_serializer_serialize_int8(struct ze_loaned_serializer_t *this_,
                                        int8_t val);
/**
 * @brief Initiates serialization of a sequence of multiple elements.
 * @param this_: A serializer instance.
 * @param len: Length of the sequence. Could be read during deserialization using `ze_deserializer_deserialize_sequence_length`.
 */
ZENOHC_API
z_result_t ze_serializer_serialize_sequence_length(struct ze_loaned_serializer_t *this_,
                                                   size_t len);
/**
 * @brief Serializes a slice.
 */
ZENOHC_API
z_result_t ze_serializer_serialize_slice(struct ze_loaned_serializer_t *this_,
                                         const struct z_loaned_slice_t *slice);
/**
 * @brief Serializes a null-terminated string.
 * The string should be a valid UTF-8.
 * @return 0 in case of success, negative error code otherwise.
 */
ZENOHC_API
z_result_t ze_serializer_serialize_str(struct ze_loaned_serializer_t *this_,
                                       const char *str);
/**
 * @brief Serializes a string.
 * The string should be a valid UTF-8.
 * @return 0 in case of success, negative error code otherwise.
 */
ZENOHC_API
z_result_t ze_serializer_serialize_string(struct ze_loaned_serializer_t *this_,
                                          const struct z_loaned_string_t *str);
/**
 * @brief Serializes a substring of specified length.
 * The subsstring should be a valid UTF-8.
 * @return 0 in case of success, negative error code otherwise.
 */
ZENOHC_API
z_result_t ze_serializer_serialize_substr(struct ze_loaned_serializer_t *this_,
                                          const char *start,
                                          size_t len);
/**
 * @brief Serializes an unsigned integer.
 */
ZENOHC_API
z_result_t ze_serializer_serialize_uint16(struct ze_loaned_serializer_t *this_,
                                          uint16_t val);
/**
 * @brief Serializes an unsigned integer.
 */
ZENOHC_API
z_result_t ze_serializer_serialize_uint32(struct ze_loaned_serializer_t *this_,
                                          uint32_t val);
/**
 * @brief Serializes an unsigned integer.
 */
ZENOHC_API
z_result_t ze_serializer_serialize_uint64(struct ze_loaned_serializer_t *this_,
                                          uint64_t val);
/**
 * @brief Serializes an unsigned integer.
 */
ZENOHC_API
z_result_t ze_serializer_serialize_uint8(struct ze_loaned_serializer_t *this_,
                                         uint8_t val);
/**
 * @warning This API has been marked as unstable: it works as advertised, but it may be changed in a future release.
 * @brief Undeclares the given advanced publisher.
 *
 * @return 0 in case of success, negative error code otherwise.
 */
#if defined(Z_FEATURE_UNSTABLE_API)
ZENOHC_API
z_result_t ze_undeclare_advanced_publisher(ze_moved_advanced_publisher_t *this_);
#endif
/**
 * @warning This API has been marked as unstable: it works as advertised, but it may be changed in a future release.
 * Undeclares the advanced subscriber.
 *
 * @return 0 in case of success, negative error code otherwise.
 */
#if defined(Z_FEATURE_UNSTABLE_API)
ZENOHC_API
z_result_t ze_undeclare_advanced_subscriber(ze_moved_advanced_subscriber_t *this_);
#endif
/**
 * @warning This API is deprecated. Please use ze_advanced_publisher.
 * @brief Undeclares publication cache.
 * @return 0 in case of success, negative error code otherwise.
 */
#if defined(Z_FEATURE_UNSTABLE_API)
ZENOHC_API z_result_t ze_undeclare_publication_cache(ze_moved_publication_cache_t *this_);
#endif
/**
 * @warning This API is deprecated. Please use ze_advanced_subscriber.
 * @brief Undeclares the given querying subscriber.
 *
 * @return 0 in case of success, negative error code otherwise.
 */
#if defined(Z_FEATURE_UNSTABLE_API)
ZENOHC_API z_result_t ze_undeclare_querying_subscriber(ze_moved_querying_subscriber_t *this_);
#endif
/**
 * @warning This API has been marked as unstable: it works as advertised, but it may be changed in a future release.
 * @brief Undeclares the given sample miss listener, droping and invalidating it.
 * @return 0 in case of success, negative error code otherwise.
 */
#if defined(Z_FEATURE_UNSTABLE_API)
ZENOHC_API
z_result_t ze_undeclare_sample_miss_listener(ze_moved_sample_miss_listener_t *this_);
#endif<|MERGE_RESOLUTION|>--- conflicted
+++ resolved
@@ -419,50 +419,12 @@
 typedef struct z_moved_bytes_writer_t {
   struct z_owned_bytes_writer_t _this;
 } z_moved_bytes_writer_t;
-<<<<<<< HEAD
-/**
- * @warning This API has been marked as unstable: it works as advertised, but it may be changed in a future release.
- * @brief Unique segment identifier.
- */
-#if (defined(Z_FEATURE_SHARED_MEMORY) && defined(Z_FEATURE_UNSTABLE_API))
-typedef uint32_t z_segment_id_t;
-#endif
-/**
- * @warning This API has been marked as unstable: it works as advertised, but it may be changed in a future release.
- * @brief Chunk id within it's segment.
- */
-#if (defined(Z_FEATURE_SHARED_MEMORY) && defined(Z_FEATURE_UNSTABLE_API))
-typedef uint32_t z_chunk_id_t;
-#endif
-/**
- * @warning This API has been marked as unstable: it works as advertised, but it may be changed in a future release.
- * @brief A ChunkDescriptor.
- */
-#if (defined(Z_FEATURE_SHARED_MEMORY) && defined(Z_FEATURE_UNSTABLE_API))
-typedef struct z_chunk_descriptor_t {
-  z_segment_id_t segment;
-  z_chunk_id_t chunk;
-  size_t len;
-} z_chunk_descriptor_t;
-#endif
-/**
- * @warning This API has been marked as unstable: it works as advertised, but it may be changed in a future release.
- * @brief An AllocatedChunk.
- */
-#if (defined(Z_FEATURE_SHARED_MEMORY) && defined(Z_FEATURE_UNSTABLE_API))
-typedef struct z_allocated_chunk_t {
-  struct z_chunk_descriptor_t descriptpr;
-  void *data;
-} z_allocated_chunk_t;
-#endif
-=======
 typedef struct z_moved_chunk_alloc_result_t {
   struct z_owned_chunk_alloc_result_t _this;
 } z_moved_chunk_alloc_result_t;
 typedef struct z_moved_ptr_in_segment_t {
   struct z_owned_ptr_in_segment_t _this;
 } z_moved_ptr_in_segment_t;
->>>>>>> 5956b166
 /**
  * Monotonic clock
  */
@@ -1145,104 +1107,6 @@
 typedef struct z_moved_session_t {
   struct z_owned_session_t _this;
 } z_moved_session_t;
-<<<<<<< HEAD
-/**
- * @warning This API has been marked as unstable: it works as advertised, but it may be changed in a future release.
- * @brief Callbacks for ShmSegment.
- */
-#if (defined(Z_FEATURE_SHARED_MEMORY) && defined(Z_FEATURE_UNSTABLE_API))
-typedef struct zc_shm_segment_callbacks_t {
-  /**
-   * Obtain the actual region of memory identified by it's id.
-   */
-  uint8_t *(*map_fn)(z_chunk_id_t chunk_id, void *context);
-} zc_shm_segment_callbacks_t;
-#endif
-/**
- * @warning This API has been marked as unstable: it works as advertised, but it may be changed in a future release.
- * @brief An ShmSegment.
- */
-#if (defined(Z_FEATURE_SHARED_MEMORY) && defined(Z_FEATURE_UNSTABLE_API))
-typedef struct z_shm_segment_t {
-  struct zc_threadsafe_context_t context;
-  struct zc_shm_segment_callbacks_t callbacks;
-} z_shm_segment_t;
-#endif
-/**
- * @warning This API has been marked as unstable: it works as advertised, but it may be changed in a future release.
- * @brief Callback for ShmClient.
- */
-#if (defined(Z_FEATURE_SHARED_MEMORY) && defined(Z_FEATURE_UNSTABLE_API))
-typedef struct zc_shm_client_callbacks_t {
-  /**
-   * Attach to particular shared memory segment
-   */
-  bool (*attach_fn)(struct z_shm_segment_t *out_segment, z_segment_id_t segment_id, void *context);
-} zc_shm_client_callbacks_t;
-#endif
-/**
- * @warning This API has been marked as unstable: it works as advertised, but it may be changed in a future release.
- * @brief A result of SHM buffer layouting + allocation operation.
- */
-#if (defined(Z_FEATURE_SHARED_MEMORY) && defined(Z_FEATURE_UNSTABLE_API))
-typedef struct z_buf_layout_alloc_result_t {
-  enum zc_buf_layout_alloc_status_t status;
-  z_owned_shm_mut_t buf;
-  enum z_alloc_error_t alloc_error;
-  enum z_layout_error_t layout_error;
-} z_buf_layout_alloc_result_t;
-#endif
-/**
- * @warning This API has been marked as unstable: it works as advertised, but it may be changed in a future release.
- * @brief Unique protocol identifier.
- * Here is a contract: it is up to user to make sure that incompatible ShmClient
- * and ShmProviderBackend implementations will never use the same ProtocolID.
- */
-#if (defined(Z_FEATURE_SHARED_MEMORY) && defined(Z_FEATURE_UNSTABLE_API))
-typedef uint32_t z_protocol_id_t;
-#endif
-/**
- * A non-tread-safe droppable context.
- * Contexts are idiomatically used in C together with callback interfaces to deliver associated state
- * information to each callback.
- *
- * This is a non-thread-safe context - zenoh-c guarantees that associated callbacks that share the same
- * zc_context_t instance will never be executed concurrently. In other words, all the callbacks associated
- * with this context data are not required to be thread-safe.
- *
- * NOTE: Remember that the same callback interfaces associated with different zc_context_t instances can
- * still be executed concurrently. The exact behavior depends on user's application, but we strongly
- * discourage our users from pinning to some specific behavior unless they _really_ understand what they
- * are doing.
- *
- * Once moved to zenoh-c ownership, this context is guaranteed to execute delete_fn when deleted. The
- * delete_fn is guaranteed to be executed only once at some point of time after the last associated
- * callback call returns.
- * NOTE: if user doesn't pass the instance of this context to zenoh-c, the delete_fn callback won't
- * be executed.
- */
-#if (defined(Z_FEATURE_SHARED_MEMORY) && defined(Z_FEATURE_UNSTABLE_API))
-typedef struct zc_context_t {
-  void *context;
-  void (*delete_fn)(void*);
-} zc_context_t;
-#endif
-/**
- * @warning This API has been marked as unstable: it works as advertised, but it may be changed in a future release.
- * @brief Callbacks for ShmProviderBackend.
- */
-#if (defined(Z_FEATURE_SHARED_MEMORY) && defined(Z_FEATURE_UNSTABLE_API))
-typedef struct zc_shm_provider_backend_callbacks_t {
-  void (*alloc_fn)(z_owned_chunk_alloc_result_t *out_result,
-                   const z_loaned_memory_layout_t *layout,
-                   void *context);
-  void (*free_fn)(const struct z_chunk_descriptor_t *chunk, void *context);
-  size_t (*defragment_fn)(void *context);
-  size_t (*available_fn)(void *context);
-  void (*layout_for_fn)(z_owned_memory_layout_t *layout, void *context);
-} zc_shm_provider_backend_callbacks_t;
-#endif
-=======
 typedef struct z_moved_shm_client_t {
   struct z_owned_shm_client_t _this;
 } z_moved_shm_client_t;
@@ -1252,7 +1116,6 @@
 typedef struct z_moved_shm_provider_t {
   struct z_owned_shm_provider_t _this;
 } z_moved_shm_provider_t;
->>>>>>> 5956b166
 typedef struct z_moved_string_array_t {
   struct z_owned_string_array_t _this;
 } z_moved_string_array_t;
@@ -1437,8 +1300,6 @@
 #endif
 /**
  * @warning This API has been marked as unstable: it works as advertised, but it may be changed in a future release.
-<<<<<<< HEAD
-=======
  * @brief An owned Zenoh sample miss listener. Missed samples can only be detected from advanced publishers, enabling sample miss detection.
  *
  * A listener that sends notification when the advanced subscriber misses a sample .
@@ -1452,7 +1313,6 @@
 } ze_moved_advanced_subscriber_t;
 /**
  * @warning This API has been marked as unstable: it works as advertised, but it may be changed in a future release.
->>>>>>> 5956b166
  * @brief Settings for retrievieng historical data for Advanced Subscriber.
  */
 #if defined(Z_FEATURE_UNSTABLE_API)
@@ -5077,12 +4937,7 @@
  */
 #if (defined(Z_FEATURE_SHARED_MEMORY) && defined(Z_FEATURE_UNSTABLE_API))
 ZENOHC_API
-<<<<<<< HEAD
-void z_shm_provider_new(z_owned_shm_provider_t *this_,
-                        z_protocol_id_t id,
-=======
 void z_shm_provider_new(struct z_owned_shm_provider_t *this_,
->>>>>>> 5956b166
                         struct zc_context_t context,
                         struct zc_shm_provider_backend_callbacks_t callbacks);
 #endif
@@ -5092,12 +4947,7 @@
  */
 #if (defined(Z_FEATURE_SHARED_MEMORY) && defined(Z_FEATURE_UNSTABLE_API))
 ZENOHC_API
-<<<<<<< HEAD
-void z_shm_provider_threadsafe_new(z_owned_shm_provider_t *this_,
-                                   z_protocol_id_t id,
-=======
 void z_shm_provider_threadsafe_new(struct z_owned_shm_provider_t *this_,
->>>>>>> 5956b166
                                    struct zc_threadsafe_context_t context,
                                    struct zc_shm_provider_backend_callbacks_t callbacks);
 #endif
@@ -5844,14 +5694,8 @@
  */
 #if (defined(Z_FEATURE_SHARED_MEMORY) && defined(Z_FEATURE_UNSTABLE_API))
 ZENOHC_API
-<<<<<<< HEAD
-z_result_t zc_shm_client_list_add_client(zc_loaned_shm_client_list_t *this_,
-                                         z_protocol_id_t id,
-                                         z_moved_shm_client_t *client);
-=======
 z_result_t zc_shm_client_list_add_client(struct zc_loaned_shm_client_list_t *this_,
                                          struct z_moved_shm_client_t *client);
->>>>>>> 5956b166
 #endif
 /**
  * @warning This API has been marked as unstable: it works as advertised, but it may be changed in a future release.
