--- conflicted
+++ resolved
@@ -1350,19 +1350,6 @@
  */
 ZENOHC_API void z_bytes_clone(const struct z_loaned_bytes_t *this_, struct z_owned_bytes_t *dst);
 /**
-<<<<<<< HEAD
- * Decodes payload into an iterator to `z_loaned_bytes_t`.
- * @param this_: Data to decode.
- * @param iterator_body: Iterator body function, that will be called on each data item. Returning non-zero value is treated as iteration loop `break`.
- * @param context: Arbitrary context that will be passed to iterator_body.
- * @return last value returned by iterator_body (or 0 if there are no elements in the payload).
- */
-ZENOHC_API
-z_error_t z_bytes_decode_into_iter(const struct z_loaned_bytes_t *this_,
-                                   z_error_t (*iterator_body)(const struct z_loaned_bytes_t *data,
-                                                              void *context),
-                                   void *context);
-/**
  * Decodes data into a loaned SHM buffer
  *
  * @param this_: Data to decode.
@@ -1381,8 +1368,6 @@
 z_error_t z_bytes_decode_into_owned_shm(const struct z_loaned_bytes_t *this_,
                                         z_owned_shm_t *dst);
 /**
-=======
->>>>>>> e54001cf
  * Decodes into a pair of `z_owned_bytes` objects.
  * @return 0 in case of success, negative error code otherwise.
  */
