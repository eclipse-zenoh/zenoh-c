--- conflicted
+++ resolved
@@ -16,18 +16,6 @@
 #define ZENOHC_API
 #endif
 /**
- * Allocation errors
- *
- *     - **NEED_DEFRAGMENT**: defragmentation needed
- *     - **OUT_OF_MEMORY**: the provider is out of memory
- *     - **OTHER**: other error
- */
-typedef enum z_alloc_error_t {
-  Z_ALLOC_ERROR_NEED_DEFRAGMENT,
-  Z_ALLOC_ERROR_OUT_OF_MEMORY,
-  Z_ALLOC_ERROR_OTHER,
-} z_alloc_error_t;
-/**
  * The kind of congestion control.
  *
  *     - **BLOCK**
@@ -126,142 +114,6 @@
   ZCU_REPLY_KEYEXPR_ANY = 0,
   ZCU_REPLY_KEYEXPR_MATCHING_QUERY = 1,
 } zcu_reply_keyexpr_t;
-#if defined(TARGET_ARCH_X86_64)
-typedef struct ALIGN(4) z_alloc_alignment_t {
-  uint32_t _0[1];
-} z_alloc_alignment_t;
-#endif
-#if defined(TARGET_ARCH_AARCH64)
-typedef struct ALIGN(4) z_alloc_alignment_t {
-  uint32_t _0[1];
-} z_alloc_alignment_t;
-#endif
-#if defined(TARGET_ARCH_ARM)
-typedef struct ALIGN(4) z_alloc_alignment_t {
-  uint32_t _0[1];
-} z_alloc_alignment_t;
-#endif
-#if defined(TARGET_ARCH_X86_64)
-typedef struct ALIGN(8) z_owned_buf_alloc_result_t {
-  uint64_t _0[11];
-} z_owned_buf_alloc_result_t;
-#endif
-#if defined(TARGET_ARCH_AARCH64)
-typedef struct ALIGN(16) z_owned_buf_alloc_result_t {
-  uint64_t _0[12];
-} z_owned_buf_alloc_result_t;
-#endif
-#if defined(TARGET_ARCH_ARM)
-typedef struct ALIGN(8) z_owned_buf_alloc_result_t {
-  uint64_t _0[11];
-} z_owned_buf_alloc_result_t;
-#endif
-/**
- * A non-thread-safe SharedMemoryProvider's AllocLayout
- */
-#if defined(TARGET_ARCH_X86_64)
-typedef struct ALIGN(8) z_owned_alloc_layout_t {
-  uint64_t _0[4];
-} z_owned_alloc_layout_t;
-#endif
-#if defined(TARGET_ARCH_AARCH64)
-typedef struct ALIGN(16) z_owned_alloc_layout_t {
-  uint64_t _0[14];
-} z_owned_alloc_layout_t;
-#endif
-#if defined(TARGET_ARCH_ARM)
-typedef struct ALIGN(8) z_owned_alloc_layout_t {
-  uint64_t _0[14];
-} z_owned_alloc_layout_t;
-#endif
-/**
- * A loaned non-thread-safe SharedMemoryProvider's AllocLayout
- */
-typedef struct z_alloc_layout_t {
-  const struct z_owned_alloc_layout_t *_0;
-} z_alloc_layout_t;
-/**
- * A thread-safe SharedMemoryProvider's AllocLayout
- */
-#if defined(TARGET_ARCH_X86_64)
-typedef struct ALIGN(8) z_owned_alloc_layout_threadsafe_t {
-  uint64_t _0[4];
-} z_owned_alloc_layout_threadsafe_t;
-#endif
-#if defined(TARGET_ARCH_AARCH64)
-typedef struct ALIGN(16) z_owned_alloc_layout_threadsafe_t {
-  uint64_t _0[4];
-} z_owned_alloc_layout_threadsafe_t;
-#endif
-#if defined(TARGET_ARCH_ARM)
-typedef struct ALIGN(8) z_owned_alloc_layout_threadsafe_t {
-  uint64_t _0[4];
-} z_owned_alloc_layout_threadsafe_t;
-#endif
-/**
- * A loaned thread-safe SharedMemoryProvider's AllocLayout
- */
-typedef struct z_alloc_layout_threadsafe_t {
-  const struct z_owned_alloc_layout_threadsafe_t *_0;
-} z_alloc_layout_threadsafe_t;
-typedef struct zc_threadsafe_context_data_t {
-  void *ptr;
-} zc_threadsafe_context_data_t;
-/**
- * A tread-safe droppable context.
- * Contexts are idiomatically used in C together with callback interfaces to deliver associated state
- * information to each callback.
- *
- * This is a thread-safe context - the associated callbacks may be executed concurrently with the same
- * zc_context_t instance. In other words, the context data MUST be thread-safe.
- *
- * Once moved to zenoh-c ownership, this context is guaranteed to execute delete_fn when deleted.The
- * delete_fn is guaranteed to be executed only once at some point of time after the last associated
- * callback call returns.
- * NOTE: if user doesn't pass the instance of this context to zenoh-c, the delete_fn callback won't
- * be executed.
- */
-typedef struct zc_threadsafe_context_t {
-  struct zc_threadsafe_context_data_t context;
-  void (*delete_fn)(void*);
-} zc_threadsafe_context_t;
-/**
- * An AllocatedChunk.
- */
-#if defined(TARGET_ARCH_X86_64)
-typedef struct ALIGN(8) z_allocated_chunk_t {
-  uint64_t _0[3];
-} z_allocated_chunk_t;
-#endif
-#if defined(TARGET_ARCH_AARCH64)
-typedef struct ALIGN(16) z_allocated_chunk_t {
-  uint64_t _0[4];
-} z_allocated_chunk_t;
-#endif
-#if defined(TARGET_ARCH_ARM)
-typedef struct ALIGN(8) z_allocated_chunk_t {
-  uint64_t _0[3];
-} z_allocated_chunk_t;
-#endif
-/**
- * Unique segment identifier
- */
-typedef uint32_t z_segment_id_t;
-/**
- * Chunk id within it's segment
- */
-typedef uint32_t z_chunk_id_t;
-typedef struct zc_chunk_descriptor_data_t {
-  z_segment_id_t segment;
-  z_chunk_id_t chunk;
-  size_t len;
-} zc_chunk_descriptor_data_t;
-/**
- * A ChunkDescriptor
- */
-typedef struct z_chunk_descriptor_t {
-  struct zc_chunk_descriptor_data_t _0;
-} z_chunk_descriptor_t;
 /**
  * A split buffer that owns all of its data.
  *
@@ -321,29 +173,6 @@
   uint8_t _0[24];
 } z_loaned_bytes_reader_t;
 /**
- *
- * Like all `z_owned_X_t`, an instance will be destroyed by any function which takes a mutable pointer to said instance, as this implies the instance's inners were moved.
- * To make this fact more obvious when reading your code, consider using `z_move(val)` instead of `&val` as the argument.
- * After a move, `val` will still exist, but will no longer be valid. The destructors are double-drop-safe, but other functions will still trust that your `val` is valid.
- *
- * To check if `val` is still valid, you may use `z_X_check(&val)` (or `z_check(val)` if your compiler supports `_Generic`), which will return `true` if `val` is valid.
- */
-#if defined(TARGET_ARCH_X86_64)
-typedef struct ALIGN(8) z_chunk_alloc_result_t {
-  uint64_t _0[4];
-} z_chunk_alloc_result_t;
-#endif
-#if defined(TARGET_ARCH_AARCH64)
-typedef struct ALIGN(16) z_chunk_alloc_result_t {
-  uint64_t _0[4];
-} z_chunk_alloc_result_t;
-#endif
-#if defined(TARGET_ARCH_ARM)
-typedef struct ALIGN(8) z_chunk_alloc_result_t {
-  uint64_t _0[4];
-} z_chunk_alloc_result_t;
-#endif
-/**
  * Clock
  * Uses monotonic clock
  */
@@ -462,31 +291,9 @@
   void (*call)(const struct z_loaned_query_t*, void *context);
   void (*drop)(void*);
 } z_owned_closure_query_t;
-<<<<<<< HEAD
-/**
- * An owned reply to a :c:func:`z_get`.
- *
- * Like all `z_owned_X_t`, an instance will be destroyed by any function which takes a mutable pointer to said instance, as this implies the instance's inners were moved.
- * To make this fact more obvious when reading your code, consider using `z_move(val)` instead of `&val` as the argument.
- * After a move, `val` will still exist, but will no longer be valid. The destructors are double-drop-safe, but other functions will still trust that your `val` is valid.
- *
- * To check if `val` is still valid, you may use `z_X_check(&val)` (or `z_check(val)` if your compiler supports `_Generic`), which will return `true` if `val` is valid.
- */
-#if !defined(TARGET_ARCH_ARM)
-typedef struct ALIGN(8) z_owned_reply_t {
-  uint64_t _0[30];
-} z_owned_reply_t;
-#endif
-#if defined(TARGET_ARCH_ARM)
-typedef struct ALIGN(8) z_owned_reply_t {
-  uint64_t _0[21];
-} z_owned_reply_t;
-#endif
-=======
 typedef struct ALIGN(8) z_loaned_reply_t {
   uint8_t _0[256];
 } z_loaned_reply_t;
->>>>>>> cff75b0e
 /**
  * A closure is a structure that contains all the elements for stateful, memory-leak-free callbacks:
  *
@@ -553,14 +360,14 @@
   void (*call)(const struct z_id_t*, void*);
   void (*drop)(void*);
 } z_owned_closure_zid_t;
-typedef struct ALIGN(8) z_owned_condvar_t {
-  uint8_t _0[24];
+typedef struct ALIGN(4) z_owned_condvar_t {
+  uint8_t _0[8];
 } z_owned_condvar_t;
-typedef struct ALIGN(8) z_loaned_condvar_t {
-  uint8_t _0[16];
+typedef struct ALIGN(4) z_loaned_condvar_t {
+  uint8_t _0[4];
 } z_loaned_condvar_t;
 typedef struct ALIGN(8) z_loaned_mutex_t {
-  uint8_t _0[32];
+  uint8_t _0[24];
 } z_loaned_mutex_t;
 /**
  * An owned zenoh configuration.
@@ -739,187 +546,6 @@
   struct z_id_t pid;
   struct z_str_array_t locators;
 } z_hello_t;
-<<<<<<< HEAD
-/**
- * The wrapper type for null-terminated string values allocated by zenoh. The instances of `z_owned_str_t`
- * should be released with `z_drop` macro or with `z_str_drop` function and checked to validity with
- * `z_check` and `z_str_check` correspondently
- */
-typedef struct z_owned_str_t {
-  char *_cstr;
-} z_owned_str_t;
-/**
- *
- * Like all `z_owned_X_t`, an instance will be destroyed by any function which takes a mutable pointer to said instance, as this implies the instance's inners were moved.
- * To make this fact more obvious when reading your code, consider using `z_move(val)` instead of `&val` as the argument.
- * After a move, `val` will still exist, but will no longer be valid. The destructors are double-drop-safe, but other functions will still trust that your `val` is valid.
- *
- * To check if `val` is still valid, you may use `z_X_check(&val)` (or `z_check(val)` if your compiler supports `_Generic`), which will return `true` if `val` is valid.
- */
-#if defined(TARGET_ARCH_X86_64)
-typedef struct ALIGN(8) z_memory_layout_t {
-  uint64_t _0[2];
-} z_memory_layout_t;
-#endif
-#if defined(TARGET_ARCH_AARCH64)
-typedef struct ALIGN(16) z_memory_layout_t {
-  uint64_t _0[2];
-} z_memory_layout_t;
-#endif
-#if defined(TARGET_ARCH_ARM)
-typedef struct ALIGN(8) z_memory_layout_t {
-  uint64_t _0[2];
-} z_memory_layout_t;
-#endif
-/**
- * An owned ZSliceShmMut
- *
- * Like most `z_owned_X_t` types, you may obtain an instance of `z_X_t` by loaning it using `z_X_loan(&val)`.
- * The `z_loan(val)` macro, available if your compiler supports C11's `_Generic`, is equivalent to writing `z_X_loan(&val)`.
- *
- * Like all `z_owned_X_t`, an instance will be destroyed by any function which takes a mutable pointer to said instance, as this implies the instance's inners were moved.
- * To make this fact more obvious when reading your code, consider using `z_move(val)` instead of `&val` as the argument.
- * After a move, `val` will still exist, but will no longer be valid. The destructors are double-drop-safe, but other functions will still trust that your `val` is valid.
- *
- * To check if `val` is still valid, you may use `z_X_check(&val)` or `z_check(val)` if your compiler supports `_Generic`, which will return `true` if `val` is valid.
- */
-#if defined(TARGET_ARCH_X86_64)
-typedef struct ALIGN(8) z_owned_slice_shm_mut_t {
-  uint64_t _0[10];
-} z_owned_slice_shm_mut_t;
-#endif
-#if defined(TARGET_ARCH_AARCH64)
-typedef struct ALIGN(16) z_owned_slice_shm_mut_t {
-  uint64_t _0[10];
-} z_owned_slice_shm_mut_t;
-#endif
-#if defined(TARGET_ARCH_ARM)
-typedef struct ALIGN(8) z_owned_slice_shm_mut_t {
-  uint64_t _0[10];
-} z_owned_slice_shm_mut_t;
-#endif
-/**
- * An owned SharedMemoryClient
- *
- * Like most `z_owned_X_t` types, you may obtain an instance of `z_X_t` by loaning it using `z_X_loan(&val)`.
- * The `z_loan(val)` macro, available if your compiler supports C11's `_Generic`, is equivalent to writing `z_X_loan(&val)`.
- *
- * Like all `z_owned_X_t`, an instance will be destroyed by any function which takes a mutable pointer to said instance, as this implies the instance's inners were moved.
- * To make this fact more obvious when reading your code, consider using `z_move(val)` instead of `&val` as the argument.
- * After a move, `val` will still exist, but will no longer be valid. The destructors are double-drop-safe, but other functions will still trust that your `val` is valid.
- *
- * To check if `val` is still valid, you may use `z_X_check(&val)` or `z_check(val)` if your compiler supports `_Generic`, which will return `true` if `val` is valid.
- */
-#if defined(TARGET_ARCH_X86_64)
-typedef struct ALIGN(8) z_owned_shared_memory_client_t {
-  uint64_t _0[2];
-} z_owned_shared_memory_client_t;
-#endif
-#if defined(TARGET_ARCH_AARCH64)
-typedef struct ALIGN(16) z_owned_shared_memory_client_t {
-  uint64_t _0[2];
-} z_owned_shared_memory_client_t;
-#endif
-#if defined(TARGET_ARCH_ARM)
-typedef struct ALIGN(8) z_owned_shared_memory_client_t {
-  uint64_t _0[2];
-} z_owned_shared_memory_client_t;
-#endif
-/**
- * A loaned SharedMemoryClient
- */
-typedef struct z_shared_memory_client_t {
-  const struct z_owned_shared_memory_client_t *_0;
-} z_shared_memory_client_t;
-/**
- * A callbacks for SharedMemorySegment
- */
-typedef struct zc_shared_memory_segment_callbacks_t {
-  uint8_t *(*map_fn)(void*, z_chunk_id_t);
-} zc_shared_memory_segment_callbacks_t;
-/**
- * A SharedMemorySegment
- */
-typedef struct z_shared_memory_segment_t {
-  struct zc_threadsafe_context_t context;
-  struct zc_shared_memory_segment_callbacks_t callbacks;
-} z_shared_memory_segment_t;
-/**
- * A callbacks for SharedMemoryClient
- */
-typedef struct zc_shared_memory_client_callbacks_t {
-  bool (*attach_fn)(void*, z_segment_id_t, struct z_shared_memory_segment_t*);
-} zc_shared_memory_client_callbacks_t;
-/**
- * A SharedMemoryClientStorage.
- */
-typedef struct z_owned_shared_memory_client_storage_t {
-  size_t _0;
-} z_owned_shared_memory_client_storage_t;
-/**
- * An owned list of SharedMemoryClients
- *
- * Like most `z_owned_X_t` types, you may obtain an instance of `z_X_t` by loaning it using `z_X_loan(&val)`.
- * The `z_loan(val)` macro, available if your compiler supports C11's `_Generic`, is equivalent to writing `z_X_loan(&val)`.
- *
- * Like all `z_owned_X_t`, an instance will be destroyed by any function which takes a mutable pointer to said instance, as this implies the instance's inners were moved.
- * To make this fact more obvious when reading your code, consider using `z_move(val)` instead of `&val` as the argument.
- * After a move, `val` will still exist, but will no longer be valid. The destructors are double-drop-safe, but other functions will still trust that your `val` is valid.
- *
- * To check if `val` is still valid, you may use `z_X_check(&val)` or `z_check(val)` if your compiler supports `_Generic`, which will return `true` if `val` is valid.
- */
-#if defined(TARGET_ARCH_X86_64)
-typedef struct ALIGN(8) zc_owned_shared_memory_client_list_t {
-  uint64_t _0[3];
-} zc_owned_shared_memory_client_list_t;
-#endif
-#if defined(TARGET_ARCH_AARCH64)
-typedef struct ALIGN(16) zc_owned_shared_memory_client_list_t {
-  uint64_t _0[4];
-} zc_owned_shared_memory_client_list_t;
-#endif
-#if defined(TARGET_ARCH_ARM)
-typedef struct ALIGN(8) zc_owned_shared_memory_client_list_t {
-  uint64_t _0[3];
-} zc_owned_shared_memory_client_list_t;
-#endif
-/**
- * A loaned list of SharedMemoryClients
- */
-typedef struct zc_loaned_shared_memory_client_list_t {
-  const struct zc_owned_shared_memory_client_list_t *_0;
-} zc_loaned_shared_memory_client_list_t;
-/**
- * An owned SharedMemoryProvider with POSIX backend
- *
- * Like all `z_owned_X_t`, an instance will be destroyed by any function which takes a mutable pointer to said instance, as this implies the instance's inners were moved.
- * To make this fact more obvious when reading your code, consider using `z_move(val)` instead of `&val` as the argument.
- * After a move, `val` will still exist, but will no longer be valid. The destructors are double-drop-safe, but other functions will still trust that your `val` is valid.
- *
- * To check if `val` is still valid, you may use `z_X_check(&val)` (or `z_check(val)` if your compiler supports `_Generic`), which will return `true` if `val` is valid.
- */
-#if defined(TARGET_ARCH_X86_64)
-typedef struct ALIGN(8) z_posix_shared_memory_provider_t {
-  uint64_t _0[26];
-} z_posix_shared_memory_provider_t;
-#endif
-#if defined(TARGET_ARCH_AARCH64)
-typedef struct ALIGN(16) z_posix_shared_memory_provider_t {
-  uint64_t _0[26];
-} z_posix_shared_memory_provider_t;
-#endif
-#if defined(TARGET_ARCH_ARM)
-typedef struct ALIGN(8) z_posix_shared_memory_provider_t {
-  uint64_t _0[26];
-} z_posix_shared_memory_provider_t;
-#endif
-/**
- * A loaned zenoh publisher.
- */
-typedef struct z_publisher_t {
-  const struct z_owned_publisher_t *_0;
-} z_publisher_t;
-=======
 typedef struct ALIGN(8) z_view_slice_t {
   uint8_t _0[16];
 } z_view_slice_t;
@@ -930,12 +556,11 @@
   uint8_t _0[24];
 } z_timestamp_t;
 typedef struct ALIGN(8) z_owned_mutex_t {
-  uint8_t _0[32];
+  uint8_t _0[24];
 } z_owned_mutex_t;
 typedef struct ALIGN(8) z_loaned_publisher_t {
   uint8_t _0[56];
 } z_loaned_publisher_t;
->>>>>>> cff75b0e
 /**
  * Represents the set of options that can be applied to the delete operation by a previously declared publisher,
  * whenever issued via :c:func:`z_publisher_delete`.
@@ -1061,111 +686,7 @@
   uint8_t zc_what;
 } z_owned_scouting_config_t;
 /**
-<<<<<<< HEAD
- * A non-thread-safe SharedMemoryProvider specialization
- */
-#if defined(TARGET_ARCH_X86_64)
-typedef struct ALIGN(8) z_shared_memory_provider_t {
-  uint64_t _0[14];
-} z_shared_memory_provider_t;
-#endif
-#if defined(TARGET_ARCH_AARCH64)
-typedef struct ALIGN(16) z_shared_memory_provider_t {
-  uint64_t _0[14];
-} z_shared_memory_provider_t;
-#endif
-#if defined(TARGET_ARCH_ARM)
-typedef struct ALIGN(8) z_shared_memory_provider_t {
-  uint64_t _0[14];
-} z_shared_memory_provider_t;
-#endif
-/**
- * Unique protocol identifier.
- * Here is a contract: it is up to user to make sure that incompatible SharedMemoryClient
- * and SharedMemoryProviderBackend implementations will never use the same ProtocolID
- */
-typedef uint32_t z_protocol_id_t;
-/**
- * A non-tread-safe droppable context.
- * Contexts are idiomatically used in C together with callback interfaces to deliver associated state
- * information to each callback.
- *
- * This is a non-thread-safe context - zenoh-c guarantees that associated callbacks that share the same
- * zc_context_t instance will never be executed concurrently. In other words, the context data is not
- * required to be thread-safe.
- * NOTE: Remember that the same callback interfaces associated with different zc_context_t instances can
- * still be executed concurrently. The exact behavior depends on user's application, but we strongly
- * discourage our users from pinning to some specific behavior unless they _really_ understand what they
- * are doing.
- *
- * Once moved to zenoh-c ownership, this context is guaranteed to execute delete_fn when deleted. The
- * delete_fn is guaranteed to be executed only once at some point of time after the last associated
- * callback call returns.
- * NOTE: if user doesn't pass the instance of this context to zenoh-c, the delete_fn callback won't
- * be executed.
- */
-typedef struct zc_context_t {
-  void *context;
-  void (*delete_fn)(void*);
-} zc_context_t;
-/**
- * A callbacks for SharedMemoryProviderBackend
- */
-typedef struct zc_shared_memory_provider_backend_callbacks_t {
-  void (*alloc_fn)(void*, const struct z_memory_layout_t*, struct z_chunk_alloc_result_t*);
-  void (*free_fn)(void*, const struct z_chunk_descriptor_t*);
-  size_t (*defragment_fn)(void*);
-  size_t (*available_fn)(void*);
-  bool (*layout_for_fn)(void*, const struct z_memory_layout_t*, struct z_memory_layout_t*);
-  void (*drop_fn)(void*);
-} zc_shared_memory_provider_backend_callbacks_t;
-/**
- * An owned SharedMemoryProvider thread-safe specialization
- *
- * Like all `z_owned_X_t`, an instance will be destroyed by any function which takes a mutable pointer to said instance, as this implies the instance's inners were moved.
- * To make this fact more obvious when reading your code, consider using `z_move(val)` instead of `&val` as the argument.
- * After a move, `val` will still exist, but will no longer be valid. The destructors are double-drop-safe, but other functions will still trust that your `val` is valid.
- *
- * To check if `val` is still valid, you may use `z_X_check(&val)` (or `z_check(val)` if your compiler supports `_Generic`), which will return `true` if `val` is valid.
- */
-#if defined(TARGET_ARCH_X86_64)
-typedef struct ALIGN(8) z_owned_shared_memory_provider_threadsafe_t {
-  uint64_t _0[14];
-} z_owned_shared_memory_provider_threadsafe_t;
-#endif
-#if defined(TARGET_ARCH_AARCH64)
-typedef struct ALIGN(16) z_owned_shared_memory_provider_threadsafe_t {
-  uint64_t _0[14];
-} z_owned_shared_memory_provider_threadsafe_t;
-#endif
-#if defined(TARGET_ARCH_ARM)
-typedef struct ALIGN(8) z_owned_shared_memory_provider_threadsafe_t {
-  uint64_t _0[14];
-} z_owned_shared_memory_provider_threadsafe_t;
-#endif
-/**
- * A loaned SharedMemoryProvider thread-safe specialization
- */
-typedef struct z_loaned_shared_memory_provider_threadsafe_t {
-  const struct z_owned_shared_memory_provider_threadsafe_t *_0;
-} z_loaned_shared_memory_provider_threadsafe_t;
-/**
- * A loaned ZSliceShmMut
- */
-typedef struct z_loaned_slice_shm_mut_t {
-  const struct z_owned_slice_shm_mut_t *_0;
-} z_loaned_slice_shm_mut_t;
-/**
- * A loaned zenoh subscriber.
- */
-typedef struct z_subscriber_t {
-  const struct z_owned_subscriber_t *_0;
-} z_subscriber_t;
-/**
- * Task
-=======
  * The body of a loop over a z_slice_map's key-value pairs.
->>>>>>> cff75b0e
  *
  * `key` and `value` are loaned to the body for the duration of a single call.
  * `context` is passed transparently through the iteration driver.
@@ -1222,26 +743,13 @@
 typedef struct zc_liveliness_get_options_t {
   uint32_t timeout_ms;
 } zc_liveliness_get_options_t;
-/**
-<<<<<<< HEAD
- * An owned payload, backed by a reference counted owner.
- *
- * The `payload` field may be modified, and Zenoh will take the new values into account,
- * however, assuming `ostart` and `olen` are the respective values of `payload.start` and
- * `payload.len` when constructing the `zc_owned_payload_t payload` value was created,
- * then `payload.start` MUST remain within the `[ostart, ostart + olen[` interval, and
- * `payload.len` must remain within `[0, olen -(payload.start - ostart)]`.
- *
- * Should this invariant be broken when the payload is passed to one of zenoh's `put_owned`
- * functions, then the operation will fail (but the passed value will still be consumed).
- */
-typedef struct zc_owned_payload_t {
-  struct z_bytes_t payload;
-  size_t _owner[5];
-} zc_owned_payload_t;
-/**
-=======
->>>>>>> cff75b0e
+typedef struct zc_owned_shmbuf_t {
+  size_t _0[9];
+} zc_owned_shmbuf_t;
+typedef struct zc_owned_shm_manager_t {
+  size_t _0;
+} zc_owned_shm_manager_t;
+/**
  * A struct that indicates if there exist Subscribers matching the Publisher's key expression.
  *
  * Members:
@@ -1374,67 +882,6 @@
 ZENOHC_API extern const char *Z_CONFIG_SCOUTING_TIMEOUT_KEY;
 ZENOHC_API extern const char *Z_CONFIG_SCOUTING_DELAY_KEY;
 ZENOHC_API extern const char *Z_CONFIG_ADD_TIMESTAMP_KEY;
-ZENOHC_API void z_alloc_alignment_delete(struct z_alloc_alignment_t alignment);
-ZENOHC_API
-int32_t z_alloc_layout_alloc(struct z_owned_buf_alloc_result_t *out_buffer,
-                             struct z_alloc_layout_t layout);
-ZENOHC_API
-int32_t z_alloc_layout_alloc_gc(struct z_owned_buf_alloc_result_t *out_buffer,
-                                struct z_alloc_layout_t layout);
-ZENOHC_API
-int32_t z_alloc_layout_alloc_gc_defrag(struct z_owned_buf_alloc_result_t *out_buffer,
-                                       struct z_alloc_layout_t layout);
-ZENOHC_API
-int32_t z_alloc_layout_alloc_gc_defrag_blocking(struct z_owned_buf_alloc_result_t *out_buffer,
-                                                struct z_alloc_layout_t layout);
-ZENOHC_API
-int32_t z_alloc_layout_alloc_gc_defrag_dealloc(struct z_owned_buf_alloc_result_t *out_buffer,
-                                               struct z_alloc_layout_t layout);
-/**
- * Returns ``true`` if `layout` is valid.
- */
-ZENOHC_API bool z_alloc_layout_check(const struct z_owned_alloc_layout_t *layout);
-ZENOHC_API void z_alloc_layout_delete(struct z_owned_alloc_layout_t *layout);
-/**
- * Initializes a null memory for safe-to-drop value of 'z_owned_alloc_layout_t' type
- */
-ZENOHC_API void z_alloc_layout_null(struct z_owned_alloc_layout_t *out);
-ZENOHC_API
-int32_t z_alloc_layout_threadsafe_alloc(struct z_owned_buf_alloc_result_t *out_buffer,
-                                        struct z_alloc_layout_threadsafe_t layout);
-ZENOHC_API
-int32_t z_alloc_layout_threadsafe_alloc_gc(struct z_owned_buf_alloc_result_t *out_buffer,
-                                           struct z_alloc_layout_threadsafe_t layout);
-ZENOHC_API
-int32_t z_alloc_layout_threadsafe_alloc_gc_defrag(struct z_owned_buf_alloc_result_t *out_buffer,
-                                                  struct z_alloc_layout_threadsafe_t layout);
-ZENOHC_API
-int32_t z_alloc_layout_threadsafe_alloc_gc_defrag_async(struct z_owned_buf_alloc_result_t *out_buffer,
-                                                        struct z_alloc_layout_threadsafe_t layout,
-                                                        struct zc_threadsafe_context_t result_context,
-                                                        void (*result_callback)(void*,
-                                                                                struct z_owned_buf_alloc_result_t*));
-ZENOHC_API
-int32_t z_alloc_layout_threadsafe_alloc_gc_defrag_blocking(struct z_owned_buf_alloc_result_t *out_buffer,
-                                                           struct z_alloc_layout_threadsafe_t layout);
-ZENOHC_API
-int32_t z_alloc_layout_threadsafe_alloc_gc_defrag_dealloc(struct z_owned_buf_alloc_result_t *out_buffer,
-                                                          struct z_alloc_layout_threadsafe_t layout);
-/**
- * Returns ``true`` if `layout` is valid.
- */
-ZENOHC_API
-bool z_alloc_layout_threadsafe_check(const struct z_owned_alloc_layout_threadsafe_t *layout);
-ZENOHC_API void z_alloc_layout_threadsafe_delete(struct z_owned_alloc_layout_threadsafe_t *layout);
-/**
- * Initializes a null memory for safe-to-drop value of 'z_owned_alloc_layout_threadsafe_t' type
- */
-ZENOHC_API void z_alloc_layout_threadsafe_null(struct z_owned_alloc_layout_threadsafe_t *out);
-ZENOHC_API void z_allocated_chunk_delete(struct z_allocated_chunk_t val);
-ZENOHC_API
-void z_allocated_chunk_new(struct z_chunk_descriptor_t descriptor,
-                           uint8_t *data,
-                           struct z_allocated_chunk_t *out_val);
 /**
  * Returns `true` if the payload is in a valid state.
  */
@@ -1529,34 +976,9 @@
  * Return ​0​ upon success, negative error code otherwise.
  */
 ZENOHC_API
-<<<<<<< HEAD
-struct z_bytes_t z_bytes_new(const char *str);
-/**
- * Returns the gravestone value for `z_bytes_t`
- */
-ZENOHC_API struct z_bytes_t z_bytes_null(void);
-/**
- * Constructs a `len` bytes long view starting at `start`.
- */
-ZENOHC_API struct z_bytes_t z_bytes_wrap(const uint8_t *start, size_t len);
-ZENOHC_API void z_chunk_alloc_result_delete(struct z_chunk_alloc_result_t result);
-ZENOHC_API
-void z_chunk_alloc_result_new_error(enum z_alloc_error_t alloc_error,
-                                    struct z_chunk_alloc_result_t *out_result);
-ZENOHC_API
-void z_chunk_alloc_result_new_ok(struct z_allocated_chunk_t allocated_chunk,
-                                 struct z_chunk_alloc_result_t *out_result);
-ZENOHC_API void z_chunk_descriptor_delete(struct z_chunk_descriptor_t val);
-ZENOHC_API
-void z_chunk_descriptor_new(struct zc_chunk_descriptor_data_t data,
-                            struct z_chunk_descriptor_t *out_val);
-ZENOHC_API
-struct zc_chunk_descriptor_data_t z_chunk_descriptor_unwrap(struct z_chunk_descriptor_t descriptor);
-=======
 z_error_t z_bytes_reader_seek(struct z_loaned_bytes_reader_t *this_,
                               int64_t offset,
                               int origin);
->>>>>>> cff75b0e
 ZENOHC_API uint64_t z_clock_elapsed_ms(const struct z_clock_t *time);
 ZENOHC_API uint64_t z_clock_elapsed_s(const struct z_clock_t *time);
 ZENOHC_API uint64_t z_clock_elapsed_us(const struct z_clock_t *time);
@@ -2055,15 +1477,6 @@
  * It is a loaned key expression that aliases `name`.
  */
 ZENOHC_API
-<<<<<<< HEAD
-struct z_keyexpr_t z_keyexpr_unchecked(const char *name);
-ZENOHC_API void z_memory_layout_delete(struct z_memory_layout_t layout);
-ZENOHC_API int8_t z_mutex_free(struct z_mutex_t *m);
-ZENOHC_API int8_t z_mutex_init(struct z_mutex_t *m);
-ZENOHC_API int8_t z_mutex_lock(struct z_mutex_t *m);
-ZENOHC_API int8_t z_mutex_try_lock(struct z_mutex_t *m);
-ZENOHC_API int8_t z_mutex_unlock(struct z_mutex_t *m);
-=======
 void z_keyexpr_unchecked(struct z_view_keyexpr_t *this_,
                          const char *name);
 /**
@@ -2098,7 +1511,6 @@
 ZENOHC_API z_error_t z_mutex_lock(struct z_loaned_mutex_t *this_);
 ZENOHC_API void z_mutex_null(struct z_owned_mutex_t *this_);
 ZENOHC_API z_error_t z_mutex_unlock(struct z_loaned_mutex_t *this_);
->>>>>>> cff75b0e
 /**
  * Opens a zenoh session. Should the session opening fail, `z_check` ing the returned value will return `false`.
  * Config value is always consumed upon function return.
@@ -2107,52 +1519,15 @@
 z_error_t z_open(struct z_owned_session_t *this_,
                  struct z_owned_config_t *config);
 /**
- * Returns ``true`` if `this` is initialized.
- */
-ZENOHC_API bool z_owned_slice_check(const struct z_owned_slice_t *this_);
-/**
  * Opens a zenoh session. Should the session opening fail, `z_check` ing the returned value will return `false`.
  */
 ZENOHC_API
 struct z_owned_session_t z_open_with_shm_clients(struct z_owned_config_t *config,
                                                  z_shared_memory_client_storage_t shm_clients);
-ZENOHC_API void z_owned_buf_alloc_result_delete(struct z_owned_buf_alloc_result_t result);
-ZENOHC_API
-int32_t z_owned_buf_alloc_result_unwrap(struct z_owned_buf_alloc_result_t *alloc_result,
-                                        struct z_owned_slice_shm_mut_t *out_buf,
-                                        enum z_alloc_error_t *out_error);
-/**
- * Returns ``true`` if `client` is valid.
- */
-ZENOHC_API
-bool z_owned_shared_memory_client_check(const struct z_owned_shared_memory_client_t *client);
-ZENOHC_API
-void z_owned_shared_memory_client_delete(struct z_owned_shared_memory_client_t *out_client);
-/**
- * Returns a :c:type:`z_shared_memory_client_t` loaned from `client`.
- */
-ZENOHC_API
-struct z_shared_memory_client_t z_owned_shared_memory_client_loan(const struct z_owned_shared_memory_client_t *client);
-ZENOHC_API
-int32_t z_owned_shared_memory_client_new(struct z_owned_shared_memory_client_t *out_client,
-                                         struct zc_threadsafe_context_t context,
-                                         struct zc_shared_memory_client_callbacks_t callbacks);
-/**
- * Initializes a null memory for safe-to-drop value of 'z_owned_shared_memory_client_t' type
- */
-ZENOHC_API
-void z_owned_shared_memory_client_null(struct z_owned_shared_memory_client_t *out_client);
-ZENOHC_API
-int32_t z_owned_shared_memory_client_storage_new(struct z_owned_shared_memory_client_storage_t *out,
-                                                 struct zc_loaned_shared_memory_client_list_t clients);
-ZENOHC_API
-int32_t z_owned_shared_memory_client_storage_new_with_default_client_set(struct z_owned_shared_memory_client_storage_t *out,
-                                                                         struct zc_loaned_shared_memory_client_list_t clients);
-ZENOHC_API
-int32_t z_posix_shared_memory_client_new(struct z_owned_shared_memory_client_t *out_client);
-ZENOHC_API
-bool z_posix_shared_memory_provider_new(const struct z_memory_layout_t *layout,
-                                        struct z_posix_shared_memory_provider_t *out_provider);
+/**
+ * Returns ``true`` if `this` is initialized.
+ */
+ZENOHC_API bool z_owned_slice_check(const struct z_owned_slice_t *this_);
 /**
  * Returns ``true`` if `pub` is valid.
  */
@@ -2544,135 +1919,7 @@
 /**
  * Constructs a null safe-to-drop value of 'z_owned_session_t' type
  */
-<<<<<<< HEAD
-ZENOHC_API struct z_owned_session_t z_session_null(void);
-/**
- * Returns ``true`` if `storage` is valid.
- */
-ZENOHC_API
-bool z_shared_memory_client_storage_check(const struct z_owned_shared_memory_client_storage_t *storage);
-ZENOHC_API
-void z_shared_memory_client_storage_deref(struct z_owned_shared_memory_client_storage_t *storage);
-ZENOHC_API
-int32_t z_shared_memory_client_storage_global(struct z_owned_shared_memory_client_storage_t *out);
-/**
- * Initializes a null memory for safe-to-drop value of 'z_owned_shared_memory_client_storage_t' type
- */
-ZENOHC_API
-void z_shared_memory_client_storage_null(struct z_owned_shared_memory_client_storage_t *out);
-ZENOHC_API
-bool z_shared_memory_provider_alloc(const struct z_shared_memory_provider_t *provider,
-                                    size_t size,
-                                    struct z_alloc_alignment_t alignment,
-                                    struct z_owned_buf_alloc_result_t *out_buffer);
-ZENOHC_API
-bool z_shared_memory_provider_alloc_gc(const struct z_shared_memory_provider_t *provider,
-                                       size_t size,
-                                       struct z_alloc_alignment_t alignment,
-                                       struct z_owned_buf_alloc_result_t *out_buffer);
-ZENOHC_API
-bool z_shared_memory_provider_alloc_gc_defrag(const struct z_shared_memory_provider_t *provider,
-                                              size_t size,
-                                              struct z_alloc_alignment_t alignment,
-                                              struct z_owned_buf_alloc_result_t *out_buffer);
-ZENOHC_API
-bool z_shared_memory_provider_alloc_gc_defrag_blocking(const struct z_shared_memory_provider_t *provider,
-                                                       size_t size,
-                                                       struct z_alloc_alignment_t alignment,
-                                                       struct z_owned_buf_alloc_result_t *out_buffer);
-ZENOHC_API
-bool z_shared_memory_provider_alloc_gc_defrag_dealloc(const struct z_shared_memory_provider_t *provider,
-                                                      size_t size,
-                                                      struct z_alloc_alignment_t alignment,
-                                                      struct z_owned_buf_alloc_result_t *out_buffer);
-ZENOHC_API
-size_t z_shared_memory_provider_available(const struct z_shared_memory_provider_t *provider);
-ZENOHC_API
-size_t z_shared_memory_provider_defragment(const struct z_shared_memory_provider_t *provider);
-ZENOHC_API void z_shared_memory_provider_delete(struct z_shared_memory_provider_t provider);
-ZENOHC_API
-size_t z_shared_memory_provider_garbage_collect(const struct z_shared_memory_provider_t *provider);
-ZENOHC_API
-bool z_shared_memory_provider_map(const struct z_shared_memory_provider_t *provider,
-                                  struct z_allocated_chunk_t allocated_chunk,
-                                  size_t len,
-                                  struct z_owned_slice_shm_mut_t *out_buffer);
-ZENOHC_API
-void z_shared_memory_provider_new(z_protocol_id_t id,
-                                  struct zc_context_t context,
-                                  struct zc_shared_memory_provider_backend_callbacks_t callbacks,
-                                  struct z_shared_memory_provider_t *out_provider);
-ZENOHC_API
-int32_t z_shared_memory_provider_threadsafe_alloc(struct z_owned_buf_alloc_result_t *out_buffer,
-                                                  struct z_loaned_shared_memory_provider_threadsafe_t provider,
-                                                  size_t size,
-                                                  struct z_alloc_alignment_t alignment);
-ZENOHC_API
-int32_t z_shared_memory_provider_threadsafe_alloc_gc(struct z_owned_buf_alloc_result_t *out_buffer,
-                                                     struct z_loaned_shared_memory_provider_threadsafe_t provider,
-                                                     size_t size,
-                                                     struct z_alloc_alignment_t alignment);
-ZENOHC_API
-int32_t z_shared_memory_provider_threadsafe_alloc_gc_defrag(struct z_owned_buf_alloc_result_t *out_buffer,
-                                                            struct z_loaned_shared_memory_provider_threadsafe_t provider,
-                                                            size_t size,
-                                                            struct z_alloc_alignment_t alignment);
-ZENOHC_API
-void z_shared_memory_provider_threadsafe_alloc_gc_defrag_async(struct z_owned_buf_alloc_result_t *out_buffer,
-                                                               struct z_loaned_shared_memory_provider_threadsafe_t provider,
-                                                               size_t size,
-                                                               struct z_alloc_alignment_t alignment,
-                                                               struct zc_threadsafe_context_t result_context,
-                                                               void (*result_callback)(void*,
-                                                                                       struct z_owned_buf_alloc_result_t*,
-                                                                                       int32_t));
-ZENOHC_API
-int32_t z_shared_memory_provider_threadsafe_alloc_gc_defrag_blocking(struct z_owned_buf_alloc_result_t *out_buffer,
-                                                                     struct z_loaned_shared_memory_provider_threadsafe_t provider,
-                                                                     size_t size,
-                                                                     struct z_alloc_alignment_t alignment);
-ZENOHC_API
-int32_t z_shared_memory_provider_threadsafe_alloc_gc_defrag_dealloc(struct z_owned_buf_alloc_result_t *out_buffer,
-                                                                    struct z_loaned_shared_memory_provider_threadsafe_t provider,
-                                                                    size_t size,
-                                                                    struct z_alloc_alignment_t alignment);
-ZENOHC_API
-int32_t z_shared_memory_provider_threadsafe_alloc_layout_new(struct z_owned_alloc_layout_threadsafe_t *out_layout,
-                                                             struct z_loaned_shared_memory_provider_threadsafe_t provider,
-                                                             size_t size,
-                                                             struct z_alloc_alignment_t alignment);
-/**
- * Returns ``true`` if `val` is valid.
- */
-ZENOHC_API
-bool z_shared_memory_provider_threadsafe_check(const struct z_owned_shared_memory_provider_threadsafe_t *val);
-ZENOHC_API
-int32_t z_shared_memory_provider_threadsafe_defragment(struct z_loaned_shared_memory_provider_threadsafe_t provider);
-ZENOHC_API
-int32_t z_shared_memory_provider_threadsafe_garbage_collect(struct z_loaned_shared_memory_provider_threadsafe_t provider);
-/**
- * Returns a :c:type:`z_loaned_shared_memory_provider_threadsafe_t` loaned from `val`.
- */
-ZENOHC_API
-struct z_loaned_shared_memory_provider_threadsafe_t z_shared_memory_provider_threadsafe_loan(const struct z_owned_shared_memory_provider_threadsafe_t *val);
-ZENOHC_API
-bool z_shared_memory_provider_threadsafe_map(const struct z_owned_shared_memory_provider_threadsafe_t *provider,
-                                             struct z_allocated_chunk_t allocated_chunk,
-                                             size_t len,
-                                             struct z_owned_slice_shm_mut_t *out_buffer);
-ZENOHC_API
-void z_shared_memory_provider_threadsafe_new(struct z_owned_shared_memory_provider_threadsafe_t *out_provider,
-                                             z_protocol_id_t id,
-                                             struct zc_threadsafe_context_t context,
-                                             struct zc_shared_memory_provider_backend_callbacks_t callbacks);
-/**
- * Initializes a null memory for safe-to-drop value of 'z_shared_memory_provider_threadsafe_' type
- */
-ZENOHC_API
-void z_shared_memory_provider_threadsafe_null(struct z_owned_shared_memory_provider_threadsafe_t *val);
-=======
 ZENOHC_API void z_session_null(struct z_owned_session_t *this_);
->>>>>>> cff75b0e
 ZENOHC_API int8_t z_sleep_ms(size_t time);
 ZENOHC_API int8_t z_sleep_s(size_t time);
 ZENOHC_API int8_t z_sleep_us(size_t time);
@@ -2762,21 +2009,6 @@
  * Constructs a `len` bytes long view starting at `start`.
  */
 ZENOHC_API void z_slice_wrap(struct z_owned_slice_t *this_, const uint8_t *start, size_t len);
-/**
- * Returns ``true`` if `val` is valid.
- */
-ZENOHC_API bool z_slice_shm_mut_check(const struct z_owned_slice_shm_mut_t *val);
-ZENOHC_API void z_slice_shm_mut_delete(struct z_owned_slice_shm_mut_t *val);
-ZENOHC_API void z_slice_shm_mut_delete(struct z_owned_slice_shm_mut_t *val);
-/**
- * Returns a :c:type:`z_loaned_slice_shm_mut_t` loaned from `val`.
- */
-ZENOHC_API
-struct z_loaned_slice_shm_mut_t z_slice_shm_mut_loan(const struct z_owned_slice_shm_mut_t *val);
-/**
- * Initializes a null memory for safe-to-drop value of 'z_owned_slice_shm_mut_t' type
- */
-ZENOHC_API void z_slice_shm_mut_null(struct z_owned_slice_shm_mut_t *val);
 /**
  * Returns ``true`` if `strs` is valid.
  */
@@ -3157,35 +2389,82 @@
 /**
  * Increments the session's reference count, returning a new owning handle.
  */
-<<<<<<< HEAD
-ZENOHC_API struct z_owned_session_t zc_session_rcinc(struct z_session_t session);
-ZENOHC_API
-int32_t zc_shared_memory_client_list_add_client(z_protocol_id_t id,
-                                                struct z_owned_shared_memory_client_t *client,
-                                                struct zc_loaned_shared_memory_client_list_t list);
-/**
- * Returns ``true`` if `val` is valid.
- */
-ZENOHC_API
-bool zc_shared_memory_client_list_check(const struct zc_owned_shared_memory_client_list_t *val);
-ZENOHC_API
-void zc_shared_memory_client_list_delete(struct zc_owned_shared_memory_client_list_t *val);
-/**
- * Returns a :c:type:`zc_loaned_shared_memory_client_list_t` loaned from `list`.
- */
-ZENOHC_API
-struct zc_loaned_shared_memory_client_list_t zc_shared_memory_client_list_loan(const struct zc_owned_shared_memory_client_list_t *list);
-ZENOHC_API
-int32_t zc_shared_memory_client_list_new(struct zc_owned_shared_memory_client_list_t *out);
-/**
- * Initializes a null memory for safe-to-drop value of 'zc_owned_shared_memory_client_list_t' type
- */
-ZENOHC_API void zc_shared_memory_client_list_null(struct zc_owned_shared_memory_client_list_t *val);
-=======
 ZENOHC_API
 z_error_t zc_session_clone(struct z_owned_session_t *dst,
                            const struct z_owned_session_t *src);
->>>>>>> cff75b0e
+/**
+ * Allocates a buffer of size `capacity` in the manager's memory.
+ *
+ * # Safety
+ * Calling this function concurrently with other shm functions on the same manager is UB.
+ */
+ZENOHC_API
+struct zc_owned_shmbuf_t zc_shm_alloc(const struct zc_owned_shm_manager_t *manager,
+                                      size_t capacity);
+/**
+ * Runs a defragmentation pass on the SHM manager.
+ *
+ * Note that this doesn't trigger a garbage collection pass, nor does it move currently allocated data.
+ *
+ * # Safety
+ * Calling this function concurrently with other shm functions on the same manager is UB.
+ */
+ZENOHC_API
+size_t zc_shm_defrag(const struct zc_owned_shm_manager_t *manager);
+/**
+ * Runs a garbage collection pass on the SHM manager.
+ *
+ * Returns the number of bytes that have been freed by the pass.
+ *
+ * # Safety
+ * Calling this function concurrently with other shm functions on the same manager is UB.
+ */
+ZENOHC_API size_t zc_shm_gc(const struct zc_owned_shm_manager_t *manager);
+ZENOHC_API bool zc_shm_manager_check(const struct zc_owned_shm_manager_t *manager);
+ZENOHC_API void zc_shm_manager_drop(struct zc_owned_shm_manager_t *manager);
+ZENOHC_API
+struct zc_owned_shm_manager_t zc_shm_manager_new(struct z_loaned_session_t session,
+                                                 const char *id,
+                                                 size_t size);
+ZENOHC_API struct zc_owned_shm_manager_t zc_shm_manager_null(void);
+/**
+ * Returns the capacity of the SHM buffer.
+ */
+ZENOHC_API size_t zc_shmbuf_capacity(const struct zc_owned_shmbuf_t *buf);
+/**
+ * Returns `false` if `buf` is in its gravestone state.
+ */
+ZENOHC_API bool zc_shmbuf_check(const struct zc_owned_shmbuf_t *buf);
+/**
+ * Drops the SHM buffer, decrementing its backing reference counter.
+ */
+ZENOHC_API void zc_shmbuf_drop(struct zc_owned_shmbuf_t *buf);
+/**
+ * Constructs an owned payload from an owned SHM buffer.
+ */
+ZENOHC_API struct z_owned_bytes_t zc_shmbuf_into_payload(struct zc_owned_shmbuf_t *buf);
+/**
+ * Returns the length of the SHM buffer.
+ *
+ * Note that when constructing an SHM buffer, length is defaulted to its capacity.
+ */
+ZENOHC_API size_t zc_shmbuf_length(const struct zc_owned_shmbuf_t *buf);
+/**
+ * Constructs a null safe-to-drop value of type `zc_owned_shmbuf_t`
+ */
+ZENOHC_API struct zc_owned_shmbuf_t zc_shmbuf_null(void);
+/**
+ * Returns the start of the SHM buffer.
+ */
+ZENOHC_API uint8_t *zc_shmbuf_ptr(const struct zc_owned_shmbuf_t *buf);
+/**
+ * Sets the length of the SHM buffer.
+ *
+ * This lets Zenoh know how much of the data to write over the network when sending the value to non-SHM-compatible neighboors.
+ */
+ZENOHC_API
+void zc_shmbuf_set_length(const struct zc_owned_shmbuf_t *buf,
+                          size_t len);
 /**
  * Calls the closure. Calling an uninitialized closure is a no-op.
  */
