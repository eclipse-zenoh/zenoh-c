--- conflicted
+++ resolved
@@ -180,8 +180,6 @@
    */
   ZC_LOCALITY_REMOTE = 2,
 } zc_locality_t;
-<<<<<<< HEAD
-=======
 /**
  * Severity level of Zenoh log message.
  */
@@ -217,7 +215,6 @@
    */
   ZC_LOG_SEVERITY_ERROR = 4,
 } zc_log_severity_t;
->>>>>>> 3f0f9d8e
 /**
  * Key expressions types to which Queryable should reply to.
  */
@@ -237,43 +234,6 @@
   struct z_owned_alloc_layout_t *_ptr;
 } z_moved_alloc_layout_t;
 typedef int8_t z_result_t;
-<<<<<<< HEAD
-/**
- * An AllocAlignment.
- */
-#if (defined(SHARED_MEMORY) && defined(UNSTABLE))
-typedef struct z_alloc_alignment_t {
-  uint8_t pow;
-} z_alloc_alignment_t;
-#endif
-#if (defined(SHARED_MEMORY) && defined(UNSTABLE))
-typedef struct zc_threadsafe_context_data_t {
-  void *ptr;
-} zc_threadsafe_context_data_t;
-#endif
-/**
- * A tread-safe droppable context.
- * Contexts are idiomatically used in C together with callback interfaces to deliver associated state
- * information to each callback.
- *
- * This is a thread-safe context - the associated callbacks may be executed concurrently with the same
- * zc_context_t instance. In other words, all the callbacks associated with this context data MUST be
- * thread-safe.
- *
- * Once moved to zenoh-c ownership, this context is guaranteed to execute delete_fn when deleted.The
- * delete_fn is guaranteed to be executed only once at some point of time after the last associated
- * callback call returns.
- * NOTE: if user doesn't pass the instance of this context to zenoh-c, the delete_fn callback won't
- * be executed.
- */
-#if (defined(SHARED_MEMORY) && defined(UNSTABLE))
-typedef struct zc_threadsafe_context_t {
-  struct zc_threadsafe_context_data_t context;
-  void (*delete_fn)(void*);
-} zc_threadsafe_context_t;
-#endif
-=======
->>>>>>> 3f0f9d8e
 typedef struct z_moved_bytes_t {
   struct z_owned_bytes_t *_ptr;
 } z_moved_bytes_t;
@@ -283,42 +243,6 @@
 typedef struct z_moved_string_t {
   struct z_owned_string_t *_ptr;
 } z_moved_string_t;
-<<<<<<< HEAD
-typedef struct z_moved_bytes_writer_t {
-  struct z_owned_bytes_writer_t *_ptr;
-} z_moved_bytes_writer_t;
-/**
- * Unique segment identifier
- */
-#if (defined(SHARED_MEMORY) && defined(UNSTABLE))
-typedef uint32_t z_segment_id_t;
-#endif
-/**
- * Chunk id within it's segment
- */
-#if (defined(SHARED_MEMORY) && defined(UNSTABLE))
-typedef uint32_t z_chunk_id_t;
-#endif
-/**
- * A ChunkDescriptor
- */
-#if (defined(SHARED_MEMORY) && defined(UNSTABLE))
-typedef struct z_chunk_descriptor_t {
-  z_segment_id_t segment;
-  z_chunk_id_t chunk;
-  size_t len;
-} z_chunk_descriptor_t;
-#endif
-/**
- * An AllocatedChunk
- */
-#if (defined(SHARED_MEMORY) && defined(UNSTABLE))
-typedef struct z_allocated_chunk_t {
-  struct z_chunk_descriptor_t descriptpr;
-  void *data;
-} z_allocated_chunk_t;
-#endif
-=======
 typedef struct z_moved_shm_t {
   struct z_owned_shm_t *_ptr;
 } z_moved_shm_t;
@@ -328,7 +252,6 @@
 typedef struct z_moved_chunk_alloc_result_t {
   struct z_owned_chunk_alloc_result_t *_ptr;
 } z_moved_chunk_alloc_result_t;
->>>>>>> 3f0f9d8e
 /**
  * Monotonic clock
  */
@@ -641,11 +564,7 @@
   /**
    * The source info for the query.
    */
-<<<<<<< HEAD
-  z_moved_source_info_t source_info;
-=======
   struct z_moved_source_info_t source_info;
->>>>>>> 3f0f9d8e
 #endif
   /**
    * An optional attachment to attach to the query.
@@ -662,12 +581,9 @@
 typedef struct z_moved_keyexpr_t {
   struct z_owned_keyexpr_t *_ptr;
 } z_moved_keyexpr_t;
-<<<<<<< HEAD
-=======
 typedef struct z_moved_memory_layout_t {
   struct z_owned_memory_layout_t *_ptr;
 } z_moved_memory_layout_t;
->>>>>>> 3f0f9d8e
 typedef struct z_moved_mutex_t {
   struct z_owned_mutex_t *_ptr;
 } z_moved_mutex_t;
@@ -700,11 +616,7 @@
   /**
    * The source info for the publication.
    */
-<<<<<<< HEAD
-  z_moved_source_info_t source_info;
-=======
   struct z_moved_source_info_t source_info;
->>>>>>> 3f0f9d8e
 #endif
   /**
    * The attachment to attach to the publication.
@@ -745,11 +657,7 @@
   /**
    * The source info for the message.
    */
-<<<<<<< HEAD
-  z_moved_source_info_t source_info;
-=======
   struct z_moved_source_info_t source_info;
->>>>>>> 3f0f9d8e
 #endif
   /**
    * The attachment to this message.
@@ -788,11 +696,7 @@
   /**
    * The source info for the reply.
    */
-<<<<<<< HEAD
-  z_moved_source_info_t source_info;
-=======
   struct z_moved_source_info_t source_info;
->>>>>>> 3f0f9d8e
 #endif
   /**
    * The attachment to this reply.
@@ -824,11 +728,7 @@
   /**
    * The source info for the reply.
    */
-<<<<<<< HEAD
-  z_moved_source_info_t source_info;
-=======
   struct z_moved_source_info_t source_info;
->>>>>>> 3f0f9d8e
 #endif
   /**
    * The attachment to this reply.
@@ -896,49 +796,6 @@
 #if (defined(SHARED_MEMORY) && defined(UNSTABLE))
 typedef uint32_t z_protocol_id_t;
 #endif
-<<<<<<< HEAD
-/**
- * A non-tread-safe droppable context.
- * Contexts are idiomatically used in C together with callback interfaces to deliver associated state
- * information to each callback.
- *
- * This is a non-thread-safe context - zenoh-c guarantees that associated callbacks that share the same
- * zc_context_t instance will never be executed concurrently. In other words, all the callbacks associated
- * with this context data are not required to be thread-safe.
- *
- * NOTE: Remember that the same callback interfaces associated with different zc_context_t instances can
- * still be executed concurrently. The exact behavior depends on user's application, but we strongly
- * discourage our users from pinning to some specific behavior unless they _really_ understand what they
- * are doing.
- *
- * Once moved to zenoh-c ownership, this context is guaranteed to execute delete_fn when deleted. The
- * delete_fn is guaranteed to be executed only once at some point of time after the last associated
- * callback call returns.
- * NOTE: if user doesn't pass the instance of this context to zenoh-c, the delete_fn callback won't
- * be executed.
- */
-#if (defined(SHARED_MEMORY) && defined(UNSTABLE))
-typedef struct zc_context_t {
-  void *context;
-  void (*delete_fn)(void*);
-} zc_context_t;
-#endif
-/**
- * A callbacks for ShmProviderBackend
- */
-#if (defined(SHARED_MEMORY) && defined(UNSTABLE))
-typedef struct zc_shm_provider_backend_callbacks_t {
-  void (*alloc_fn)(z_owned_chunk_alloc_result_t *out_result,
-                   const z_loaned_memory_layout_t *layout,
-                   void *context);
-  void (*free_fn)(const struct z_chunk_descriptor_t *chunk, void *context);
-  size_t (*defragment_fn)(void *context);
-  size_t (*available_fn)(void *context);
-  void (*layout_for_fn)(z_owned_memory_layout_t *layout, void *context);
-} zc_shm_provider_backend_callbacks_t;
-#endif
-=======
->>>>>>> 3f0f9d8e
 typedef struct z_moved_string_array_t {
   struct z_owned_string_array_t *_ptr;
 } z_moved_string_array_t;
@@ -1192,11 +1049,7 @@
  * Deletes Alloc Layout
  */
 #if (defined(SHARED_MEMORY) && defined(UNSTABLE))
-<<<<<<< HEAD
-ZENOHC_API void z_alloc_layout_drop(z_moved_alloc_layout_t this_);
-=======
 ZENOHC_API void z_alloc_layout_drop(struct z_moved_alloc_layout_t this_);
->>>>>>> 3f0f9d8e
 #endif
 /**
  * Borrows Alloc Layout
@@ -1569,13 +1422,9 @@
  * Serializes from an immutable SHM buffer consuming it
  */
 #if (defined(SHARED_MEMORY) && defined(UNSTABLE))
-<<<<<<< HEAD
-ZENOHC_API z_result_t z_bytes_serialize_from_shm(struct z_owned_bytes_t *this_, z_moved_shm_t shm);
-=======
 ZENOHC_API
 z_result_t z_bytes_serialize_from_shm(struct z_owned_bytes_t *this_,
                                       struct z_moved_shm_t shm);
->>>>>>> 3f0f9d8e
 #endif
 /**
  * Serializes from a mutable SHM buffer consuming it
@@ -1583,11 +1432,7 @@
 #if (defined(SHARED_MEMORY) && defined(UNSTABLE))
 ZENOHC_API
 z_result_t z_bytes_serialize_from_shm_mut(struct z_owned_bytes_t *this_,
-<<<<<<< HEAD
-                                          z_moved_shm_mut_t shm);
-=======
                                           struct z_moved_shm_mut_t shm);
->>>>>>> 3f0f9d8e
 #endif
 /**
  * Serializes a slice by copying.
@@ -1625,23 +1470,11 @@
  */
 ZENOHC_API void z_bytes_serialize_from_uint8(struct z_owned_bytes_t *this_, uint8_t val);
 /**
-<<<<<<< HEAD
- * Returns ``true`` if `this_` is in a valid state, ``false`` if it is in a gravestone state.
- */
-ZENOHC_API bool z_bytes_writer_check(const struct z_owned_bytes_writer_t *this_);
-/**
- * Drops `this_`, resetting it to gravestone value.
- */
-ZENOHC_API void z_bytes_writer_drop(struct z_moved_bytes_writer_t this_);
-/**
- * Borrows writer.
-=======
  * Appends bytes.
  * This allows to compose a serialized data out of multiple `z_owned_bytes_t` that may point to different memory regions.
  * Said in other terms, it allows to create a linear view on different memory regions without copy.
  *
  * @return 0 in case of success, negative error code otherwise
->>>>>>> 3f0f9d8e
  */
 ZENOHC_API
 z_result_t z_bytes_writer_append(struct z_bytes_writer_t *this_,
@@ -1673,11 +1506,7 @@
  * Deletes Chunk Alloc Result
  */
 #if (defined(SHARED_MEMORY) && defined(UNSTABLE))
-<<<<<<< HEAD
-ZENOHC_API void z_chunk_alloc_result_drop(z_moved_chunk_alloc_result_t this_);
-=======
 ZENOHC_API void z_chunk_alloc_result_drop(struct z_moved_chunk_alloc_result_t this_);
->>>>>>> 3f0f9d8e
 #endif
 /**
  * Borrows Chunk Alloc Result
@@ -2896,11 +2725,7 @@
  * Deletes Memory Layout
  */
 #if (defined(SHARED_MEMORY) && defined(UNSTABLE))
-<<<<<<< HEAD
-ZENOHC_API void z_memory_layout_drop(z_moved_memory_layout_t this_);
-=======
 ZENOHC_API void z_memory_layout_drop(struct z_moved_memory_layout_t this_);
->>>>>>> 3f0f9d8e
 #endif
 /**
  * Extract data from Memory Layout
@@ -2987,11 +2812,7 @@
 ZENOHC_API
 z_result_t z_open_with_custom_shm_clients(struct z_owned_session_t *this_,
                                           struct z_moved_config_t config,
-<<<<<<< HEAD
-                                          const z_loaned_shm_client_storage_t *shm_clients);
-=======
                                           const struct z_loaned_shm_client_storage_t *shm_clients);
->>>>>>> 3f0f9d8e
 #endif
 /**
  * Creates a new POSIX SHM Client
@@ -3619,11 +3440,7 @@
  * Deletes SHM Client
  */
 #if (defined(SHARED_MEMORY) && defined(UNSTABLE))
-<<<<<<< HEAD
-ZENOHC_API void z_shm_client_drop(z_moved_shm_client_t this_);
-=======
 ZENOHC_API void z_shm_client_drop(struct z_moved_shm_client_t this_);
->>>>>>> 3f0f9d8e
 #endif
 /**
  * Creates a new SHM Client
@@ -3658,11 +3475,7 @@
  * Derefs SHM Client Storage
  */
 #if (defined(SHARED_MEMORY) && defined(UNSTABLE))
-<<<<<<< HEAD
-ZENOHC_API void z_shm_client_storage_drop(z_moved_shm_client_storage_t this_);
-=======
 ZENOHC_API void z_shm_client_storage_drop(struct z_moved_shm_client_storage_t this_);
->>>>>>> 3f0f9d8e
 #endif
 /**
  * Borrows SHM Client Storage
@@ -3702,21 +3515,13 @@
  * Deletes ZShm slice
  */
 #if (defined(SHARED_MEMORY) && defined(UNSTABLE))
-<<<<<<< HEAD
-ZENOHC_API void z_shm_drop(z_moved_shm_t this_);
-=======
 ZENOHC_API void z_shm_drop(struct z_moved_shm_t this_);
->>>>>>> 3f0f9d8e
 #endif
 /**
  * Constructs ZShm slice from ZShmMut slice
  */
 #if (defined(SHARED_MEMORY) && defined(UNSTABLE))
-<<<<<<< HEAD
-ZENOHC_API void z_shm_from_mut(z_owned_shm_t *this_, z_moved_shm_mut_t that);
-=======
 ZENOHC_API void z_shm_from_mut(struct z_owned_shm_t *this_, struct z_moved_shm_mut_t that);
->>>>>>> 3f0f9d8e
 #endif
 /**
  * @return the length of the ZShm slice
@@ -3758,11 +3563,7 @@
  * Deletes ZShmMut slice
  */
 #if (defined(SHARED_MEMORY) && defined(UNSTABLE))
-<<<<<<< HEAD
-ZENOHC_API void z_shm_mut_drop(z_moved_shm_mut_t this_);
-=======
 ZENOHC_API void z_shm_mut_drop(struct z_moved_shm_mut_t this_);
->>>>>>> 3f0f9d8e
 #endif
 /**
  * @return the length of the ZShmMut slice
@@ -3792,13 +3593,9 @@
  * Tries to construct ZShmMut slice from ZShm slice
  */
 #if (defined(SHARED_MEMORY) && defined(UNSTABLE))
-<<<<<<< HEAD
-ZENOHC_API void z_shm_mut_try_from_immut(z_owned_shm_mut_t *this_, z_moved_shm_t that);
-=======
 ZENOHC_API
 void z_shm_mut_try_from_immut(struct z_owned_shm_mut_t *this_,
                               struct z_moved_shm_t that);
->>>>>>> 3f0f9d8e
 #endif
 /**
  * Constructs ZShm slice in its gravestone value.
@@ -3867,11 +3664,7 @@
  * Deletes SHM Provider
  */
 #if (defined(SHARED_MEMORY) && defined(UNSTABLE))
-<<<<<<< HEAD
-ZENOHC_API void z_shm_provider_drop(z_moved_shm_provider_t this_);
-=======
 ZENOHC_API void z_shm_provider_drop(struct z_moved_shm_provider_t this_);
->>>>>>> 3f0f9d8e
 #endif
 #if (defined(SHARED_MEMORY) && defined(UNSTABLE))
 ZENOHC_API size_t z_shm_provider_garbage_collect(const struct z_loaned_shm_provider_t *provider);
@@ -4011,11 +3804,7 @@
  * Frees the memory and invalidates the source info, resetting it to a gravestone state.
  */
 #if defined(UNSTABLE)
-<<<<<<< HEAD
-ZENOHC_API void z_source_info_drop(z_moved_source_info_t this_);
-=======
 ZENOHC_API void z_source_info_drop(struct z_moved_source_info_t this_);
->>>>>>> 3f0f9d8e
 #endif
 /**
  * Returns the source_id of the source info.
@@ -4210,13 +3999,10 @@
  * Detaches the task and releases all allocated resources.
  */
 ZENOHC_API void z_task_detach(struct z_moved_task_t this_);
-<<<<<<< HEAD
-=======
 /**
  * Drop the task. Same as `z_task_detach`. Use `z_task_join` to wait for the task completion.
  */
 ZENOHC_API void z_task_drop(struct z_moved_task_t this_);
->>>>>>> 3f0f9d8e
 /**
  * Constructs a new task.
  *
@@ -4679,11 +4465,7 @@
  * Undeclares liveliness token, frees memory and resets it to a gravestone state.
  */
 #if defined(UNSTABLE)
-<<<<<<< HEAD
-ZENOHC_API void zc_liveliness_token_drop(zc_moved_liveliness_token_t this_);
-=======
 ZENOHC_API void zc_liveliness_token_drop(struct zc_moved_liveliness_token_t this_);
->>>>>>> 3f0f9d8e
 #endif
 /**
  * Borrows token.
@@ -4702,11 +4484,7 @@
  * Destroys a liveliness token, notifying subscribers of its destruction.
  */
 #if defined(UNSTABLE)
-<<<<<<< HEAD
-ZENOHC_API z_result_t zc_liveliness_undeclare_token(zc_moved_liveliness_token_t this_);
-=======
 ZENOHC_API z_result_t zc_liveliness_undeclare_token(struct zc_moved_liveliness_token_t this_);
->>>>>>> 3f0f9d8e
 #endif
 /**
  * Returns default value of `zc_locality_t`
@@ -4715,12 +4493,6 @@
 ZENOHC_API enum zc_locality_t zc_locality_default(void);
 #endif
 /**
-<<<<<<< HEAD
- * Constructs an empty matching listener
- */
-#if defined(UNSTABLE)
-ZENOHC_API void zc_matching_listener_null(zc_owned_matching_listener_t *this_);
-=======
  * Checks the matching listener is for the gravestone state
  */
 #if defined(UNSTABLE)
@@ -4741,7 +4513,6 @@
 ZENOHC_API
 z_result_t zc_publisher_get_matching_status(const struct z_loaned_publisher_t *this_,
                                             struct zc_matching_status_t *matching_status);
->>>>>>> 3f0f9d8e
 #endif
 /**
  * Constructs matching listener, registering a callback for notifying subscribers matching with a given publisher.
@@ -4765,10 +4536,7 @@
  */
 #if defined(UNSTABLE)
 ZENOHC_API
-<<<<<<< HEAD
-z_result_t zc_publisher_matching_listener_callback(zc_owned_matching_listener_t *this_,
-                                                   const struct z_loaned_publisher_t *publisher,
-                                                   struct zc_moved_closure_matching_status_t callback);
+z_result_t zc_publisher_matching_listener_drop(struct zc_moved_matching_listener_t this_);
 #endif
 /**
  * Undeclares the given matching listener, droping and invalidating it.
@@ -4776,23 +4544,8 @@
  * @return 0 in case of success, negative error code otherwise.
  */
 #if defined(UNSTABLE)
-ZENOHC_API z_result_t zc_publisher_matching_listener_drop(zc_moved_matching_listener_t this_);
-=======
-z_result_t zc_publisher_matching_listener_drop(struct zc_moved_matching_listener_t this_);
->>>>>>> 3f0f9d8e
-#endif
-/**
- * Undeclares the given matching listener, droping and invalidating it.
- *
- * @return 0 in case of success, negative error code otherwise.
- */
-#if defined(UNSTABLE)
-<<<<<<< HEAD
-ZENOHC_API z_result_t zc_publisher_matching_listener_undeclare(zc_moved_matching_listener_t this_);
-=======
 ZENOHC_API
 z_result_t zc_publisher_matching_listener_undeclare(struct zc_moved_matching_listener_t this_);
->>>>>>> 3f0f9d8e
 #endif
 /**
  * Returns the default value of #zc_reply_keyexpr_t.
@@ -4803,13 +4556,8 @@
 #if (defined(SHARED_MEMORY) && defined(UNSTABLE))
 ZENOHC_API
 z_result_t zc_shm_client_list_add_client(z_protocol_id_t id,
-<<<<<<< HEAD
-                                         z_moved_shm_client_t client,
-                                         zc_loaned_shm_client_list_t *list);
-=======
                                          struct z_moved_shm_client_t client,
                                          struct zc_loaned_shm_client_list_t *list);
->>>>>>> 3f0f9d8e
 #endif
 /**
  * Returns ``true`` if `this` is valid.
@@ -4821,11 +4569,7 @@
  * Deletes list of SHM Clients
  */
 #if (defined(SHARED_MEMORY) && defined(UNSTABLE))
-<<<<<<< HEAD
-ZENOHC_API void zc_shm_client_list_drop(zc_moved_shm_client_list_t this_);
-=======
 ZENOHC_API void zc_shm_client_list_drop(struct zc_moved_shm_client_list_t this_);
->>>>>>> 3f0f9d8e
 #endif
 /**
  * Borrows list of SHM Clients
@@ -4907,11 +4651,7 @@
  * Drops publication cache. Also attempts to undeclare it.
  */
 #if defined(UNSTABLE)
-<<<<<<< HEAD
-ZENOHC_API void ze_publication_cache_drop(ze_moved_publication_cache_t this_);
-=======
 ZENOHC_API void ze_publication_cache_drop(struct ze_moved_publication_cache_t this_);
->>>>>>> 3f0f9d8e
 #endif
 /**
  * Constructs a publication cache in a gravestone state.
@@ -4935,11 +4675,7 @@
  * Drops querying subscriber. Also attempts to undeclare it.
  */
 #if defined(UNSTABLE)
-<<<<<<< HEAD
-ZENOHC_API void ze_querying_subscriber_drop(ze_moved_querying_subscriber_t this_);
-=======
 ZENOHC_API void ze_querying_subscriber_drop(struct ze_moved_querying_subscriber_t this_);
->>>>>>> 3f0f9d8e
 #endif
 /**
  * Make querying subscriber perform an additional query on a specified selector.
@@ -4977,11 +4713,7 @@
  * @return 0 in case of success, negative error code otherwise.
  */
 #if defined(UNSTABLE)
-<<<<<<< HEAD
-ZENOHC_API z_result_t ze_undeclare_publication_cache(ze_moved_publication_cache_t this_);
-=======
 ZENOHC_API z_result_t ze_undeclare_publication_cache(struct ze_moved_publication_cache_t this_);
->>>>>>> 3f0f9d8e
 #endif
 /**
  * Undeclares the given querying subscriber, drops it and resets to a gravestone state.
@@ -4989,9 +4721,5 @@
  * @return 0 in case of success, negative error code otherwise.
  */
 #if defined(UNSTABLE)
-<<<<<<< HEAD
-ZENOHC_API z_result_t ze_undeclare_querying_subscriber(ze_moved_querying_subscriber_t this_);
-=======
 ZENOHC_API z_result_t ze_undeclare_querying_subscriber(struct ze_moved_querying_subscriber_t this_);
->>>>>>> 3f0f9d8e
 #endif