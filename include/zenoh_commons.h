--- conflicted
+++ resolved
@@ -1454,7 +1454,36 @@
  */
 ZENOHC_API void z_bytes_clone(const struct z_loaned_bytes_t *this_, struct z_owned_bytes_t *dst);
 /**
-<<<<<<< HEAD
+ * Decodes into a signed integer.
+ * @return 0 in case of success, negative error code otherwise.
+ */
+ZENOHC_API z_error_t z_bytes_decode_into_double(const struct z_loaned_bytes_t *this_, double *dst);
+/**
+ * Decodes into a float.
+ * @return 0 in case of success, negative error code otherwise.
+ */
+ZENOHC_API z_error_t z_bytes_decode_into_float(const struct z_loaned_bytes_t *this_, float *dst);
+/**
+ * Decodes into a signed integer.
+ * @return 0 in case of success, negative error code otherwise.
+ */
+ZENOHC_API z_error_t z_bytes_decode_into_int16(const struct z_loaned_bytes_t *this_, int16_t *dst);
+/**
+ * Decodes into a signed integer.
+ * @return 0 in case of success, negative error code otherwise.
+ */
+ZENOHC_API z_error_t z_bytes_decode_into_int32(const struct z_loaned_bytes_t *this_, int32_t *dst);
+/**
+ * Decodes into a signed integer.
+ * @return 0 in case of success, negative error code otherwise.
+ */
+ZENOHC_API z_error_t z_bytes_decode_into_int64(const struct z_loaned_bytes_t *this_, int64_t *dst);
+/**
+ * Decodes into a signed integer.
+ * @return 0 in case of success, negative error code otherwise.
+ */
+ZENOHC_API z_error_t z_bytes_decode_into_int8(const struct z_loaned_bytes_t *this_, int8_t *dst);
+/**
  * Decodes data into a loaned SHM buffer
  *
  * @param this_: Data to decode.
@@ -1481,37 +1510,6 @@
 ZENOHC_API
 z_error_t z_bytes_decode_into_owned_shm(const struct z_loaned_bytes_t *this_,
                                         struct z_owned_shm_t *dst);
-=======
- * Decodes into a signed integer.
- * @return 0 in case of success, negative error code otherwise.
- */
-ZENOHC_API z_error_t z_bytes_decode_into_double(const struct z_loaned_bytes_t *this_, double *dst);
-/**
- * Decodes into a float.
- * @return 0 in case of success, negative error code otherwise.
- */
-ZENOHC_API z_error_t z_bytes_decode_into_float(const struct z_loaned_bytes_t *this_, float *dst);
-/**
- * Decodes into a signed integer.
- * @return 0 in case of success, negative error code otherwise.
- */
-ZENOHC_API z_error_t z_bytes_decode_into_int16(const struct z_loaned_bytes_t *this_, int16_t *dst);
-/**
- * Decodes into a signed integer.
- * @return 0 in case of success, negative error code otherwise.
- */
-ZENOHC_API z_error_t z_bytes_decode_into_int32(const struct z_loaned_bytes_t *this_, int32_t *dst);
-/**
- * Decodes into a signed integer.
- * @return 0 in case of success, negative error code otherwise.
- */
-ZENOHC_API z_error_t z_bytes_decode_into_int64(const struct z_loaned_bytes_t *this_, int64_t *dst);
-/**
- * Decodes into a signed integer.
- * @return 0 in case of success, negative error code otherwise.
- */
-ZENOHC_API z_error_t z_bytes_decode_into_int8(const struct z_loaned_bytes_t *this_, int8_t *dst);
->>>>>>> 9d3090c5
 /**
  * Decodes into a pair of `z_owned_bytes` objects.
  * @return 0 in case of success, negative error code otherwise.
