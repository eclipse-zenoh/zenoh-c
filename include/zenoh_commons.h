//
// Copyright (c) 2022 ZettaScale Technology
//
// This program and the accompanying materials are made available under the
// terms of the Eclipse Public License 2.0 which is available at
// http://www.eclipse.org/legal/epl-2.0, or the Apache License, Version 2.0
// which is available at https://www.apache.org/licenses/LICENSE-2.0.
//
// SPDX-License-Identifier: EPL-2.0 OR Apache-2.0
//
// Contributors:
//   ZettaScale Zenoh Team, <zenoh@zettascale.tech>
//
#ifdef DOCS
#define ALIGN(n)
#define ZENOHC_API
#endif
/**
 * Allocation errors
 *
 *     - **NEED_DEFRAGMENT**: defragmentation needed
 *     - **OUT_OF_MEMORY**: the provider is out of memory
 *     - **OTHER**: other error
 */
typedef enum z_alloc_error_t {
  Z_ALLOC_ERROR_NEED_DEFRAGMENT,
  Z_ALLOC_ERROR_OUT_OF_MEMORY,
  Z_ALLOC_ERROR_OTHER,
} z_alloc_error_t;
typedef enum z_congestion_control_t {
  /**
   * Messages are not dropped in case of congestion.
   */
  Z_CONGESTION_CONTROL_BLOCK,
  /**
   * Messages are dropped in case of congestion.
   */
  Z_CONGESTION_CONTROL_DROP,
} z_congestion_control_t;
/**
 * Consolidation mode values.
 */
typedef enum z_consolidation_mode_t {
  /**
   * Let Zenoh decide the best consolidation mode depending on the query selector.
   * If the selector contains time range properties, consolidation mode `NONE` is used.
   * Otherwise the `LATEST` consolidation mode is used.
   */
  Z_CONSOLIDATION_MODE_AUTO = -1,
  /**
   *  No consolidation is applied. Replies may come in any order and any number.
   */
  Z_CONSOLIDATION_MODE_NONE = 0,
  /**
   * It guarantees that any reply for a given key expression will be monotonic in time
   * w.r.t. the previous received replies for the same key expression. I.e., for the same key expression multiple
   * replies may be received. It is guaranteed that two replies received at t1 and t2 will have timestamp
   * ts2 > ts1. It optimizes latency.
   */
  Z_CONSOLIDATION_MODE_MONOTONIC = 1,
  /**
   * It guarantees unicity of replies for the same key expression.
   * It optimizes bandwidth.
   */
  Z_CONSOLIDATION_MODE_LATEST = 2,
} z_consolidation_mode_t;
/**
 * Intersection level of 2 key expressions.
 */
typedef enum z_keyexpr_intersection_level_t {
  /**
   * 2 key expressions do not intersect.
   */
  Z_KEYEXPR_INTERSECTION_LEVEL_DISJOINT = 0,
  /**
   * 2 key expressions intersect, i.e. there exists at least one key expression that is included by both.
   */
  Z_KEYEXPR_INTERSECTION_LEVEL_INTERSECTS = 1,
  /**
   * First key expression is the superset of second one.
   */
  Z_KEYEXPR_INTERSECTION_LEVEL_INCLUDES = 2,
  /**
   * 2 key expressions are equal.
   */
  Z_KEYEXPR_INTERSECTION_LEVEL_EQUALS = 3,
} z_keyexpr_intersection_level_t;
/**
 * The priority of zenoh messages.
 */
typedef enum z_priority_t {
  /**
   * Priority for ``RealTime`` messages.
   */
  Z_PRIORITY_REAL_TIME = 1,
  /**
   * Highest priority for ``Interactive`` messages.
   */
  Z_PRIORITY_INTERACTIVE_HIGH = 2,
  /**
   * Lowest priority for ``Interactive`` messages.
   */
  Z_PRIORITY_INTERACTIVE_LOW = 3,
  /**
   * Highest priority for ``Data`` messages.
   */
  Z_PRIORITY_DATA_HIGH = 4,
  /**
   * Default priority for ``Data`` messages.
   */
  Z_PRIORITY_DATA = 5,
  /**
   * Lowest priority for ``Data`` messages.
   */
  Z_PRIORITY_DATA_LOW = 6,
  /**
   * Priority for ``Background traffic`` messages.
   */
  Z_PRIORITY_BACKGROUND = 7,
} z_priority_t;
/**
 * The Queryables that should be target of a `z_get()`.
 */
typedef enum z_query_target_t {
  /**
   * The nearest complete queryable if any else all matching queryables.
   */
  Z_QUERY_TARGET_BEST_MATCHING,
  /**
   * All matching queryables.
   */
  Z_QUERY_TARGET_ALL,
  /**
   * All complete queryables.
   */
  Z_QUERY_TARGET_ALL_COMPLETE,
} z_query_target_t;
/**
 * The subscription reliability.
 */
typedef enum z_reliability_t {
  /**
   * Defines reliability as ``BEST_EFFORT``
   */
  Z_RELIABILITY_BEST_EFFORT,
  /**
   * Defines reliability as ``RELIABLE``
   */
  Z_RELIABILITY_RELIABLE,
} z_reliability_t;
typedef enum z_sample_kind_t {
  /**
   * The Sample was issued by a ``put`` operation.
   */
  Z_SAMPLE_KIND_PUT = 0,
  /**
   * The Sample was issued by a ``delete`` operation.
   */
  Z_SAMPLE_KIND_DELETE = 1,
} z_sample_kind_t;
typedef enum z_whatami_t {
  Z_WHATAMI_ROUTER = 1,
  Z_WHATAMI_PEER = 2,
  Z_WHATAMI_CLIENT = 4,
  Z_WHATAMI_ROUTER_PEER = (1 | 2),
  Z_WHATAMI_ROUTER_CLIENT = (1 | 4),
  Z_WHATAMI_PEER_CLIENT = (2 | 4),
  Z_WHATAMI_ROUTER_PEER_CLIENT = ((1 | 2) | 4),
} z_whatami_t;
/**
 * The locality of samples to be received by subscribers or targeted by publishers.
 */
typedef enum zcu_locality_t {
  /**
   * Any
   */
  ZCU_LOCALITY_ANY = 0,
  /**
   * Only from local sessions.
   */
  ZCU_LOCALITY_SESSION_LOCAL = 1,
  /**
   * Only from remote sessions.
   */
  ZCU_LOCALITY_REMOTE = 2,
} zcu_locality_t;
/**
 * Key expressions types to which Queryable should reply to.
 */
typedef enum zcu_reply_keyexpr_t {
  /**
   * Replies to any key expression queries.
   */
  ZCU_REPLY_KEYEXPR_ANY = 0,
  /**
   * Replies only to queries with intersecting key expressions.
   */
  ZCU_REPLY_KEYEXPR_MATCHING_QUERY = 1,
} zcu_reply_keyexpr_t;
/**
 * An owned BufAllocResult
 */
typedef struct ALIGN(8) z_owned_buf_alloc_result_t {
  uint8_t _0[88];
} z_owned_buf_alloc_result_t;
/**
 * A loaned SharedMemoryProvider's AllocLayout
 */
#if defined(TARGET_ARCH_X86_64)
typedef struct ALIGN(8) z_loaned_alloc_layout_t {
  uint64_t _0[5];
} z_loaned_alloc_layout_t;
#endif
#if defined(TARGET_ARCH_AARCH64)
typedef struct ALIGN(16) z_loaned_alloc_layout_t {
  uint64_t _0[6];
} z_loaned_alloc_layout_t;
#endif
#if defined(TARGET_ARCH_ARM)
typedef struct ALIGN(8) z_loaned_alloc_layout_t {
  uint64_t _0[5];
} z_loaned_alloc_layout_t;
#endif
/**
 * An owned SharedMemoryProvider's AllocLayout
 */
#if defined(TARGET_ARCH_X86_64)
typedef struct ALIGN(8) z_owned_alloc_layout_t {
  uint64_t _0[5];
} z_owned_alloc_layout_t;
#endif
#if defined(TARGET_ARCH_AARCH64)
typedef struct ALIGN(16) z_owned_alloc_layout_t {
  uint64_t _0[6];
} z_owned_alloc_layout_t;
#endif
#if defined(TARGET_ARCH_ARM)
typedef struct ALIGN(8) z_owned_alloc_layout_t {
  uint64_t _0[5];
} z_owned_alloc_layout_t;
#endif
typedef int8_t z_error_t;
/**
 * A loaned SharedMemoryProvider specialization
 */
#if defined(TARGET_ARCH_X86_64)
typedef struct ALIGN(8) z_loaned_shared_memory_provider_t {
  uint64_t _0[26];
} z_loaned_shared_memory_provider_t;
#endif
#if defined(TARGET_ARCH_AARCH64)
typedef struct ALIGN(16) z_loaned_shared_memory_provider_t {
  uint64_t _0[26];
} z_loaned_shared_memory_provider_t;
#endif
#if defined(TARGET_ARCH_ARM)
typedef struct ALIGN(8) z_loaned_shared_memory_provider_t {
  uint64_t _0[26];
} z_loaned_shared_memory_provider_t;
#endif
typedef struct z_alloc_alignment_t {
  uint8_t pow;
} z_alloc_alignment_t;
/**
 * An owned ZShmMut slice
 */
typedef struct ALIGN(8) z_owned_shm_mut_t {
  uint8_t _0[80];
} z_owned_shm_mut_t;
/**
 * A serialized Zenoh data.
 *
 * To minimize copies and reallocations, Zenoh may provide data in several separate buffers.
 */
typedef struct ALIGN(8) z_owned_bytes_t {
  uint8_t _0[40];
} z_owned_bytes_t;
/**
 * A loaned serialized Zenoh data.
 */
typedef struct ALIGN(8) z_loaned_bytes_t {
  uint8_t _0[40];
} z_loaned_bytes_t;
/**
 * A contiguous owned sequence of bytes allocated by Zenoh.
 */
typedef struct ALIGN(8) z_owned_slice_t {
  uint8_t _0[16];
} z_owned_slice_t;
/**
 * A map of maybe-owned slices to maybe-owned slices.
 *
 * In Zenoh C, this map is backed by Rust's standard HashMap, with a DoS-resistant hasher.
 */
typedef struct ALIGN(8) z_owned_slice_map_t {
  uint8_t _0[48];
} z_owned_slice_map_t;
/**
 * The wrapper type for strings allocated by Zenoh.
 */
typedef struct ALIGN(8) z_owned_str_t {
  uint8_t _0[16];
} z_owned_str_t;
/**
 * A loaned slice map.
 */
typedef struct ALIGN(8) z_loaned_slice_map_t {
  uint8_t _0[48];
} z_loaned_slice_map_t;
/**
 * A reader for serialized data.
 */
typedef struct ALIGN(8) z_owned_bytes_reader_t {
  uint8_t _0[24];
} z_owned_bytes_reader_t;
/**
 * A loaned reader for serialized data.
 */
typedef struct ALIGN(8) z_loaned_bytes_reader_t {
  uint8_t _0[24];
} z_loaned_bytes_reader_t;
/**
 * An owned ChunkAllocResult
 */
typedef struct ALIGN(8) z_owned_chunk_alloc_result_t {
  uint8_t _0[32];
} z_owned_chunk_alloc_result_t;
/**
 * Unique segment identifier
 */
typedef uint32_t z_segment_id_t;
/**
 * Chunk id within it's segment
 */
typedef uint32_t z_chunk_id_t;
/**
 * A ChunkDescriptor
 */
typedef struct z_chunk_descriptor_t {
  z_segment_id_t segment;
  z_chunk_id_t chunk;
  size_t len;
} z_chunk_descriptor_t;
/**
 * An AllocatedChunk
 */
typedef struct z_allocated_chunk_t {
  struct z_chunk_descriptor_t descriptpr;
  void *data;
} z_allocated_chunk_t;
/**
 * Monotonic clock
 */
typedef struct z_clock_t {
  uint64_t t;
  const void *t_base;
} z_clock_t;
/**
 * Loaned closure.
 */
typedef struct z_loaned_closure_hello_t {
  size_t _0[3];
} z_loaned_closure_hello_t;
/**
 * A loaned hello message.
 */
typedef struct ALIGN(8) z_loaned_hello_t {
  uint8_t _0[48];
} z_loaned_hello_t;
/**
 * A closure is a structure that contains all the elements for stateful, memory-leak-free callbacks:
 *
 * Closures are not guaranteed not to be called concurrently.
 *
 * It is guaranteed that:
 *
 *   - `call` will never be called once `drop` has started.
 *   - `drop` will only be called **once**, and **after every** `call` has ended.
 *   - The two previous guarantees imply that `call` and `drop` are never called concurrently.
 */
typedef struct z_owned_closure_hello_t {
  /**
   * An optional pointer to a closure state.
   */
  void *context;
  /**
   * A closure body.
   */
  void (*call)(const struct z_loaned_hello_t *hello, void *context);
  /**
   * An optional drop function that will be called when the closure is dropped.
   */
  void (*drop)(void *context);
} z_owned_closure_hello_t;
/**
 * Loaned closure.
 */
typedef struct z_loaned_closure_owned_query_t {
  size_t _0[3];
} z_loaned_closure_owned_query_t;
/**
 * An owned Zenoh query received by a queryable.
 *
 * Queries are atomically reference-counted, letting you extract them from the callback that handed them to you by cloning.
 */
typedef struct ALIGN(8) z_owned_query_t {
  uint8_t _0[144];
} z_owned_query_t;
/**
 * A closure is a structure that contains all the elements for stateful, memory-leak-free callbacks:
 *
 * Members:
 *   void *context: a pointer to an arbitrary state.
 *   void *call(const struct z_loaned_query_t*, const void *context): the typical callback function. `context` will be passed as its last argument.
 *   void *drop(void*): allows the callback's state to be freed.
 *
 * Closures are not guaranteed not to be called concurrently.
 *
 * It is guaranteed that:
 *
 *   - `call` will never be called once `drop` has started.
 *   - `drop` will only be called **once**, and **after every** `call` has ended.
 *   - The two previous guarantees imply that `call` and `drop` are never called concurrently.
 */
typedef struct z_owned_closure_owned_query_t {
  void *context;
  void (*call)(struct z_owned_query_t*, void *context);
  void (*drop)(void*);
} z_owned_closure_owned_query_t;
/**
 * Loaned closure.
 */
typedef struct z_loaned_closure_query_t {
  size_t _0[3];
} z_loaned_closure_query_t;
/**
 * A closure is a structure that contains all the elements for stateful, memory-leak-free callbacks:
 *
 * Closures are not guaranteed not to be called concurrently.
 *
 * It is guaranteed that:
 *   - `call` will never be called once `drop` has started.
 *   - `drop` will only be called **once**, and **after every** `call` has ended.
 *   - The two previous guarantees imply that `call` and `drop` are never called concurrently.
 */
typedef struct z_owned_closure_query_t {
  /**
   * An optional pointer to a context representing a closure state.
   */
  void *context;
  /**
   * A closure body.
   */
  void (*call)(const struct z_loaned_query_t *reply, void *context);
  /**
   * An optional drop function that will be called when the closure is dropped.
   */
  void (*drop)(void *context);
} z_owned_closure_query_t;
/**
 * Loaned closure.
 */
typedef struct z_loaned_closure_reply_t {
  size_t _0[3];
} z_loaned_closure_reply_t;
/**
 * A loaned reply.
 */
typedef struct ALIGN(8) z_loaned_reply_t {
  uint8_t _0[256];
} z_loaned_reply_t;
/**
 * A structure that contains all the elements for stateful, memory-leak-free callbacks.
 *
 * Closures are not guaranteed not to be called concurrently.
 *
 * It is guaranteed that:
 *   - `call` will never be called once `drop` has started.
 *   - `drop` will only be called **once**, and **after every** `call` has ended.
 *   - The two previous guarantees imply that `call` and `drop` are never called concurrently.
 */
typedef struct z_owned_closure_reply_t {
  /**
   * An optional pointer to a context representing a closure state.
   */
  void *context;
  /**
   * A closure body.
   */
  void (*call)(const struct z_loaned_reply_t *reply, void *context);
  /**
   * An optional drop function that will be called when the closure is dropped.
   */
  void (*drop)(void *context);
} z_owned_closure_reply_t;
/**
 * Loaned closure.
 */
typedef struct z_loaned_closure_sample_t {
  size_t _0[3];
} z_loaned_closure_sample_t;
/**
 * A loaned Zenoh sample.
 */
typedef struct ALIGN(8) z_loaned_sample_t {
  uint8_t _0[240];
} z_loaned_sample_t;
/**
 * A closure is a structure that contains all the elements for stateful, memory-leak-free callbacks.
 *
 * Closures are not guaranteed not to be called concurrently.
 *
 * It is guaranteed that:
 *   - `call` will never be called once `drop` has started.
 *   - `drop` will only be called **once**, and **after every** `call` has ended.
 *   - The two previous guarantees imply that `call` and `drop` are never called concurrently.
 */
typedef struct z_owned_closure_sample_t {
  /**
   * An optional pointer to a context representing a closure state.
   */
  void *context;
  /**
   * A closure body.
   */
  void (*call)(const struct z_loaned_sample_t *sample, void *context);
  /**
   * An optional drop function that will be called when the closure is dropped.
   */
  void (*drop)(void *context);
} z_owned_closure_sample_t;
/**
 * Loaned closure.
 */
typedef struct z_loaned_closure_zid_t {
  size_t _0[3];
} z_loaned_closure_zid_t;
/**
 * A Zenoh ID.
 *
 * In general, valid Zenoh IDs are LSB-first 128bit unsigned and non-zero integers.
 */
typedef struct ALIGN(1) z_id_t {
  uint8_t id[16];
} z_id_t;
/**
 * A closure is a structure that contains all the elements for stateful, memory-leak-free callbacks:
 *
 * Closures are not guaranteed not to be called concurrently.
 *
 * It is guaranteed that:
 *   - `call` will never be called once `drop` has started.
 *   - `drop` will only be called **once**, and **after every** `call` has ended.
 *   - The two previous guarantees imply that `call` and `drop` are never called concurrently.
 */
typedef struct z_owned_closure_zid_t {
  /**
   * An optional pointer to a closure state.
   */
  void *context;
  /**
   * A callback function.
   */
  void (*call)(const struct z_id_t *z_id, void *context);
  /**
   * An optional function that will be called upon closure drop.
   */
  void (*drop)(void *context);
} z_owned_closure_zid_t;
/**
 * An owned conditional variable.
 *
 * Used in combination with `z_owned_mutex_t` to wake up thread when certain conditions are met.
 */
typedef struct ALIGN(4) z_owned_condvar_t {
  uint8_t _0[8];
} z_owned_condvar_t;
/**
 * A loaned conditional variable.
 */
typedef struct ALIGN(4) z_loaned_condvar_t {
  uint8_t _0[4];
} z_loaned_condvar_t;
/**
 * A loaned mutex.
 */
typedef struct ALIGN(8) z_loaned_mutex_t {
  uint8_t _0[24];
} z_loaned_mutex_t;
/**
 * An owned Zenoh configuration.
 */
typedef struct ALIGN(8) z_owned_config_t {
  uint8_t _0[1544];
} z_owned_config_t;
/**
 * A loaned Zenoh configuration.
 */
typedef struct ALIGN(8) z_loaned_config_t {
  uint8_t _0[1544];
} z_loaned_config_t;
/**
 * A Zenoh-allocated <a href="https://zenoh.io/docs/manual/abstractions/#key-expression"> key expression </a>.
 *
 * Key expressions can identify a single key or a set of keys.
 *
 * Examples :
 *    - ``"key/expression"``.
 *    - ``"key/ex*"``.
 *
 * Key expressions can be mapped to numerical ids through `z_declare_keyexpr`
 * for wire and computation efficiency.
 *
 * Internally key expressiobn can be either:
 *   - A plain string expression.
 *   - A pure numerical id.
 *   - The combination of a numerical prefix and a string suffix.
 */
typedef struct ALIGN(8) z_owned_keyexpr_t {
  uint8_t _0[32];
} z_owned_keyexpr_t;
/**
 * A loaned key expression.
 *
 * Key expressions can identify a single key or a set of keys.
 *
 * Examples :
 *    - ``"key/expression"``.
 *    - ``"key/ex*"``.
 *
 * Using `z_declare_keyexpr` allows Zenoh to optimize a key expression,
 * both for local processing and network-wise.
 */
typedef struct ALIGN(8) z_loaned_keyexpr_t {
  uint8_t _0[32];
} z_loaned_keyexpr_t;
/**
 * An owned Zenoh <a href="https://zenoh.io/docs/manual/abstractions/#publisher"> publisher </a>.
 */
typedef struct ALIGN(8) z_owned_publisher_t {
  uint8_t _0[56];
} z_owned_publisher_t;
/**
 * Options passed to the `z_declare_publisher()` function.
 */
typedef struct z_publisher_options_t {
  /**
   * The congestion control to apply when routing messages from this publisher.
   */
  enum z_congestion_control_t congestion_control;
  /**
   * The priority of messages from this publisher.
   */
  enum z_priority_t priority;
  /**
   * If true, Zenoh will not wait to batch this message with others to reduce the bandwith
   */
  bool is_express;
} z_publisher_options_t;
/**
 * Options passed to the `z_declare_queryable()` function.
 */
typedef struct z_queryable_options_t {
  /**
   * The completeness of the Queryable.
   */
  bool complete;
} z_queryable_options_t;
/**
 * Options passed to the `z_declare_subscriber()` function.
 */
typedef struct z_subscriber_options_t {
  /**
   * The subscription reliability.
   */
  enum z_reliability_t reliability;
} z_subscriber_options_t;
/**
 * Options passed to the `z_delete()` function.
 */
typedef struct z_delete_options_t {
  /**
   * The congestion control to apply when routing this delete message.
   */
  enum z_congestion_control_t congestion_control;
  /**
   * The priority of the delete message.
   */
  enum z_priority_t priority;
  /**
   * If true, Zenoh will not wait to batch this operation with others to reduce the bandwith.
   */
  bool is_express;
} z_delete_options_t;
/**
 * The <a href="https://zenoh.io/docs/manual/abstractions/#encoding"> encoding </a> of Zenoh data.
 */
typedef struct ALIGN(8) z_owned_encoding_t {
  uint8_t _0[48];
} z_owned_encoding_t;
/**
 * A loaned Zenoh encoding.
 */
typedef struct ALIGN(8) z_loaned_encoding_t {
  uint8_t _0[48];
} z_loaned_encoding_t;
/**
 * The replies consolidation strategy to apply on replies to a `z_get()`.
 */
typedef struct z_query_consolidation_t {
  enum z_consolidation_mode_t mode;
} z_query_consolidation_t;
/**
 * Options passed to the `z_get()` function.
 */
typedef struct z_get_options_t {
  /**
   * The Queryables that should be target of the query.
   */
  enum z_query_target_t target;
  /**
   * The replies consolidation strategy to apply on replies to the query.
   */
  struct z_query_consolidation_t consolidation;
  /**
   * An optional payload to attach to the query.
   */
  struct z_owned_bytes_t *payload;
  /**
   * An optional encoding of the query payload and or attachment.
   */
  struct z_owned_encoding_t *encoding;
  /**
   * An optional attachment to attach to the query.
   */
  struct z_owned_bytes_t *attachment;
  /**
   * The timeout for the query in milliseconds. 0 means default query timeout from zenoh configuration.
   */
  uint64_t timeout_ms;
} z_get_options_t;
/**
 * An owned Zenoh-allocated hello message returned by a Zenoh entity to a scout message sent with `z_scout()`.
 */
typedef struct ALIGN(8) z_owned_hello_t {
  uint8_t _0[48];
} z_owned_hello_t;
/**
 * An array of maybe-owned non-null terminated strings.
 *
 */
typedef struct ALIGN(8) z_owned_str_array_t {
  uint8_t _0[24];
} z_owned_str_array_t;
/**
 * The view over a string.
 */
typedef struct ALIGN(8) z_view_str_t {
  uint8_t _0[16];
} z_view_str_t;
/**
 * An owned MemoryLayout
 */
typedef struct ALIGN(8) z_owned_memory_layout_t {
  uint8_t _0[24];
} z_owned_memory_layout_t;
/**
 * An owned mutex.
 */
typedef struct ALIGN(8) z_owned_mutex_t {
  uint8_t _0[24];
} z_owned_mutex_t;
/**
 * An owned SHM Client
 */
typedef struct ALIGN(8) z_owned_shared_memory_client_t {
  uint8_t _0[16];
} z_owned_shared_memory_client_t;
/**
 * An owned SharedMemoryProvider specialization
 *
 * Like all `z_owned_X_t`, an instance will be destroyed by any function which takes a mutable pointer to said instance, as this implies the instance's inners were moved.
 * To make this fact more obvious when reading your code, consider using `z_move(val)` instead of `&val` as the argument.
 * After a move, `val` will still exist, but will no longer be valid. The destructors are double-drop-safe, but other functions will still trust that your `val` is valid.
 *
 * To check if `val` is still valid, you may use `z_X_check(&val)` (or `z_check(val)` if your compiler supports `_Generic`), which will return `true` if `val` is valid.
 */
#if defined(TARGET_ARCH_X86_64)
typedef struct ALIGN(8) z_owned_shared_memory_provider_t {
  uint64_t _0[26];
} z_owned_shared_memory_provider_t;
#endif
#if defined(TARGET_ARCH_AARCH64)
typedef struct ALIGN(16) z_owned_shared_memory_provider_t {
  uint64_t _0[26];
} z_owned_shared_memory_provider_t;
#endif
#if defined(TARGET_ARCH_ARM)
typedef struct ALIGN(8) z_owned_shared_memory_provider_t {
  uint64_t _0[26];
} z_owned_shared_memory_provider_t;
#endif
/**
 * A loaned MemoryLayout
 */
typedef struct ALIGN(8) z_loaned_memory_layout_t {
  uint8_t _0[16];
} z_loaned_memory_layout_t;
/**
 * A loaned Zenoh publisher.
 */
typedef struct ALIGN(8) z_loaned_publisher_t {
  uint8_t _0[56];
} z_loaned_publisher_t;
/**
 * Represents the set of options that can be applied to the delete operation by a previously declared publisher,
 * whenever issued via `z_publisher_delete()`.
 */
typedef struct z_publisher_delete_options_t {
  uint8_t __dummy;
} z_publisher_delete_options_t;
/**
 * Options passed to the `z_publisher_put()` function.
 */
typedef struct z_publisher_put_options_t {
  /**
   *  The encoding of the data to publish.
   */
  struct z_owned_encoding_t *encoding;
  /**
   * The attachment to attach to the publication.
   */
  struct z_owned_bytes_t *attachment;
} z_publisher_put_options_t;
/**
 * Options passed to the `z_put()` function.
 */
typedef struct z_put_options_t {
  /**
   * The encoding of the message.
   */
  struct z_owned_encoding_t *encoding;
  /**
   * The congestion control to apply when routing this message.
   */
  enum z_congestion_control_t congestion_control;
  /**
   * The priority of this message.
   */
  enum z_priority_t priority;
  /**
   * If true, Zenoh will not wait to batch this operation with others to reduce the bandwith.
   */
  bool is_express;
  /**
   * The attachment to this message.
   */
  struct z_owned_bytes_t *attachment;
} z_put_options_t;
/**
 * A closure is a structure that contains all the elements for stateful, memory-leak-free callbacks:
 *
 * Closures are not guaranteed not to be called concurrently.
 *
 * We guarantee that:
 * - `call` will never be called once `drop` has started.
 * - `drop` will only be called ONCE, and AFTER EVERY `call` has ended.
 * - The two previous guarantees imply that `call` and `drop` are never called concurrently.
 */
typedef struct z_owned_query_channel_closure_t {
  /**
   * An optional pointer to a closure state.
   */
  void *context;
  /**
   * A closure body.
   */
  bool (*call)(struct z_owned_query_t *query, void *context);
  /**
   * An optional drop function that will be called when the closure is dropped.
   */
  void (*drop)(void *context);
} z_owned_query_channel_closure_t;
/**
 * A pair of send / receive ends of channel.
 */
typedef struct z_owned_query_channel_t {
  /**
   * Send end of the channel.
   */
  struct z_owned_closure_query_t send;
  /**
   * Receive end of the channel.
   */
  struct z_owned_query_channel_closure_t recv;
} z_owned_query_channel_t;
/**
 * Loaned closure.
 */
typedef struct z_loaned_query_channel_closure_t {
  size_t _0[3];
} z_loaned_query_channel_closure_t;
/**
 * Represents the set of options that can be applied to a query reply,
 * sent via `z_query_reply()`.
 */
typedef struct z_query_reply_options_t {
  /**
   * The encoding of the reply payload.
   */
  struct z_owned_encoding_t *encoding;
  /**
   * The attachment to this reply.
   */
  struct z_owned_bytes_t *attachment;
} z_query_reply_options_t;
/**
 * Represents the set of options that can be applied to a query reply error,
 * sent via `z_query_reply_err()`.
 */
typedef struct z_query_reply_err_options_t {
  /**
   * The encoding of the error payload.
   */
  struct z_owned_encoding_t *encoding;
} z_query_reply_err_options_t;
/**
 * A loaned Zenoh value.
 */
typedef struct ALIGN(8) z_loaned_value_t {
  uint8_t _0[88];
} z_loaned_value_t;
/**
 * A loaned Zenoh queryable.
 */
typedef struct ALIGN(8) z_loaned_queryable_t {
  uint8_t _0[32];
} z_loaned_queryable_t;
/**
 * An owned reply from a Queryable to a `z_get()`.
 */
typedef struct ALIGN(8) z_owned_reply_t {
  uint8_t _0[256];
} z_owned_reply_t;
/**
 * A closure is a structure that contains all the elements for stateful, memory-leak-free callbacks:
 *
 * Closures are not guaranteed not to be called concurrently.
 *
 * We guarantee that:
 * - `call` will never be called once `drop` has started.
 * - `drop` will only be called ONCE, and AFTER EVERY `call` has ended.
 * - The two previous guarantees imply that `call` and `drop` are never called concurrently.
 */
typedef struct z_owned_reply_channel_closure_t {
  /**
   * An optional pointer to a closure state.
   */
  void *context;
  /**
   * A closure body.
   */
  bool (*call)(struct z_owned_reply_t *reply, void *context);
  /**
   * An optional drop function that will be called when the closure is dropped.
   */
  void (*drop)(void *context);
} z_owned_reply_channel_closure_t;
/**
 * A pair of send / receive ends of channel.
 */
typedef struct z_owned_reply_channel_t {
  /**
   * Send end of the channel.
   */
  struct z_owned_closure_reply_t send;
  /**
   * Receive end of the channel.
   */
  struct z_owned_reply_channel_closure_t recv;
} z_owned_reply_channel_t;
/**
 * Loaned closure.
 */
typedef struct z_loaned_reply_channel_closure_t {
  size_t _0[3];
} z_loaned_reply_channel_closure_t;
/**
 * An owned Zenoh sample.
 *
 * This is a read only type that can only be constructed by cloning a `z_loaned_sample_t`.
 * Like all owned types, it should be freed using z_drop or z_sample_drop.
 */
typedef struct ALIGN(8) z_owned_sample_t {
  uint8_t _0[240];
} z_owned_sample_t;
/**
 * A Zenoh <a href="https://zenoh.io/docs/manual/abstractions/#timestamp"> timestamp </a>.
 *
 * It consists of a time generated by a Hybrid Logical Clock (HLC) in NPT64 format and a unique zenoh identifier.
 */
typedef struct ALIGN(8) z_timestamp_t {
  uint8_t _0[24];
} z_timestamp_t;
/**
 * Options to pass to `z_scout()`.
 */
typedef struct z_scout_options_t {
  /**
   * The maximum duration in ms the scouting can take.
   */
  unsigned long zc_timeout_ms;
  /**
   * Type of entities to scout for.
   */
  enum z_whatami_t zc_what;
} z_scout_options_t;
typedef struct zc_threadsafe_context_data_t {
  void *ptr;
} zc_threadsafe_context_data_t;
/**
 * A tread-safe droppable context.
 * Contexts are idiomatically used in C together with callback interfaces to deliver associated state
 * information to each callback.
 *
 * This is a thread-safe context - the associated callbacks may be executed concurrently with the same
 * zc_context_t instance. In other words, the context data MUST be thread-safe.
 *
 * Once moved to zenoh-c ownership, this context is guaranteed to execute delete_fn when deleted.The
 * delete_fn is guaranteed to be executed only once at some point of time after the last associated
 * callback call returns.
 * NOTE: if user doesn't pass the instance of this context to zenoh-c, the delete_fn callback won't
 * be executed.
 */
typedef struct zc_threadsafe_context_t {
  struct zc_threadsafe_context_data_t context;
  void (*delete_fn)(void*);
} zc_threadsafe_context_t;
/**
 * A callbacks for SharedMemorySegment
 */
typedef struct zc_shared_memory_segment_callbacks_t {
  uint8_t *(*map_fn)(void*, z_chunk_id_t);
} zc_shared_memory_segment_callbacks_t;
/**
 * A SharedMemorySegment
 */
typedef struct z_shared_memory_segment_t {
  struct zc_threadsafe_context_t context;
  struct zc_shared_memory_segment_callbacks_t callbacks;
} z_shared_memory_segment_t;
/**
 * A callbacks for SharedMemoryClient
 */
typedef struct zc_shared_memory_client_callbacks_t {
  bool (*attach_fn)(void*, z_segment_id_t, struct z_shared_memory_segment_t*);
} zc_shared_memory_client_callbacks_t;
/**
 * A loaned list of SHM Clients
 */
typedef struct ALIGN(8) zc_loaned_shared_memory_client_list_t {
  uint8_t _0[24];
} zc_loaned_shared_memory_client_list_t;
/**
 * Unique protocol identifier.
 * Here is a contract: it is up to user to make sure that incompatible SharedMemoryClient
 * and SharedMemoryProviderBackend implementations will never use the same ProtocolID
 */
typedef uint32_t z_protocol_id_t;
/**
 * A non-tread-safe droppable context.
 * Contexts are idiomatically used in C together with callback interfaces to deliver associated state
 * information to each callback.
 *
 * This is a non-thread-safe context - zenoh-c guarantees that associated callbacks that share the same
 * zc_context_t instance will never be executed concurrently. In other words, the context data is not
 * required to be thread-safe.
 * NOTE: Remember that the same callback interfaces associated with different zc_context_t instances can
 * still be executed concurrently. The exact behavior depends on user's application, but we strongly
 * discourage our users from pinning to some specific behavior unless they _really_ understand what they
 * are doing.
 *
 * Once moved to zenoh-c ownership, this context is guaranteed to execute delete_fn when deleted. The
 * delete_fn is guaranteed to be executed only once at some point of time after the last associated
 * callback call returns.
 * NOTE: if user doesn't pass the instance of this context to zenoh-c, the delete_fn callback won't
 * be executed.
 */
typedef struct zc_context_t {
  void *context;
  void (*delete_fn)(void*);
} zc_context_t;
/**
 * A callbacks for SharedMemoryProviderBackend
 */
typedef struct zc_shared_memory_provider_backend_callbacks_t {
  void (*alloc_fn)(void*,
                   const struct z_loaned_memory_layout_t*,
                   struct z_owned_chunk_alloc_result_t*);
  void (*free_fn)(void*, const struct z_chunk_descriptor_t*);
  size_t (*defragment_fn)(void*);
  size_t (*available_fn)(void*);
  void (*layout_for_fn)(void*, struct z_owned_memory_layout_t*);
  void (*drop_fn)(void*);
} zc_shared_memory_provider_backend_callbacks_t;
/**
 * An owned ZShm slice
 */
typedef struct ALIGN(8) z_owned_shm_t {
  uint8_t _0[80];
} z_owned_shm_t;
/**
 * A loaned ZShm slice
 */
typedef struct ALIGN(8) z_loaned_shm_t {
  uint8_t _0[80];
} z_loaned_shm_t;
/**
 * A loaned ZShmMut slice
 */
typedef struct ALIGN(8) z_loaned_shm_mut_t {
  uint8_t _0[80];
} z_loaned_shm_mut_t;
/**
 * A loaned sequence of bytes.
 */
typedef struct ALIGN(8) z_loaned_slice_t {
  uint8_t _0[16];
} z_loaned_slice_t;
/**
 * A loaned string.
 */
typedef struct ALIGN(8) z_loaned_str_t {
  uint8_t _0[16];
} z_loaned_str_t;
/**
 * A loaned string array.
 */
typedef struct ALIGN(8) z_loaned_str_array_t {
  uint8_t _0[24];
} z_loaned_str_array_t;
/**
 * An owned Zenoh task.
 */
typedef struct ALIGN(8) z_owned_task_t {
  uint8_t _0[24];
} z_owned_task_t;
typedef struct z_task_attr_t {
  size_t _0;
} z_task_attr_t;
/**
 * Returns system clock time point corresponding to the current time instant.
 */
typedef struct z_time_t {
  uint64_t t;
} z_time_t;
/**
 * A Zenoh value - a compination of payload and its encoding.
 */
typedef struct ALIGN(8) z_owned_value_t {
  uint8_t _0[88];
} z_owned_value_t;
/**
 * A user allocated string, viewed as a key expression.
 */
typedef struct ALIGN(8) z_view_keyexpr_t {
  uint8_t _0[32];
} z_view_keyexpr_t;
/**
 * A contiguous sequence of bytes owned by some other entity.
 */
typedef struct ALIGN(8) z_view_slice_t {
  uint8_t _0[16];
} z_view_slice_t;
/**
 * The options for `zc_liveliness_declare_token()`.
 */
typedef struct zc_liveliness_declaration_options_t {
  uint8_t _dummy;
} zc_liveliness_declaration_options_t;
/**
 * The options for `zc_liveliness_declare_subscriber()`
 */
typedef struct zc_liveliness_declare_subscriber_options_t {
  uint8_t _dummy;
} zc_liveliness_declare_subscriber_options_t;
/**
 * A liveliness token that can be used to provide the network with information about connectivity to its
 * declarer: when constructed, a PUT sample will be received by liveliness subscribers on intersecting key
 * expressions.
 *
 * A DELETE on the token's key expression will be received by subscribers if the token is destroyed, or if connectivity between the subscriber and the token's creator is lost.
 */
typedef struct ALIGN(8) zc_owned_liveliness_token_t {
  uint8_t _0[32];
} zc_owned_liveliness_token_t;
/**
 * The options for `zc_liveliness_get()`
 */
typedef struct zc_liveliness_get_options_t {
  uint32_t timeout_ms;
} zc_liveliness_get_options_t;
/**
<<<<<<< HEAD
 * An owned list of SHM Clients
 */
typedef struct ALIGN(8) zc_owned_shared_memory_client_list_t {
  uint8_t _0[24];
} zc_owned_shared_memory_client_list_t;
=======
 * Loaned closure.
 */
typedef struct zcu_loaned_closure_matching_status_t {
  size_t _0[3];
} zcu_loaned_closure_matching_status_t;
>>>>>>> 78a078d8
/**
 * A struct that indicates if there exist Subscribers matching the Publisher's key expression.
 */
typedef struct zcu_matching_status_t {
  /**
   * True if there exist Subscribers matching the Publisher's key expression, false otherwise.
   */
  bool matching;
} zcu_matching_status_t;
/**
 * A closure is a structure that contains all the elements for stateful, memory-leak-free callbacks:
 *
 * Closures are not guaranteed not to be called concurrently.
 *
 * It is guaranteed that:
 *   - `call` will never be called once `drop` has started.
 *   - `drop` will only be called **once**, and **after every** `call` has ended.
 *   - The two previous guarantees imply that `call` and `drop` are never called concurrently.
 */
typedef struct zcu_owned_closure_matching_status_t {
  /**
   * An optional pointer to a closure state.
   */
  void *context;
  /**
   * A closure body.
   */
  void (*call)(const struct zcu_matching_status_t *matching_status, void *context);
  /**
   * An optional drop function that will be called when the closure is dropped.
   */
  void (*drop)(void *context);
} zcu_owned_closure_matching_status_t;
/**
 * An owned Zenoh matching listener.
 *
 * A listener that sends notifications when the [`MatchingStatus`] of a publisher changes.
 * Dropping the corresponding publisher, also drops matching listener.
 */
typedef struct ALIGN(8) zcu_owned_matching_listener_t {
  uint8_t _0[40];
} zcu_owned_matching_listener_t;
/**
 * Options passed to the `ze_declare_publication_cache()` function.
 */
typedef struct ze_publication_cache_options_t {
  /**
   * The prefix used for queryable.
   */
  const struct z_loaned_keyexpr_t *queryable_prefix;
  /**
   * The restriction for the matching queries that will be receive by this publication cache.
   */
  enum zcu_locality_t queryable_origin;
  /**
   * The `complete` option for the queryable.
   */
  bool queryable_complete;
  /**
   * The the history size (i.e. maximum number of messages to store).
   */
  size_t history;
  /**
   * The limit number of cached resources.
   */
  size_t resources_limit;
} ze_publication_cache_options_t;
/**
 * A set of options that can be applied to a querying subscriber,
 * upon its declaration via `ze_declare_querying_subscriber()`.
 *
 */
typedef struct ze_querying_subscriber_options_t {
  /**
   * The subscription reliability.
   */
  enum z_reliability_t reliability;
  /**
   * The restriction for the matching publications that will be receive by this subscriber.
   */
  enum zcu_locality_t allowed_origin;
  /**
   * The selector to be used for queries.
   */
  const struct z_loaned_keyexpr_t *query_selector;
  /**
   * The target to be used for queries.
   */
  enum z_query_target_t query_target;
  /**
   * The consolidation mode to be used for queries.
   */
  struct z_query_consolidation_t query_consolidation;
  /**
   * The accepted replies for queries.
   */
  enum zcu_reply_keyexpr_t query_accept_replies;
  /**
   * The timeout to be used for queries.
   */
  uint64_t query_timeout_ms;
} ze_querying_subscriber_options_t;
ZENOHC_API extern const unsigned int Z_ROUTER;
ZENOHC_API extern const unsigned int Z_PEER;
ZENOHC_API extern const unsigned int Z_CLIENT;
ZENOHC_API extern const char *Z_CONFIG_MODE_KEY;
ZENOHC_API extern const char *Z_CONFIG_CONNECT_KEY;
ZENOHC_API extern const char *Z_CONFIG_LISTEN_KEY;
ZENOHC_API extern const char *Z_CONFIG_USER_KEY;
ZENOHC_API extern const char *Z_CONFIG_PASSWORD_KEY;
ZENOHC_API extern const char *Z_CONFIG_MULTICAST_SCOUTING_KEY;
ZENOHC_API extern const char *Z_CONFIG_MULTICAST_INTERFACE_KEY;
ZENOHC_API extern const char *Z_CONFIG_MULTICAST_IPV4_ADDRESS_KEY;
ZENOHC_API extern const char *Z_CONFIG_SCOUTING_TIMEOUT_KEY;
ZENOHC_API extern const char *Z_CONFIG_SCOUTING_DELAY_KEY;
ZENOHC_API extern const char *Z_CONFIG_ADD_TIMESTAMP_KEY;
ZENOHC_API extern const unsigned int Z_SHM_POSIX_PROTOCOL_ID;
ZENOHC_API
void z_alloc_layout_alloc(struct z_owned_buf_alloc_result_t *out_result,
                          const struct z_loaned_alloc_layout_t *layout);
ZENOHC_API
void z_alloc_layout_alloc_gc(struct z_owned_buf_alloc_result_t *out_result,
                             const struct z_loaned_alloc_layout_t *layout);
ZENOHC_API
void z_alloc_layout_alloc_gc_defrag(struct z_owned_buf_alloc_result_t *out_result,
                                    const struct z_loaned_alloc_layout_t *layout);
ZENOHC_API
void z_alloc_layout_alloc_gc_defrag_blocking(struct z_owned_buf_alloc_result_t *out_result,
                                             const struct z_loaned_alloc_layout_t *layout);
ZENOHC_API
void z_alloc_layout_alloc_gc_defrag_dealloc(struct z_owned_buf_alloc_result_t *out_result,
                                            const struct z_loaned_alloc_layout_t *layout);
/**
 * Returns ``true`` if `this` is valid.
 */
ZENOHC_API bool z_alloc_layout_check(const struct z_owned_alloc_layout_t *this_);
/**
 * Deletes Alloc Layout
 */
ZENOHC_API void z_alloc_layout_drop(struct z_owned_alloc_layout_t *this_);
/**
 * Borrows Alloc Layout
 */
ZENOHC_API
const struct z_loaned_alloc_layout_t *z_alloc_layout_loan(const struct z_owned_alloc_layout_t *this_);
/**
 * Creates a new Alloc Layout for SHM Provider
 */
ZENOHC_API
z_error_t z_alloc_layout_new(struct z_owned_alloc_layout_t *this_,
                             const struct z_loaned_shared_memory_provider_t *provider,
                             size_t size,
                             struct z_alloc_alignment_t alignment);
/**
 * Constructs Alloc Layout in its gravestone value.
 */
ZENOHC_API void z_alloc_layout_null(struct z_owned_alloc_layout_t *this_);
/**
 * Returns ``true`` if `this` is valid.
 */
ZENOHC_API bool z_buf_alloc_result_check(const struct z_owned_buf_alloc_result_t *this_);
/**
 * Deletes Buf Alloc Result
 */
ZENOHC_API void z_buf_alloc_result_delete(struct z_owned_buf_alloc_result_t *this_);
/**
 * Constructs Buf Alloc Result in its gravestone value.
 */
ZENOHC_API void z_buf_alloc_result_null(struct z_owned_buf_alloc_result_t *this_);
ZENOHC_API
z_error_t z_buf_alloc_result_unwrap(struct z_owned_buf_alloc_result_t *alloc_result,
                                    struct z_owned_shm_mut_t *out_buf,
                                    enum z_alloc_error_t *out_error);
/**
 * Returns ``true`` if `this_` in a valid state, ``false`` if it is in a gravestone state.
 */
ZENOHC_API bool z_bytes_check(const struct z_owned_bytes_t *this_);
/**
 * Constructs an owned shallow copy of data in provided uninitialized memory location.
 */
ZENOHC_API void z_bytes_clone(const struct z_loaned_bytes_t *this_, struct z_owned_bytes_t *dst);
/**
 * Decodes data into an owned slice.
 *
 * @param this_: Data to decode.
 * @param dst: An unitialized memory location where to construct a slice.
 */
ZENOHC_API
z_error_t z_bytes_decode_into_slice(const struct z_loaned_bytes_t *this_,
                                    struct z_owned_slice_t *dst);
/**
 * Decodes data into an owned bytes map.
 *
 * @param this_: Data to decode.
 * @param dst: An unitialized memory location where to construct a decoded map.
 */
ZENOHC_API
z_error_t z_bytes_decode_into_slice_map(const struct z_loaned_bytes_t *this_,
                                        struct z_owned_slice_map_t *dst);
/**
 * Decodes data into an owned non-null-terminated string.
 *
 * @param this_: Data to decode.
 * @param dst: An unitialized memory location where to construct a decoded string.
 */
ZENOHC_API
z_error_t z_bytes_decode_into_string(const struct z_loaned_bytes_t *this_,
                                     struct z_owned_str_t *dst);
/**
 * Drops `this_`, resetting it to gravestone value. If there are any shallow copies
 * created by `z_bytes_clone()`, they would still stay valid.
 */
ZENOHC_API void z_bytes_drop(struct z_owned_bytes_t *this_);
/**
 * Encodes a slice by aliasing.
 */
ZENOHC_API
void z_bytes_encode_from_slice(struct z_owned_bytes_t *this_,
                               const uint8_t *data,
                               size_t len);
/**
 * Encodes a slice by copying.
 */
ZENOHC_API
void z_bytes_encode_from_slice_copy(struct z_owned_bytes_t *this_,
                                    const uint8_t *data,
                                    size_t len);
/**
 * Encodes slice map by aliasing.
 */
ZENOHC_API
void z_bytes_encode_from_slice_map(struct z_owned_bytes_t *this_,
                                   const struct z_loaned_slice_map_t *bytes_map);
/**
 * Encodes slice map by copying.
 */
ZENOHC_API
void z_bytes_encode_from_slice_map_copy(struct z_owned_bytes_t *this_,
                                        const struct z_loaned_slice_map_t *bytes_map);
/**
 * Encodes a null-terminated string by aliasing.
 */
ZENOHC_API void z_bytes_encode_from_string(struct z_owned_bytes_t *this_, const char *s);
/**
 * Encodes a null-terminated string by copying.
 */
ZENOHC_API void z_bytes_encode_from_string_copy(struct z_owned_bytes_t *this_, const char *s);
/**
 * Returns total number of bytes in the payload.
 */
ZENOHC_API size_t z_bytes_len(const struct z_loaned_bytes_t *this_);
/**
 * Borrows data.
 */
ZENOHC_API const struct z_loaned_bytes_t *z_bytes_loan(const struct z_owned_bytes_t *this_);
/**
 * The gravestone value for `z_owned_bytes_t`.
 */
ZENOHC_API void z_bytes_null(struct z_owned_bytes_t *this_);
/**
 * Returns ``true`` if `this_` in a valid state, ``false`` if it is in a gravestone state.
 */
ZENOHC_API bool z_bytes_reader_check(const struct z_owned_bytes_reader_t *this_);
/**
 * Frees memory and resets data reader to its gravestone state.
 */
ZENOHC_API void z_bytes_reader_drop(struct z_owned_bytes_reader_t *this_);
/**
 * Borrows data reader.
 */
ZENOHC_API
const struct z_loaned_bytes_reader_t *z_bytes_reader_loan(const struct z_owned_bytes_reader_t *reader);
/**
 * Mutably borrows data reader.
 */
ZENOHC_API
struct z_loaned_bytes_reader_t *z_bytes_reader_loan_mut(struct z_owned_bytes_reader_t *reader);
/**
 * Creates a reader for the specified data.
 *
 * The `data` should outlive the reader.
 */
ZENOHC_API
void z_bytes_reader_new(struct z_owned_bytes_reader_t *this_,
                        const struct z_loaned_bytes_t *data);
/**
 * Constructs data reader in a gravestone state.
 */
ZENOHC_API void z_bytes_reader_null(struct z_owned_bytes_reader_t *this_);
/**
 * Reads data into specified destination.
 *
 * @param this_: Data reader to read from.
 * @param dst: Buffer where the read data is written.
 * @param len: Maximum number of bytes to read.
 * @return number of bytes read. If return value is smaller than `len`, it means that  theend of the data was reached.
 */
ZENOHC_API
size_t z_bytes_reader_read(struct z_loaned_bytes_reader_t *this_,
                           uint8_t *dst,
                           size_t len);
/**
 * Sets the `reader` position indicator for the payload to the value pointed to by offset.
 * The new position is exactly `offset` bytes measured from the beginning of the payload if origin is `SEEK_SET`,
 * from the current reader position if origin is `SEEK_CUR`, and from the end of the payload if origin is `SEEK_END`.
 * Return ​0​ upon success, negative error code otherwise.
 */
ZENOHC_API
z_error_t z_bytes_reader_seek(struct z_loaned_bytes_reader_t *this_,
                              int64_t offset,
                              int origin);
/**
 * Gets the read position indicator.
 * @return read position indicator on success or -1L if failure occurs.
 */
ZENOHC_API int64_t z_bytes_reader_tell(struct z_loaned_bytes_reader_t *this_);
/**
 * Returns ``true`` if `this` is valid.
 */
ZENOHC_API bool z_chunk_alloc_result_check(const struct z_owned_chunk_alloc_result_t *this_);
/**
 * Deletes Chunk Alloc Result
 */
ZENOHC_API void z_chunk_alloc_result_delete(struct z_owned_chunk_alloc_result_t *this_);
/**
 * Creates a new Chunk Alloc Result with Error value
 */
ZENOHC_API
void z_chunk_alloc_result_new_error(struct z_owned_chunk_alloc_result_t *this_,
                                    enum z_alloc_error_t alloc_error);
/**
 * Creates a new Chunk Alloc Result with Ok value
 */
ZENOHC_API
void z_chunk_alloc_result_new_ok(struct z_owned_chunk_alloc_result_t *this_,
                                 struct z_allocated_chunk_t allocated_chunk);
/**
 * Constructs Chunk Alloc Result in its gravestone value.
 */
ZENOHC_API void z_chunk_alloc_result_null(struct z_owned_chunk_alloc_result_t *this_);
/**
 * Get number of milliseconds passed since creation of `time`.
 */
ZENOHC_API uint64_t z_clock_elapsed_ms(const struct z_clock_t *time);
/**
 * Get number of seconds passed since creation of `time`.
 */
ZENOHC_API uint64_t z_clock_elapsed_s(const struct z_clock_t *time);
/**
 * Get number of microseconds passed since creation of `time`.
 */
ZENOHC_API uint64_t z_clock_elapsed_us(const struct z_clock_t *time);
/**
 * Returns monotonic clock time point corresponding to the current time instant.
 */
ZENOHC_API struct z_clock_t z_clock_now(void);
/**
 * Closes a zenoh session. This alos drops and invalidates `session`.
 *
 * @return 0 in  case of success, a negative value if an error occured while closing the session,
 * the remaining reference count (number of shallow copies) of the session otherwise, saturating at i8::MAX.
 */
ZENOHC_API
z_error_t z_close(struct z_owned_session_t *this_);
/**
 * Calls the closure. Calling an uninitialized closure is a no-op.
 */
ZENOHC_API
void z_closure_hello_call(const struct z_loaned_closure_hello_t *closure,
                          const struct z_loaned_hello_t *hello);
/**
 * Returns ``true`` if closure is valid, ``false`` if it is in gravestone state.
 */
ZENOHC_API bool z_closure_hello_check(const struct z_owned_closure_hello_t *this_);
/**
 * Drops the closure. Droping an uninitialized closure is a no-op.
 */
ZENOHC_API void z_closure_hello_drop(struct z_owned_closure_hello_t *closure);
/**
 * Borrows closure.
 */
ZENOHC_API
const struct z_loaned_closure_hello_t *z_closure_hello_loan(const struct z_owned_closure_hello_t *closure);
/**
 * Constructs a closure in a gravestone state.
 */
ZENOHC_API void z_closure_hello_null(struct z_owned_closure_hello_t *this_);
/**
 * Calls the closure. Calling an uninitialized closure is a no-op.
 */
ZENOHC_API
void z_closure_owned_query_call(const struct z_loaned_closure_owned_query_t *closure,
                                struct z_owned_query_t *query);
/**
 * Drops the closure. Droping an uninitialized closure is a no-op.
 */
ZENOHC_API void z_closure_owned_query_drop(struct z_owned_closure_owned_query_t *closure);
/**
 * Borrows closure.
 */
ZENOHC_API
const struct z_loaned_closure_owned_query_t *z_closure_owned_query_loan(const struct z_owned_closure_owned_query_t *closure);
/**
 * Constructs a null safe-to-drop value of 'z_owned_closure_query_t' type
 */
ZENOHC_API struct z_owned_closure_owned_query_t z_closure_owned_query_null(void);
/**
 * Calls the closure. Calling an uninitialized closure is a no-op.
 */
ZENOHC_API
void z_closure_query_call(const struct z_loaned_closure_query_t *closure,
                          const struct z_loaned_query_t *query);
/**
 * Returns ``true`` if closure is valid, ``false`` if it is in gravestone state.
 */
ZENOHC_API bool z_closure_query_check(const struct z_owned_closure_query_t *this_);
/**
 * Drops the closure, resetting it to its gravestone state.
 */
ZENOHC_API void z_closure_query_drop(struct z_owned_closure_query_t *closure);
/**
 * Borrows closure.
 */
ZENOHC_API
const struct z_loaned_closure_query_t *z_closure_query_loan(const struct z_owned_closure_query_t *closure);
/**
 * Constructs a closure in its gravestone state.
 */
ZENOHC_API void z_closure_query_null(struct z_owned_closure_query_t *this_);
/**
 * Calls the closure. Calling an uninitialized closure is a no-op.
 */
ZENOHC_API
void z_closure_reply_call(const struct z_loaned_closure_reply_t *closure,
                          const struct z_loaned_reply_t *reply);
/**
 * Returns ``true`` if closure is valid, ``false`` if it is in gravestone state.
 */
ZENOHC_API bool z_closure_reply_check(const struct z_owned_closure_reply_t *this_);
/**
 * Drops the closure, resetting it to its gravestone state. Droping an uninitialized closure is a no-op.
 */
ZENOHC_API
void z_closure_reply_drop(struct z_owned_closure_reply_t *closure);
/**
 * Borrows closure.
 */
ZENOHC_API
const struct z_loaned_closure_reply_t *z_closure_reply_loan(const struct z_owned_closure_reply_t *closure);
/**
 * Constructs a closure int its gravestone state.
 */
ZENOHC_API void z_closure_reply_null(struct z_owned_closure_reply_t *this_);
/**
 * Calls the closure. Calling an uninitialized closure is a no-op.
 */
ZENOHC_API
void z_closure_sample_call(const struct z_loaned_closure_sample_t *closure,
                           const struct z_loaned_sample_t *sample);
/**
 * Returns ``true`` if closure is valid, ``false`` if it is in gravestone state.
 */
ZENOHC_API bool z_closure_sample_check(const struct z_owned_closure_sample_t *this_);
/**
 * Drops the closure. Droping an uninitialized closure is a no-op.
 */
ZENOHC_API void z_closure_sample_drop(struct z_owned_closure_sample_t *closure);
/**
 * Borrows closure.
 */
ZENOHC_API
const struct z_loaned_closure_sample_t *z_closure_sample_loan(const struct z_owned_closure_sample_t *closure);
/**
 * Constructs a closure in its gravestone state.
 */
ZENOHC_API void z_closure_sample_null(struct z_owned_closure_sample_t *this_);
/**
 * Calls the closure. Calling an uninitialized closure is a no-op.
 */
ZENOHC_API
void z_closure_zid_call(const struct z_loaned_closure_zid_t *closure,
                        const struct z_id_t *z_id);
/**
 * Returns ``true`` if closure is valid, ``false`` if it is in gravestone state.
 */
ZENOHC_API bool z_closure_zid_check(const struct z_owned_closure_zid_t *this_);
/**
 * Drops the closure, resetting it to its gravestone state. Droping an uninitialized (null) closure is a no-op.
 */
ZENOHC_API
void z_closure_zid_drop(struct z_owned_closure_zid_t *closure);
/**
 * Vorrows closure.
 */
ZENOHC_API
const struct z_loaned_closure_zid_t *z_closure_zid_loan(const struct z_owned_closure_zid_t *closure);
/**
 * Constructs a null closure.
 */
ZENOHC_API void z_closure_zid_null(struct z_owned_closure_zid_t *this_);
/**
 * Returns ``true`` if conditional variable is valid, ``false`` otherwise.
 */
ZENOHC_API bool z_condvar_check(const struct z_owned_condvar_t *this_);
/**
 * Drops conditional variable.
 */
ZENOHC_API void z_condvar_drop(struct z_owned_condvar_t *this_);
/**
 * Constructs conditional variable.
 */
ZENOHC_API void z_condvar_init(struct z_owned_condvar_t *this_);
/**
 * Borrows conditional variable.
 */
ZENOHC_API const struct z_loaned_condvar_t *z_condvar_loan(const struct z_owned_condvar_t *this_);
/**
 * Mutably borrows conditional variable.
 */
ZENOHC_API struct z_loaned_condvar_t *z_condvar_loan_mut(struct z_owned_condvar_t *this_);
/**
 * Constructs conditional variable in a gravestone state.
 */
ZENOHC_API void z_condvar_null(struct z_owned_condvar_t *this_);
/**
 * Wakes up one blocked thread waiting on this condiitonal variable.
 * @return 0 in case of success, negative error code in case of failure.
 */
ZENOHC_API z_error_t z_condvar_signal(const struct z_loaned_condvar_t *this_);
/**
 * Blocks the current thread until the conditional variable receives a notification.
 *
 * The function atomically unlocks the guard mutex `m` and blocks the current thread.
 * When the function returns the lock will have been re-aquired again.
 * Note: The function may be subject to spurious wakeups.
 */
ZENOHC_API
z_error_t z_condvar_wait(const struct z_loaned_condvar_t *this_,
                         struct z_loaned_mutex_t *m);
/**
 * Returns ``true`` if config is valid, ``false`` if it is in a gravestone state.
 */
ZENOHC_API bool z_config_check(const struct z_owned_config_t *this_);
/**
 * Constructs a default, zenoh-allocated, client mode configuration.
 *
 * @param peers: Array with `size >= n_peers`, containing peer locators to add to the config.
 * @param n_peers: Number of peers to add to the config.
 *
 * @return 0 in case of success, negative error code otherwise.
 */
ZENOHC_API
z_error_t z_config_client(struct z_owned_config_t *this_,
                          const char *const *peers,
                          size_t n_peers);
/**
 * Clones the config into provided uninitialized memory location.
 */
ZENOHC_API void z_config_clone(const struct z_loaned_config_t *this_, struct z_owned_config_t *dst);
/**
 * Constructs a new empty configuration.
 */
ZENOHC_API void z_config_default(struct z_owned_config_t *this_);
/**
 * Frees `config`, and resets it to its gravestone state.
 */
ZENOHC_API void z_config_drop(struct z_owned_config_t *this_);
/**
 * Borrows config.
 */
ZENOHC_API const struct z_loaned_config_t *z_config_loan(const struct z_owned_config_t *this_);
/**
 * Mutably borrows config.
 */
ZENOHC_API struct z_loaned_config_t *z_config_loan_mut(struct z_owned_config_t *this_);
/**
 * Constructs config in its gravestone state.
 */
ZENOHC_API void z_config_null(struct z_owned_config_t *this_);
/**
 * Constructs a default peer mode configuration.
 */
ZENOHC_API void z_config_peer(struct z_owned_config_t *this_);
/**
 * Constructs and declares a key expression on the network. This reduces key key expression to a numerical id,
 * which allows to save the bandwith, when passing key expression between Zenoh entities.
 *
 * @param this_: An uninitialized location in memory where key expression will be constructed.
 * @param session: Session on which to declare key expression.
 * @param key_expr: Key expression to declare on network.
 * @return 0 in case of success, negative error code otherwise.
 */
ZENOHC_API
z_error_t z_declare_keyexpr(struct z_owned_keyexpr_t *this_,
                            const struct z_loaned_session_t *session,
                            const struct z_loaned_keyexpr_t *key_expr);
/**
 * Constructs and declares a publisher for the given key expression.
 *
 * Data can be put and deleted with this publisher with the help of the
 * `z_publisher_put()` and `z_publisher_delete()` functions.
 *
 * @param this_: An unitilized location in memory where publisher will be constructed.
 * @param session: The Zenoh session.
 * @param key_expr: The key expression to publish.
 * @param options: Additional options for the publisher.
 *
 * @return 0 in case of success, negative error code otherwise.
 */
ZENOHC_API
z_error_t z_declare_publisher(struct z_owned_publisher_t *this_,
                              const struct z_loaned_session_t *session,
                              const struct z_loaned_keyexpr_t *key_expr,
                              const struct z_publisher_options_t *options);
/**
 * Constructs a Queryable for the given key expression.
 *
 * @param this_: An uninitialized memory location where queryable will be constructed.
 * @param session: The zenoh session.
 * @param key_expr: The key expression the Queryable will reply to.
 * @param callback: The callback function that will be called each time a matching query is received. Its ownership is passed to queryable.
 * @param options: Options for the queryable.
 *
 * @return 0 in case of success, negative error code otherwise (in this case )
 */
ZENOHC_API
z_error_t z_declare_queryable(struct z_owned_queryable_t *this_,
                              const struct z_loaned_session_t *session,
                              const struct z_loaned_keyexpr_t *key_expr,
                              struct z_owned_closure_query_t *callback,
                              struct z_queryable_options_t *options);
/**
 * Constructs and declares a subscriber for a given key expression. Dropping subscriber
 *
 * @param this_: An uninitialized location in memory, where subscriber will be constructed.
 * @param session: The zenoh session.
 * @param key_expr: The key expression to subscribe.
 * @param callback: The callback function that will be called each time a data matching the subscribed expression is received.
 * @param options: The options to be passed to the subscriber declaration.
 *
 * @return 0 in case of success, negative error code otherwise (in this case subscriber will be in its gravestone state).
 */
ZENOHC_API
z_error_t z_declare_subscriber(struct z_owned_subscriber_t *this_,
                               const struct z_loaned_session_t *session,
                               const struct z_loaned_keyexpr_t *key_expr,
                               struct z_owned_closure_sample_t *callback,
                               struct z_subscriber_options_t *options);
/**
 * Sends request to delete data on specified key expression (used when working with <a href="https://zenoh.io/docs/manual/abstractions/#storage"> Zenoh storages </a>).
 *
 * @param session: The zenoh session.
 * @param key_expr: The key expression to delete.
 * @param options: The delete options.
 *
 * @return 0 in case of success, negative values in case of failure.
 */
ZENOHC_API
z_error_t z_delete(const struct z_loaned_session_t *session,
                   const struct z_loaned_keyexpr_t *key_expr,
                   struct z_delete_options_t *options);
/**
 * Constructs the default value for `z_delete_options_t`.
 */
ZENOHC_API void z_delete_options_default(struct z_delete_options_t *this_);
/**
 * Returns ``true`` if encoding is in non-default state, ``false`` otherwise.
 */
ZENOHC_API bool z_encoding_check(const struct z_owned_encoding_t *this_);
/**
 * Frees the memory and resets the encoding it to its default value.
 */
ZENOHC_API void z_encoding_drop(struct z_owned_encoding_t *this_);
/**
 * Constructs a `z_owned_encoding_t` from a specified string.
 */
ZENOHC_API z_error_t z_encoding_from_str(struct z_owned_encoding_t *this_, const char *s);
/**
 * Constructs a `z_owned_encoding_t` from a specified substring.
 */
ZENOHC_API
z_error_t z_encoding_from_substring(struct z_owned_encoding_t *this_,
                                    const char *s,
                                    size_t len);
/**
 * Borrows encoding.
 */
ZENOHC_API
const struct z_loaned_encoding_t *z_encoding_loan(const struct z_owned_encoding_t *this_);
/**
 * Returns a loaned default `z_loaned_encoding_t`.
 */
ZENOHC_API const struct z_loaned_encoding_t *z_encoding_loan_default(void);
/**
 * Constructs a default `z_owned_encoding_t`.
 */
ZENOHC_API void z_encoding_null(struct z_owned_encoding_t *this_);
/**
 * Constructs an owned non-null-terminated string from encoding
 *
 * @param this_: Encoding.
 * @param out_str: Uninitialized memory location where a string to be constructed.
 */
ZENOHC_API
void z_encoding_to_string(const struct z_loaned_encoding_t *this_,
                          struct z_owned_str_t *out_str);
/**
 * Query data from the matching queryables in the system.
 * Replies are provided through a callback function.
 *
 * @param session: The zenoh session.
 * @param key_expr: The key expression matching resources to query.
 * @param parameters: The query's parameters, similar to a url's query segment.
 * @param callback: The callback function that will be called on reception of replies for this query. It will be automatically dropped once all replies are processed.
 * @param options: Additional options for the get. All owned fields will be consumed.
 *
 * @return 0 in case of success, a negative error value upon failure.
 */
ZENOHC_API
z_error_t z_get(const struct z_loaned_session_t *session,
                const struct z_loaned_keyexpr_t *key_expr,
                const char *parameters,
                struct z_owned_closure_reply_t *callback,
                struct z_get_options_t *options);
/**
 * Constructs default `z_get_options_t`
 */
ZENOHC_API void z_get_options_default(struct z_get_options_t *this_);
/**
 * Returns ``true`` if `hello message` is valid, ``false`` if it is in a gravestone state.
 */
ZENOHC_API bool z_hello_check(const struct z_owned_hello_t *this_);
/**
 * Frees memory and resets hello message to its gravestone state.
 */
ZENOHC_API void z_hello_drop(struct z_owned_hello_t *this_);
/**
 * Borrows hello message.
 */
ZENOHC_API const struct z_loaned_hello_t *z_hello_loan(const struct z_owned_hello_t *this_);
/**
 * Constructs an array of non-owned locators (in the form non-null-terminated strings) of Zenoh entity that sent hello message.
 *
 * The lifetime of locator strings is bound to `this_`.
 */
ZENOHC_API
void z_hello_locators(const struct z_loaned_hello_t *this_,
                      struct z_owned_str_array_t *locators_out);
/**
 * Constructs hello message in a gravestone state.
 */
ZENOHC_API void z_hello_null(struct z_owned_hello_t *this_);
/**
 * Returns type of Zenoh entity that transmitted hello message.
 */
ZENOHC_API enum z_whatami_t z_hello_whatami(const struct z_loaned_hello_t *this_);
/**
 * Returns id of Zenoh entity that transmitted hello message.
 */
ZENOHC_API struct z_id_t z_hello_zid(const struct z_loaned_hello_t *this_);
/**
 * Fetches the Zenoh IDs of all connected peers.
 *
 * `callback` will be called once for each ID, is guaranteed to never be called concurrently,
 * and is guaranteed to be dropped before this function exits.
 *
 * Retuns 0 on success, negative values on failure
 */
ZENOHC_API
z_error_t z_info_peers_zid(const struct z_loaned_session_t *session,
                           struct z_owned_closure_zid_t *callback);
/**
 * Fetches the Zenoh IDs of all connected routers.
 *
 * `callback` will be called once for each ID, is guaranteed to never be called concurrently,
 * and is guaranteed to be dropped before this function exits.
 *
 * Retuns 0 on success, negative values on failure.
 */
ZENOHC_API
z_error_t z_info_routers_zid(const struct z_loaned_session_t *session,
                             struct z_owned_closure_zid_t *callback);
/**
 * Returns the session's Zenoh ID.
 *
 * Unless the `session` is invalid, that ID is guaranteed to be non-zero.
 * In other words, this function returning an array of 16 zeros means you failed
 * to pass it a valid session.
 */
ZENOHC_API struct z_id_t z_info_zid(const struct z_loaned_session_t *session);
/**
 * Canonizes the passed string in place, possibly shortening it by modifying `len`.
 *
 * May SEGFAULT if `start` is NULL or lies in read-only memory (as values initialized with string litterals do).
 *
 * @return 0 upon success, negative error values upon failure (if the passed string was an invalid
 * key expression for reasons other than a non-canon form).
 */
ZENOHC_API
z_error_t z_keyexpr_canonize(char *start,
                             size_t *len);
/**
 * Canonizes the passed string in place, possibly shortening it by placing a new null-terminator.
 * May SEGFAULT if `start` is NULL or lies in read-only memory (as values initialized with string litterals do).
 *
 * @return 0 upon success, negative error values upon failure (if the passed string was an invalid
 * key expression for reasons other than a non-canon form).
 */
ZENOHC_API
z_error_t z_keyexpr_canonize_null_terminated(char *start);
/**
 * Returns ``true`` if `keyexpr` is valid, ``false`` if it is in gravestone state.
 */
ZENOHC_API bool z_keyexpr_check(const struct z_owned_keyexpr_t *this_);
/**
 * Constructs key expression by concatenation of key expression in `left` with a string in `right`.
 * Returns 0 in case of success, negative error code otherwise.
 *
 * You should probably prefer `z_keyexpr_join` as Zenoh may then take advantage of the hierachical separation it inserts.
 * To avoid odd behaviors, concatenating a key expression starting with `*` to one ending with `*` is forbidden by this operation,
 * as this would extremely likely cause bugs.
 */
ZENOHC_API
z_error_t z_keyexpr_concat(struct z_owned_keyexpr_t *this_,
                           const struct z_loaned_keyexpr_t *left,
                           const char *right_start,
                           size_t right_len);
/**
 * Frees key expression and resets it to its gravestone state.
 */
ZENOHC_API void z_keyexpr_drop(struct z_owned_keyexpr_t *this_);
/**
 * Returns ``true`` if both ``left`` and ``right`` are equal, ``false`` otherwise.
 */
ZENOHC_API
bool z_keyexpr_equals(const struct z_loaned_keyexpr_t *left,
                      const struct z_loaned_keyexpr_t *right);
/**
 * Constructs a `z_owned_keyexpr_t` from a string, copying the passed string.
 * @return 0 in case of success, negative error code in case of failure (for example if `expr` is not a valid key expression or if it is
 * not in canon form.
 */
ZENOHC_API
z_error_t z_keyexpr_from_string(struct z_owned_keyexpr_t *this_,
                                const char *expr);
/**
 * Constructs `z_owned_keyexpr_t` from a string, copying the passed string. The copied string is canonized.
 * @return 0 in case of success, negative error code in case of failure (for example if expr is not a valid key expression
 * even despite canonization).
 */
ZENOHC_API
z_error_t z_keyexpr_from_string_autocanonize(struct z_owned_keyexpr_t *this_,
                                             const char *expr);
/**
 * Constructs a `z_owned_keyexpr_t` by copying a substring.
 *
 * @param this_: An unitialized location in memory where key expression will be constructed.
 * @param expr: A buffer with length >= `len`.
 * @param len: Number of characters from `expr` to consider.
 * @return 0 in case of success, negative error code otherwise.
 */
ZENOHC_API
z_error_t z_keyexpr_from_substring(struct z_owned_keyexpr_t *this_,
                                   const char *expr,
                                   size_t len);
/**
 * Constructs a `z_keyexpr_t` by copying a substring.
 *
 * @param this_: An unitialized location in memory where key expression will be constructed.
 * @param expr: A buffer of with length >= `len`.
 * @param len: Number of characters from `expr` to consider. Will be modified to be equal to canonized key expression length.
 * @return 0 in case of success, negative error code otherwise.
 */
ZENOHC_API
z_error_t z_keyexpr_from_substring_autocanonize(struct z_owned_keyexpr_t *this_,
                                                const char *start,
                                                size_t *len);
/**
 * Returns ``true`` if ``left`` includes ``right``, i.e. the set defined by ``left`` contains every key belonging to the set
 * defined by ``right``, ``false`` otherwise.
 */
ZENOHC_API
bool z_keyexpr_includes(const struct z_loaned_keyexpr_t *left,
                        const struct z_loaned_keyexpr_t *right);
/**
 * Returns ``true`` if the keyexprs intersect, i.e. there exists at least one key which is contained in both of the
 * sets defined by ``left`` and ``right``, ``false`` otherwise.
 */
ZENOHC_API
bool z_keyexpr_intersects(const struct z_loaned_keyexpr_t *left,
                          const struct z_loaned_keyexpr_t *right);
/**
 * Returns 0 if the passed string is a valid (and canon) key expression.
 * Otherwise returns negative error value.
 */
ZENOHC_API z_error_t z_keyexpr_is_canon(const char *start, size_t len);
/**
 * Constructs key expression by performing path-joining (automatically inserting) of `left` with `right`.
 * @return 0 in case of success, negative error code otherwise.
 */
ZENOHC_API
z_error_t z_keyexpr_join(struct z_owned_keyexpr_t *this_,
                         const struct z_loaned_keyexpr_t *left,
                         const struct z_loaned_keyexpr_t *right);
/**
 * Borrows `z_owned_keyexpr_t`.
 */
ZENOHC_API const struct z_loaned_keyexpr_t *z_keyexpr_loan(const struct z_owned_keyexpr_t *this_);
/**
 * Constructs an owned key expression in a gravestone state.
 */
ZENOHC_API void z_keyexpr_null(struct z_owned_keyexpr_t *this_);
/**
 * Returns the relation between `left` and `right` from `left`'s point of view.
 *
 * Note that this is slower than `z_keyexpr_intersects` and `keyexpr_includes`, so you should favor these methods for most applications.
 */
ZENOHC_API
enum z_keyexpr_intersection_level_t z_keyexpr_relation_to(const struct z_loaned_keyexpr_t *left,
                                                          const struct z_loaned_keyexpr_t *right);
/**
 * Constructs a non-owned non-null-terminated string from key expression.
 */
ZENOHC_API
void z_keyexpr_to_string(const struct z_loaned_keyexpr_t *this_,
                         struct z_view_str_t *out_string);
/**
 * Returns ``true`` if `this` is valid.
 */
ZENOHC_API bool z_memory_layout_check(const struct z_owned_memory_layout_t *this_);
/**
 * Deletes Memory Layout
 */
ZENOHC_API void z_memory_layout_delete(struct z_owned_memory_layout_t *this_);
/**
 * Creates a new Memory Layout
 */
ZENOHC_API
z_error_t z_memory_layout_new(struct z_owned_memory_layout_t *this_,
                              size_t size,
                              struct z_alloc_alignment_t alignment);
/**
 * Constructs Memory Layout in its gravestone value.
 */
ZENOHC_API void z_memory_layout_null(struct z_owned_memory_layout_t *this_);
/**
 * Returns ``true`` if mutex is valid, ``false`` otherwise.
 */
ZENOHC_API bool z_mutex_check(const struct z_owned_mutex_t *this_);
/**
 * Drops mutex and resets it to its gravestone state.
 */
ZENOHC_API void z_mutex_drop(struct z_owned_mutex_t *this_);
/**
 * Constructs a mutex.
 * @return 0 in case of success, negative error code otherwise.
 */
ZENOHC_API z_error_t z_mutex_init(struct z_owned_mutex_t *this_);
/**
 * Mutably borrows mutex.
 */
ZENOHC_API struct z_loaned_mutex_t *z_mutex_loan_mut(struct z_owned_mutex_t *this_);
/**
 * Locks mutex. If mutex is already locked, blocks the thread until it aquires the lock.
 * @return 0 in case of success, negative error code in case of failure.
 */
ZENOHC_API z_error_t z_mutex_lock(struct z_loaned_mutex_t *this_);
/**
 * Constructs mutex in a gravestone state.
 */
ZENOHC_API void z_mutex_null(struct z_owned_mutex_t *this_);
/**
 * Tries to lock mutex. If mutex is already locked, return immediately.
 * @return 0 in case of success, negative value if failed to aquire the lock.
 */
ZENOHC_API z_error_t z_mutex_try_lock(struct z_loaned_mutex_t *this_);
/**
 * Unlocks previously locked mutex. If mutex was not locked by the current thread, the behaviour is undefined.
 * @return 0 in case of success, negative error code otherwise.
 */
ZENOHC_API
z_error_t z_mutex_unlock(struct z_loaned_mutex_t *this_);
/**
 * Constructs and opens a new Zenoh session.
 *
 * @return 0 in case of success, negative error code otherwise (in this case the session will be in its gravestone state).
 */
ZENOHC_API
z_error_t z_open(struct z_owned_session_t *this_,
                 struct z_owned_config_t *config);
/**
 * Creates a new POSIX SHM Client
 */
ZENOHC_API z_error_t z_posix_shared_memory_client_new(struct z_owned_shared_memory_client_t *this_);
/**
 * Creates a new threadsafe SHM Provider
 */
ZENOHC_API
z_error_t z_posix_shared_memory_provider_new(struct z_owned_shared_memory_provider_t *this_,
                                             const struct z_loaned_memory_layout_t *layout);
/**
 * Returns ``true`` if publisher is valid, ``false`` otherwise.
 */
ZENOHC_API bool z_publisher_check(const struct z_owned_publisher_t *this_);
/**
 * Sends a `DELETE` message onto the publisher's key expression.
 *
 * @return 0 in case of success, negative error code in case of failure.
 */
ZENOHC_API
z_error_t z_publisher_delete(const struct z_loaned_publisher_t *publisher,
                             const struct z_publisher_delete_options_t *_options);
/**
 * Constructs the default values for the delete operation via a publisher entity.
 */
ZENOHC_API void z_publisher_delete_options_default(struct z_publisher_delete_options_t *this_);
/**
 * Frees memory and resets publisher to its gravestone state. Also attempts undeclare publisher.
 */
ZENOHC_API void z_publisher_drop(struct z_owned_publisher_t *this_);
/**
 * Returns the key expression of the publisher.
 */
ZENOHC_API
const struct z_loaned_keyexpr_t *z_publisher_keyexpr(const struct z_loaned_publisher_t *publisher);
/**
 * Borrows publisher.
 */
ZENOHC_API
const struct z_loaned_publisher_t *z_publisher_loan(const struct z_owned_publisher_t *this_);
/**
 * Constructs a publisher in a gravestone state.
 */
ZENOHC_API void z_publisher_null(struct z_owned_publisher_t *this_);
/**
 * Constructs the default value for `z_publisher_options_t`.
 */
ZENOHC_API void z_publisher_options_default(struct z_publisher_options_t *this_);
/**
 * Sends a `PUT` message onto the publisher's key expression, transfering the payload ownership.
 *
 *
 * The payload and all owned options fields are consumed upon function return.
 *
 * @param this_: The publisher.
 * @param session: The Zenoh session.
 * @param payload: The dat to publish. WIll be consumed.
 * @param options: The publisher put options. All owned fields will be consumed.
 *
 * @return 0 in case of success, negative error values in case of failure.
 */
ZENOHC_API
z_error_t z_publisher_put(const struct z_loaned_publisher_t *this_,
                          struct z_owned_bytes_t *payload,
                          struct z_publisher_put_options_t *options);
/**
 * Constructs the default value for `z_publisher_put_options_t`.
 */
ZENOHC_API void z_publisher_put_options_default(struct z_publisher_put_options_t *this_);
/**
 * Publishes data on specified key expression.
 *
 * @param session: The Zenoh session.
 * @param key_expr: The key expression to publish to.
 * @param payload: The value to put (consumed upon function return).
 * @param options: The put options (all owned values will be consumed upon function return).
 *
 * @return 0 in case of success, negative error values in case of failure.
 */
ZENOHC_API
z_error_t z_put(const struct z_loaned_session_t *session,
                const struct z_loaned_keyexpr_t *key_expr,
                struct z_owned_bytes_t *payload,
                struct z_put_options_t *options);
/**
 * Constructs the default value for `z_put_options_t`.
 */
ZENOHC_API void z_put_options_default(struct z_put_options_t *this_);
/**
 * Gets query attachment.
 *
 * Returns NULL if query does not contain an attachment.
 */
ZENOHC_API const struct z_loaned_bytes_t *z_query_attachment(const struct z_loaned_query_t *query);
/**
 * Returns ``true`` if channel is valid, ``false`` if it is in gravestone state.
 */
ZENOHC_API bool z_query_channel_check(const struct z_owned_query_channel_t *this_);
/**
 * Calls the closure. Calling an uninitialized closure is a no-op.
 */
ZENOHC_API
bool z_query_channel_closure_call(const struct z_loaned_query_channel_closure_t *closure,
                                  struct z_owned_query_t *query);
/**
 * Returns ``true`` if closure is valid, ``false`` if it is in gravestone state.
 */
ZENOHC_API bool z_query_channel_closure_check(const struct z_owned_query_channel_closure_t *this_);
/**
 * Drops the closure. Droping an uninitialized closure is a no-op.
 */
ZENOHC_API void z_query_channel_closure_drop(struct z_owned_query_channel_closure_t *closure);
/**
 * Borrows closure.
 */
ZENOHC_API
const struct z_loaned_query_channel_closure_t *z_query_channel_closure_loan(const struct z_owned_query_channel_closure_t *closure);
/**
 * Constructs a gravestone value for `z_owned_query_channel_closure_t` type.
 */
ZENOHC_API void z_query_channel_closure_null(struct z_owned_query_channel_closure_t *this_);
/**
 * Drops the channel and resets it to a gravestone state.
 */
ZENOHC_API void z_query_channel_drop(struct z_owned_query_channel_t *channel);
/**
 * Constructs a channel in gravestone state.
 */
ZENOHC_API struct z_owned_query_channel_t z_query_channel_null(void);
/**
 * Returns `false` if `this` is in a gravestone state, `true` otherwise.
 */
ZENOHC_API bool z_query_check(const struct z_owned_query_t *query);
/**
 * Constructs a shallow copy of the query, allowing to keep it in an "open" state past the callback's return.
 *
 * This operation is infallible, but may return a gravestone value if `query` itself was a gravestone value (which cannot be the case in a callback).
 */
ZENOHC_API
void z_query_clone(const struct z_loaned_query_t *this_,
                   struct z_owned_query_t *dst);
/**
 * Automatic query consolidation strategy selection.
 *
 * A query consolidation strategy will automatically be selected depending the query selector.
 * If the selector contains time range properties, no consolidation is performed.
 * Otherwise the `z_query_consolidation_latest` strategy is used.
 */
ZENOHC_API struct z_query_consolidation_t z_query_consolidation_auto(void);
/**
 * Creates a default `z_query_consolidation_t` (consolidation mode AUTO).
 */
ZENOHC_API struct z_query_consolidation_t z_query_consolidation_default(void);
/**
 * Latest consolidation.
 *
 * This strategy optimizes bandwidth on all links in the system but will provide a very poor latency.
 */
ZENOHC_API
struct z_query_consolidation_t z_query_consolidation_latest(void);
/**
 * Monotonic consolidation.
 *
 * This strategy offers the best latency. Replies are directly transmitted to the application when received
 * without needing to wait for all replies. This mode does not guarantee that there will be no duplicates.
 */
ZENOHC_API
struct z_query_consolidation_t z_query_consolidation_monotonic(void);
/**
 * No consolidation.
 *
 * This strategy is useful when querying timeseries data bases or when using quorums.
 */
ZENOHC_API struct z_query_consolidation_t z_query_consolidation_none(void);
/**
 * Destroys the query resetting it to its gravestone value.
 */
ZENOHC_API void z_query_drop(struct z_owned_query_t *this_);
/**
 * Gets query key expression.
 */
ZENOHC_API const struct z_loaned_keyexpr_t *z_query_keyexpr(const struct z_loaned_query_t *query);
/**
 * Borrows the query.
 */
ZENOHC_API const struct z_loaned_query_t *z_query_loan(const struct z_owned_query_t *this_);
/**
 * Constructs query in its gravestone value.
 */
ZENOHC_API void z_query_null(struct z_owned_query_t *this_);
/**
 * Gets query <a href="https://github.com/eclipse-zenoh/roadmap/tree/main/rfcs/ALL/Selectors">value selector</a>.
 */
ZENOHC_API
void z_query_parameters(const struct z_loaned_query_t *query,
                        struct z_view_str_t *parameters);
/**
 * Sends a reply to a query.
 *
 * This function must be called inside of a Queryable callback passing the
 * query received as parameters of the callback function. This function can
 * be called multiple times to send multiple replies to a query. The reply
 * will be considered complete when the Queryable callback returns.
 *
 * @param query: The query to reply to.
 * @param key_expr: The key of this reply.
 * @param payload: The payload of this reply. Will be consumed.
 * @param options: The options of this reply. All owned fields will be consumed.
 *
 * @return 0 in case of success, negative error code otherwise.
 */
ZENOHC_API
z_error_t z_query_reply(const struct z_loaned_query_t *query,
                        const struct z_loaned_keyexpr_t *key_expr,
                        struct z_owned_bytes_t *payload,
                        struct z_query_reply_options_t *options);
/**
 * Sends a error reply to a query.
 *
 * This function must be called inside of a Queryable callback passing the
 * query received as parameters of the callback function. This function can
 * be called multiple times to send multiple replies to a query. The reply
 * will be considered complete when the Queryable callback returns.
 *
 * @param query: The query to reply to.
 * @param payload: The payload carrying error message. Will be consumed.
 * @param options: The options of this reply. All owned fields will be consumed.
 *
 * @return 0 in case of success, negative error code otherwise.
 */
ZENOHC_API
z_error_t z_query_reply_err(const struct z_loaned_query_t *query,
                            struct z_owned_bytes_t *payload,
                            struct z_query_reply_err_options_t *options);
/**
 * Constructs the default value for `z_query_reply_err_options_t`.
 */
ZENOHC_API void z_query_reply_err_options_default(struct z_query_reply_err_options_t *this_);
/**
 * Constructs the default value for `z_query_reply_options_t`.
 */
ZENOHC_API void z_query_reply_options_default(struct z_query_reply_options_t *this_);
/**
 * Create a default `z_query_target_t`.
 */
ZENOHC_API enum z_query_target_t z_query_target_default(void);
/**
 * Gets query <a href="https://github.com/eclipse-zenoh/roadmap/blob/main/rfcs/ALL/Query%20Payload.md">payload value</a>.
 *
 * Returns NULL if query does not contain a value.
 */
ZENOHC_API
const struct z_loaned_value_t *z_query_value(const struct z_loaned_query_t *query);
/**
 * Returns ``true`` if queryable is valid, ``false`` otherwise.
 */
ZENOHC_API bool z_queryable_check(const struct z_owned_queryable_t *this_);
/**
 * Frees memory and resets it to its gravesztone state. Will also attempt to undeclare queryable.
 */
ZENOHC_API void z_queryable_drop(struct z_owned_queryable_t *this_);
ZENOHC_API
const struct z_loaned_queryable_t *z_queryable_loan(const struct z_owned_queryable_t *this_);
/**
 * Constructs a queryable in its gravestone value.
 */
ZENOHC_API void z_queryable_null(struct z_owned_queryable_t *this_);
/**
 * Constructs the default value for `z_query_reply_options_t`.
 */
ZENOHC_API void z_queryable_options_default(struct z_queryable_options_t *this_);
/**
 * Fills buffer with random data.
 */
ZENOHC_API void z_random_fill(void *buf, size_t len);
/**
 * Generates random `uint16_t`.
 */
ZENOHC_API uint16_t z_random_u16(void);
/**
 * Generates random `uint32_t`.
 */
ZENOHC_API uint32_t z_random_u32(void);
/**
 * Generates random `uint64_t`.
 */
ZENOHC_API uint64_t z_random_u64(void);
/**
 * Generates random `uint8_t`.
 */
ZENOHC_API uint8_t z_random_u8(void);
ZENOHC_API
z_error_t z_ref_shared_memory_client_storage_global(struct z_owned_shared_memory_client_storage_t *this_);
/**
 * Returns ``true`` if channel is valid, ``false`` if it is in gravestone state.
 */
ZENOHC_API bool z_reply_channel_check(const struct z_owned_reply_channel_t *this_);
/**
 * Calls the closure. Calling an uninitialized closure is a no-op.
 */
ZENOHC_API
bool z_reply_channel_closure_call(const struct z_loaned_reply_channel_closure_t *closure,
                                  struct z_owned_reply_t *reply);
/**
 * Returns ``true`` if closure is valid, ``false`` if it is in gravestone state.
 */
ZENOHC_API bool z_reply_channel_closure_check(const struct z_owned_reply_channel_closure_t *this_);
/**
 * Drops the closure. Droping an uninitialized closure is a no-op.
 */
ZENOHC_API void z_reply_channel_closure_drop(struct z_owned_reply_channel_closure_t *closure);
/**
 * Borrows closure.
 */
ZENOHC_API
const struct z_loaned_reply_channel_closure_t *z_reply_channel_closure_loan(const struct z_owned_reply_channel_closure_t *closure);
/**
 * Constructs a gravestone value `z_owned_reply_channel_closure_t` type.
 */
ZENOHC_API void z_reply_channel_closure_null(struct z_owned_reply_channel_closure_t *this_);
/**
 * Drops the channel and resets it to a gravestone state.
 */
ZENOHC_API void z_reply_channel_drop(struct z_owned_reply_channel_t *channel);
/**
 * Constructs a channel in gravestone state.
 */
ZENOHC_API void z_reply_channel_null(struct z_owned_reply_channel_t *this_);
/**
 * Returns ``true`` if `reply` is valid, ``false`` otherwise.
 */
ZENOHC_API bool z_reply_check(const struct z_owned_reply_t *this_);
/**
 * Constructs an owned shallow copy of reply in provided uninitialized memory location.
 */
ZENOHC_API void z_reply_clone(const struct z_loaned_reply_t *this_, struct z_owned_reply_t *dst);
/**
 * Frees reply, resetting it to its gravestone state.
 */
ZENOHC_API void z_reply_drop(struct z_owned_reply_t *this_);
/**
 * Yields the contents of the reply by asserting it indicates a failure.
 *
 * Returns `NULL` if reply does not contain a error  (i. e. if `z_reply_is_ok` returns ``true``).
 */
ZENOHC_API const struct z_loaned_value_t *z_reply_err(const struct z_loaned_reply_t *this_);
/**
 * Returns ``true`` if reply contains a valid response, ``false`` otherwise (in this case it contains a errror value).
 */
ZENOHC_API
bool z_reply_is_ok(const struct z_loaned_reply_t *this_);
/**
 * Borrows reply.
 */
ZENOHC_API const struct z_loaned_reply_t *z_reply_loan(const struct z_owned_reply_t *this_);
/**
 * Constructs the reply in its gravestone state.
 */
ZENOHC_API void z_reply_null(struct z_owned_reply_t *this_);
/**
 * Yields the contents of the reply by asserting it indicates a success.
 *
 * Returns `NULL` if reply does not contain a sample (i. e. if `z_reply_is_ok` returns ``false``).
 */
ZENOHC_API const struct z_loaned_sample_t *z_reply_ok(const struct z_loaned_reply_t *this_);
/**
 * Returns sample attachment.
 *
 * Returns `NULL`, if sample does not contain any attachement.
 */
ZENOHC_API
const struct z_loaned_bytes_t *z_sample_attachment(const struct z_loaned_sample_t *this_);
/**
 * Returns ``true`` if sample is valid, ``false`` if it is in gravestone state.
 */
ZENOHC_API bool z_sample_check(const struct z_owned_sample_t *this_);
/**
 * Constructs an owned shallow copy of the sample (i.e. all modficiations applied to the copy, might be visible in the original) in provided uninitilized memory location.
 */
ZENOHC_API
void z_sample_clone(const struct z_loaned_sample_t *this_,
                    struct z_owned_sample_t *dst);
/**
 * Returns sample qos congestion control value.
 */
ZENOHC_API
enum z_congestion_control_t z_sample_congestion_control(const struct z_loaned_sample_t *this_);
/**
 * Frees the memory and invalidates the sample, resetting it to a gravestone state.
 */
ZENOHC_API void z_sample_drop(struct z_owned_sample_t *this_);
/**
 * Returns the encoding associated with the sample data.
 */
ZENOHC_API
const struct z_loaned_encoding_t *z_sample_encoding(const struct z_loaned_sample_t *this_);
/**
 * Returns whether sample qos express flag was set or not.
 */
ZENOHC_API bool z_sample_express(const struct z_loaned_sample_t *this_);
/**
 * Returns the key expression of the sample.
 */
ZENOHC_API const struct z_loaned_keyexpr_t *z_sample_keyexpr(const struct z_loaned_sample_t *this_);
/**
 * Returns the sample kind.
 */
ZENOHC_API enum z_sample_kind_t z_sample_kind(const struct z_loaned_sample_t *this_);
/**
 * Borrows sample.
 */
ZENOHC_API const struct z_loaned_sample_t *z_sample_loan(const struct z_owned_sample_t *this_);
/**
 * Constructs sample in its gravestone state.
 */
ZENOHC_API void z_sample_null(struct z_owned_sample_t *this_);
/**
 * Returns the sample payload data.
 */
ZENOHC_API const struct z_loaned_bytes_t *z_sample_payload(const struct z_loaned_sample_t *this_);
/**
 * Returns sample qos priority value.
 */
ZENOHC_API enum z_priority_t z_sample_priority(const struct z_loaned_sample_t *this_);
/**
 * Returns the sample timestamp.
 *
 * Will return `NULL`, if sample is not associated with a timestamp.
 */
ZENOHC_API const struct z_timestamp_t *z_sample_timestamp(const struct z_loaned_sample_t *this_);
/**
 * Scout for routers and/or peers.
 *
 * @param config: A set of properties to configure scouting session.
 * @param callback: A closure that will be called on each hello message received from discoverd Zenoh entities.
 * @param options: A set of scouting options
 *
 * @return 0 if successful, negative error values upon failure.
 */
ZENOHC_API
z_error_t z_scout(struct z_owned_config_t *config,
                  struct z_owned_closure_hello_t *callback,
                  const struct z_scout_options_t *options);
/**
 * Constructs the default values for the scouting operation.
 */
ZENOHC_API void z_scout_options_default(struct z_scout_options_t *this_);
/**
 * Returns ``true`` if `session` is valid, ``false`` otherwise.
 */
ZENOHC_API bool z_session_check(const struct z_owned_session_t *this_);
/**
 * Frees memory and invalidates the session.
 *
 * This will also close the session if it does not have any clones left.
 */
ZENOHC_API void z_session_drop(struct z_owned_session_t *this_);
/**
 * Borrows session.
 */
ZENOHC_API const struct z_loaned_session_t *z_session_loan(const struct z_owned_session_t *this_);
/**
 * Constructs a Zenoh session in its gravestone state.
 */
ZENOHC_API void z_session_null(struct z_owned_session_t *this_);
/**
 * Returns ``true`` if `this` is valid.
 */
ZENOHC_API bool z_shared_memory_client_check(const struct z_owned_shared_memory_client_t *this_);
/**
 * Deletes SHM Client
 */
ZENOHC_API void z_shared_memory_client_drop(struct z_owned_shared_memory_client_t *this_);
/**
 * Creates a new SHM Client
 */
ZENOHC_API
z_error_t z_shared_memory_client_new(struct z_owned_shared_memory_client_t *this_,
                                     struct zc_threadsafe_context_t context,
                                     struct zc_shared_memory_client_callbacks_t callbacks);
/**
 * Constructs SHM client in its gravestone value.
 */
ZENOHC_API void z_shared_memory_client_null(struct z_owned_shared_memory_client_t *this_);
/**
 * Returns ``true`` if `this` is valid.
 */
ZENOHC_API
bool z_shared_memory_client_storage_check(const struct z_owned_shared_memory_client_storage_t *this_);
/**
 * Derefs SHM Client Storage
 */
ZENOHC_API
void z_shared_memory_client_storage_drop(struct z_owned_shared_memory_client_storage_t *this_);
ZENOHC_API
z_error_t z_shared_memory_client_storage_new(struct z_owned_shared_memory_client_storage_t *this_,
                                             const struct zc_loaned_shared_memory_client_list_t *clients,
                                             bool add_default_client_set);
/**
 * Constructs SHM Client Storage in its gravestone value.
 */
ZENOHC_API
void z_shared_memory_client_storage_null(struct z_owned_shared_memory_client_storage_t *this_);
ZENOHC_API
z_error_t z_shared_memory_provider_alloc(struct z_owned_buf_alloc_result_t *out_result,
                                         const struct z_loaned_shared_memory_provider_t *provider,
                                         size_t size,
                                         struct z_alloc_alignment_t alignment);
ZENOHC_API
z_error_t z_shared_memory_provider_alloc_gc(struct z_owned_buf_alloc_result_t *out_result,
                                            const struct z_loaned_shared_memory_provider_t *provider,
                                            size_t size,
                                            struct z_alloc_alignment_t alignment);
ZENOHC_API
z_error_t z_shared_memory_provider_alloc_gc_defrag(struct z_owned_buf_alloc_result_t *out_result,
                                                   const struct z_loaned_shared_memory_provider_t *provider,
                                                   size_t size,
                                                   struct z_alloc_alignment_t alignment);
ZENOHC_API
z_error_t z_shared_memory_provider_alloc_gc_defrag_async(struct z_owned_buf_alloc_result_t *out_result,
                                                         const struct z_loaned_shared_memory_provider_t *provider,
                                                         size_t size,
                                                         struct z_alloc_alignment_t alignment,
                                                         struct zc_threadsafe_context_t result_context,
                                                         void (*result_callback)(void*,
                                                                                 z_error_t,
                                                                                 struct z_owned_buf_alloc_result_t*));
ZENOHC_API
z_error_t z_shared_memory_provider_alloc_gc_defrag_blocking(struct z_owned_buf_alloc_result_t *out_result,
                                                            const struct z_loaned_shared_memory_provider_t *provider,
                                                            size_t size,
                                                            struct z_alloc_alignment_t alignment);
ZENOHC_API
z_error_t z_shared_memory_provider_alloc_gc_defrag_dealloc(struct z_owned_buf_alloc_result_t *out_result,
                                                           const struct z_loaned_shared_memory_provider_t *provider,
                                                           size_t size,
                                                           struct z_alloc_alignment_t alignment);
/**
 * Returns ``true`` if `this` is valid.
 */
ZENOHC_API
bool z_shared_memory_provider_check(const struct z_owned_shared_memory_provider_t *this_);
ZENOHC_API
void z_shared_memory_provider_defragment(const struct z_loaned_shared_memory_provider_t *provider);
/**
 * Deletes SHM Provider
 */
ZENOHC_API void z_shared_memory_provider_drop(struct z_owned_shared_memory_provider_t *this_);
ZENOHC_API
void z_shared_memory_provider_garbage_collect(const struct z_loaned_shared_memory_provider_t *provider);
/**
 * Borrows SHM Provider
 */
ZENOHC_API
const struct z_loaned_shared_memory_provider_t *z_shared_memory_provider_loan(const struct z_owned_shared_memory_provider_t *this_);
ZENOHC_API
void z_shared_memory_provider_map(struct z_owned_shm_mut_t *out_result,
                                  const struct z_loaned_shared_memory_provider_t *provider,
                                  struct z_allocated_chunk_t allocated_chunk,
                                  size_t len);
/**
 * Creates a new SHM Provider
 */
ZENOHC_API
void z_shared_memory_provider_new(struct z_owned_shared_memory_provider_t *this_,
                                  z_protocol_id_t id,
                                  struct zc_context_t context,
                                  struct zc_shared_memory_provider_backend_callbacks_t callbacks);
/**
 * Constructs SHM Provider in its gravestone value.
 */
ZENOHC_API void z_shared_memory_provider_null(struct z_owned_shared_memory_provider_t *this_);
/**
 * Creates a new threadsafe SHM Provider
 */
ZENOHC_API
void z_shared_memory_provider_threadsafe_new(struct z_owned_shared_memory_provider_t *this_,
                                             z_protocol_id_t id,
                                             struct zc_threadsafe_context_t context,
                                             struct zc_shared_memory_provider_backend_callbacks_t callbacks);
/**
 * Returns ``true`` if `this` is valid.
 */
ZENOHC_API bool z_shm_check(const struct z_owned_shm_t *this_);
/**
 * Converts borrowed ZShm slice as owned ZShm slice by performing shared memory handle copy
 */
ZENOHC_API void z_shm_copy(struct z_owned_shm_t *this_, const struct z_loaned_shm_t *loaned);
/**
 * Deletes ZShm slice
 */
ZENOHC_API void z_shm_drop(struct z_owned_shm_t *this_);
/**
 * Constructs ZShm slice from ZShmMut slice
 */
ZENOHC_API void z_shm_from_mut(struct z_owned_shm_t *this_, struct z_owned_shm_mut_t *that);
/**
 * Borrows ZShm slice
 */
ZENOHC_API const struct z_loaned_shm_t *z_shm_loan(const struct z_owned_shm_t *this_);
/**
 * Mutably borrows ZShm slice
 */
ZENOHC_API struct z_loaned_shm_t *z_shm_loan_mut(struct z_owned_shm_t *this_);
/**
 * Returns ``true`` if `this` is valid.
 */
ZENOHC_API bool z_shm_mut_check(const struct z_owned_shm_mut_t *this_);
/**
 * Deletes ZShm slice
 */
ZENOHC_API void z_shm_mut_drop(struct z_owned_shm_mut_t *this_);
/**
 * Borrows ZShmMut slice
 */
ZENOHC_API struct z_loaned_shm_mut_t *z_shm_mut_loan_mut(struct z_owned_shm_mut_t *this_);
/**
 * Constructs ZShmMut slice in its gravestone value.
 */
ZENOHC_API void z_shm_mut_null(struct z_owned_shm_mut_t *this_);
/**
 * Tries to construct ZShmMut slice from ZShm slice
 */
ZENOHC_API
void z_shm_mut_try_from_immut(struct z_owned_shm_mut_t *this_,
                              struct z_owned_shm_t *that);
/**
 * Constructs ZShm slice in its gravestone value.
 */
ZENOHC_API void z_shm_null(struct z_owned_shm_t *this_);
/**
 * Mutably borrows ZShm slice as borrowed ZShmMut slice
 */
ZENOHC_API struct z_loaned_shm_mut_t *z_shm_try_mut(struct z_owned_shm_t *this_);
/**
 * Tries to reborrow mutably-borrowed ZShm slice as borrowed ZShmMut slice
 */
ZENOHC_API struct z_loaned_shm_mut_t *z_shm_try_reloan_mut(struct z_loaned_shm_t *this_);
/**
 * Puts current thread to sleep for specified amount of milliseconds.
 */
ZENOHC_API int8_t z_sleep_ms(size_t time);
/**
 * Puts current thread to sleep for specified amount of seconds.
 */
ZENOHC_API int8_t z_sleep_s(size_t time);
/**
 * Puts current thread to sleep for specified amount of microseconds.
 */
ZENOHC_API int8_t z_sleep_us(size_t time);
/**
 * @return ``true`` if slice is not empty, ``false`` otherwise.
 */
ZENOHC_API bool z_slice_check(const struct z_owned_slice_t *this_);
/**
 * Constructs an owned copy of a slice.
 */
ZENOHC_API void z_slice_clone(const struct z_loaned_slice_t *this_, struct z_owned_slice_t *dst);
/**
 * @return the pointer to the slice data.
 */
ZENOHC_API const uint8_t *z_slice_data(const struct z_loaned_slice_t *this_);
/**
 * Frees the memory and invalidates the slice.
 */
ZENOHC_API void z_slice_drop(struct z_owned_slice_t *this_);
/**
 * Constructs an empty `z_owned_slice_t`.
 */
ZENOHC_API void z_slice_empty(struct z_owned_slice_t *this_);
/**
 * Copies a string into `z_owned_slice_t` using `strlen` (this should therefore not be used with untrusted inputs).
 *
 * @return -1 if `str == NULL` (and creates an empty slice), 0 otherwise.
 */
ZENOHC_API
z_error_t z_slice_from_str(struct z_owned_slice_t *this_,
                           const char *str);
/**
 * @return ``true`` if slice is empty, ``false`` otherwise.
 */
ZENOHC_API bool z_slice_is_empty(const struct z_loaned_slice_t *this_);
/**
 * @return the length of the slice.
 */
ZENOHC_API size_t z_slice_len(const struct z_loaned_slice_t *this_);
/**
 * Borrows slice.
 */
ZENOHC_API const struct z_loaned_slice_t *z_slice_loan(const struct z_owned_slice_t *this_);
/**
 * @return ``true`` if the map is not in its gravestone state, ``false`` otherwise.
 */
ZENOHC_API bool z_slice_map_check(const struct z_owned_slice_map_t *map);
/**
 * Destroys the map, resetting it to its gravestone value.
 */
ZENOHC_API void z_slice_map_drop(struct z_owned_slice_map_t *this_);
/**
 * @return the value associated with `key` (`NULL` if the key is not present in the map.).
 */
ZENOHC_API
const struct z_loaned_slice_t *z_slice_map_get(const struct z_loaned_slice_map_t *this_,
                                               const struct z_loaned_slice_t *key);
/**
 * Associates `value` to `key` in the map, aliasing them.
 *
 * If the `key` was already present in the map, its value is updated.
 * @return 1 if there was already an entry associated with the key, 0 otherwise.
 */
ZENOHC_API
z_error_t z_slice_map_insert_by_alias(struct z_loaned_slice_map_t *this_,
                                      const struct z_loaned_slice_t *key,
                                      const struct z_loaned_slice_t *value);
/**
 * Associates `value` to `key` in the map, copying them to obtain ownership: `key` and `value` are not aliased past the function's return.
 *
 * If the `key` was already present in the map, its value is updated.
 * @return 1 if there was already an entry associated with the key, 0 otherwise.
 */
ZENOHC_API
uint8_t z_slice_map_insert_by_copy(struct z_loaned_slice_map_t *this_,
                                   const struct z_loaned_slice_t *key,
                                   const struct z_loaned_slice_t *value);
/**
 * @return ``true`` if the map is empty, ``false`` otherwise.
 */
ZENOHC_API bool z_slice_map_is_empty(const struct z_loaned_slice_map_t *this_);
/**
 * Iterates over key-value pairs of a slice map.
 *
 * @param this_: Slice map to iterate over.
 * @param body: Iterator body function. Returning `true` is treated as iteration loop `break`.
 * @param context: Some data passed to every body invocation.
 */
ZENOHC_API
void z_slice_map_iterate(const struct z_loaned_slice_map_t *this_,
                         bool (*body)(const struct z_loaned_slice_t *key,
                                      const struct z_loaned_slice_t *value,
                                      void *context),
                         void *context);
/**
 * @return number of key-value pairs in the map.
 */
ZENOHC_API size_t z_slice_map_len(const struct z_loaned_slice_map_t *this_);
/**
 * Borrows slice map.
 */
ZENOHC_API
const struct z_loaned_slice_map_t *z_slice_map_loan(const struct z_owned_slice_map_t *this_);
/**
 * Mutably borrows slice map.
 */
ZENOHC_API struct z_loaned_slice_map_t *z_slice_map_loan_mut(struct z_owned_slice_map_t *this_);
/**
 * Constructs a new empty map.
 */
ZENOHC_API void z_slice_map_new(struct z_owned_slice_map_t *this_);
/**
 * Constructs the gravestone value for `z_owned_slice_map_t`.
 */
ZENOHC_API void z_slice_map_null(struct z_owned_slice_map_t *this_);
/**
 * Constructs an empty `z_owned_slice_t`.
 */
ZENOHC_API void z_slice_null(struct z_owned_slice_t *this_);
/**
 * Constructs a slice by copying a `len` bytes long sequence starting at `start`.
 *
 * @return -1 if `start == NULL` and `len > 0` (creating an empty slice), 0 otherwise.
 */
ZENOHC_API z_error_t z_slice_wrap(struct z_owned_slice_t *this_, const uint8_t *start, size_t len);
/**
 * @return ``true`` if the string array is valid, ``false`` if it is in a gravestone state.
 */
ZENOHC_API bool z_str_array_check(const struct z_owned_str_array_t *this_);
/**
 * Destroys the string array, resetting it to its gravestone value.
 */
ZENOHC_API void z_str_array_drop(struct z_owned_str_array_t *this_);
/**
 * @return the value at the position of index in the string array.
 *
 * Will return `NULL` if the index is out of bounds.
 */
ZENOHC_API
const struct z_loaned_str_t *z_str_array_get(const struct z_loaned_str_array_t *this_,
                                             size_t index);
/**
 * @return ``true`` if the array is empty, ``false`` otherwise.
 */
ZENOHC_API bool z_str_array_is_empty(const struct z_loaned_str_array_t *this_);
/**
 * @return number of elements in the array.
 */
ZENOHC_API size_t z_str_array_len(const struct z_loaned_str_array_t *this_);
/**
 * Borrows string array.
 */
ZENOHC_API
const struct z_loaned_str_array_t *z_str_array_loan(const struct z_owned_str_array_t *this_);
/**
 * Mutably borrows string array.
 */
ZENOHC_API struct z_loaned_str_array_t *z_str_array_loan_mut(struct z_owned_str_array_t *this_);
/**
 * Constructs a new empty string array.
 */
ZENOHC_API void z_str_array_new(struct z_owned_str_array_t *this_);
/**
 * Constructs string array in its gravestone state.
 */
ZENOHC_API void z_str_array_null(struct z_owned_str_array_t *this_);
/**
 * Appends specified value to the end of the string array by alias.
 *
 * @return the new length of the array.
 */
ZENOHC_API
size_t z_str_array_push_by_alias(struct z_loaned_str_array_t *this_,
                                 const struct z_loaned_str_t *value);
/**
 * Appends specified value to the end of the string array by copying.
 *
 * @return the new length of the array.
 */
ZENOHC_API
size_t z_str_array_push_by_copy(struct z_loaned_str_array_t *this_,
                                const struct z_loaned_str_t *value);
ZENOHC_API const struct z_loaned_slice_t *z_str_as_slice(const struct z_loaned_str_t *this_);
/**
 * @return ``true`` if `this_` is a valid string, ``false`` if it is in gravestone state.
 */
ZENOHC_API bool z_str_check(const struct z_owned_str_t *this_);
/**
 * Constructs an owned copy of a string.
 */
ZENOHC_API void z_str_clone(const struct z_loaned_str_t *this_, struct z_owned_str_t *dst);
/**
 * @return the pointer of the string data.
 */
ZENOHC_API const char *z_str_data(const struct z_loaned_str_t *this_);
/**
 * Frees memory and invalidates `z_owned_str_t`, putting it in gravestone state.
 */
ZENOHC_API void z_str_drop(struct z_owned_str_t *this_);
/**
 * Constructs an empty owned string.
 */
ZENOHC_API void z_str_empty(struct z_owned_str_t *this_);
/**
 * Constructs an owned string by copying a `str` substring of length `len`.
 *
 * @return -1 if `str == NULL` and `len > 0` (and creates a string in a gravestone state), 0 otherwise.
 */
ZENOHC_API
z_error_t z_str_from_substring(struct z_owned_str_t *this_,
                               const char *str,
                               size_t len);
/**
 * @return ``true`` if string is empty, ``false`` otherwise.
 */
ZENOHC_API bool z_str_is_empty(const struct z_loaned_str_t *this_);
/**
 * @return the length of the string (without terminating 0 character).
 */
ZENOHC_API size_t z_str_len(const struct z_loaned_str_t *this_);
/**
 * Borrows string.
 */
ZENOHC_API const struct z_loaned_str_t *z_str_loan(const struct z_owned_str_t *this_);
/**
 * Constructs owned string in a gravestone state.
 */
ZENOHC_API void z_str_null(struct z_owned_str_t *this_);
/**
 * Constructs an owned string by copying `str` into it (including terminating 0), using `strlen` (this should therefore not be used with untrusted inputs).
 *
 * @return -1 if `str == NULL` (and creates a string in a gravestone state), 0 otherwise.
 */
ZENOHC_API
z_error_t z_str_wrap(struct z_owned_str_t *this_,
                     const char *str);
/**
 * Returns ``true`` if subscriber is valid, ``false`` otherwise.
 */
ZENOHC_API bool z_subscriber_check(const struct z_owned_subscriber_t *this_);
/**
 * Drops subscriber and resets it to its gravestone state. Also attempts to undeclare it.
 */
ZENOHC_API void z_subscriber_drop(struct z_owned_subscriber_t *this_);
/**
 * Returns the key expression of the subscriber.
 */
ZENOHC_API
const struct z_loaned_keyexpr_t *z_subscriber_keyexpr(const struct z_loaned_subscriber_t *subscriber);
/**
 * Borrows subscriber.
 */
ZENOHC_API
const struct z_loaned_subscriber_t *z_subscriber_loan(const struct z_owned_subscriber_t *this_);
/**
 * Constructs a subscriber in a gravestone state.
 */
ZENOHC_API void z_subscriber_null(struct z_owned_subscriber_t *this_);
/**
 * Constructs the default value for `z_subscriber_options_t`.
 */
ZENOHC_API void z_subscriber_options_default(struct z_subscriber_options_t *this_);
/**
 * Returns ``true`` if task is valid, ``false`` otherwise.
 */
ZENOHC_API bool z_task_check(const struct z_owned_task_t *this_);
/**
 * Detaches the task and releases all allocated resources.
 */
ZENOHC_API void z_task_detach(struct z_owned_task_t *this_);
/**
 * Constructs a new task.
 *
 * @param this_: An uninitialized memory location where task will be constructed.
 * @param _attr: Attributes of the task (currently unused).
 * @param fun: Function to be executed by the task.
 * @param arg: Argument that will be passed to the function `fun`.
 */
ZENOHC_API
z_error_t z_task_init(struct z_owned_task_t *this_,
                      const struct z_task_attr_t *_attr,
                      void (*fun)(void *arg),
                      void *arg);
/**
 * Joins the task and releases all allocated resources
 */
ZENOHC_API z_error_t z_task_join(struct z_owned_task_t *this_);
/**
 * Constructs task in a gravestone state.
 */
ZENOHC_API void z_task_null(struct z_owned_task_t *this_);
/**
 * Get number of milliseconds passed since creation of `time`.
 */
ZENOHC_API uint64_t z_time_elapsed_ms(const struct z_time_t *time);
/**
 * Get number of seconds passed since creation of `time`.
 */
ZENOHC_API uint64_t z_time_elapsed_s(const struct z_time_t *time);
/**
 * Get number of microseconds passed since creation of `time`.
 */
ZENOHC_API uint64_t z_time_elapsed_us(const struct z_time_t *time);
/**
 * Initialize clock with current time instant.
 */
ZENOHC_API struct z_time_t z_time_now(void);
/**
 * Converts current system time into null-terminated human readable string and writes it to the `buf`.
 *
 * @param buf: A buffer where the string will be writtent
 * @param len: Maximum number of characters to write (including terminating 0). The string will be truncated
 * if it is longer than `len`.
 */
ZENOHC_API
const char *z_time_now_as_str(const char *buf,
                              size_t len);
/**
 * Returns id associated with this timestamp.
 */
ZENOHC_API struct z_id_t z_timestamp_id(const struct z_timestamp_t *this_);
/**
 * Returns NPT64 time associated with this timestamp.
 */
ZENOHC_API uint64_t z_timestamp_npt64_time(const struct z_timestamp_t *this_);
/**
 * Undeclares the key expression generated by a call to `z_declare_keyexpr()`.
 * The key expression is consumed.
 * @return 0 in case of success, negative error code otherwise.
 */
ZENOHC_API
z_error_t z_undeclare_keyexpr(struct z_owned_keyexpr_t *this_,
                              const struct z_loaned_session_t *session);
/**
 * Undeclares the given publisher, droping and invalidating it.
 *
 * @return 0 in case of success, negative error code otherwise.
 */
ZENOHC_API z_error_t z_undeclare_publisher(struct z_owned_publisher_t *this_);
/**
 * Undeclares a `z_owned_queryable_t` and drops it.
 *
 * Returns 0 in case of success, negative error code otherwise.
 */
ZENOHC_API z_error_t z_undeclare_queryable(struct z_owned_queryable_t *this_);
/**
 * Undeclares subscriber and drops subscriber.
 *
 * @return 0 in case of success, negative error code otherwise.
 */
ZENOHC_API z_error_t z_undeclare_subscriber(struct z_owned_subscriber_t *this_);
/**
 * Returns ``true`` if value is in non-default state, ``false`` otherwise.
 */
ZENOHC_API bool z_value_check(const struct z_owned_value_t *this_);
/**
 * Frees the memory and resets the value it to its default value.
 */
ZENOHC_API void z_value_drop(struct z_owned_value_t *this_);
/**
 * Returns value encoding.
 */
ZENOHC_API const struct z_loaned_encoding_t *z_value_encoding(const struct z_loaned_value_t *this_);
/**
 * Borrows value.
 */
ZENOHC_API const struct z_loaned_value_t *z_value_loan(const struct z_owned_value_t *this_);
/**
 * Constructs an empty `z_owned_value_t`.
 */
ZENOHC_API void z_value_null(struct z_owned_value_t *this_);
/**
 * Returns value payload.
 */
ZENOHC_API const struct z_loaned_bytes_t *z_value_payload(const struct z_loaned_value_t *this_);
/**
 * Returns ``true`` if `keyexpr` is valid, ``false`` if it is in gravestone state.
 */
ZENOHC_API bool z_view_keyexpr_check(const struct z_view_keyexpr_t *this_);
/**
 * Constructs a `z_view_keyexpr_t` by aliasing a string.
 * @return 0 in case of success, negative error code in case of failure (for example if expr is not a valid key expression or if it is
 * not in canon form.
 * `expr` must outlive the constucted key expression.
 */
ZENOHC_API
z_error_t z_view_keyexpr_from_string(struct z_view_keyexpr_t *this_,
                                     const char *expr);
/**
 * Constructs a `z_view_keyexpr_t` by aliasing a string.
 * The string is canonized in-place before being passed to keyexpr, possibly shortening it by modifying `len`.
 * May SEGFAULT if `expr` is NULL or lies in read-only memory (as values initialized with string litterals do).
 * `expr` must outlive the constucted key expression.
 */
ZENOHC_API
z_error_t z_view_keyexpr_from_string_autocanonize(struct z_view_keyexpr_t *this_,
                                                  char *expr);
/**
 * Constructs a `z_view_keyexpr_t` by aliasing a string without checking any of `z_view_keyexpr_t`'s assertions:
 *
 *  - `s` MUST be valid UTF8.
 *  - `s` MUST follow the Key Expression specification, i.e.:
 *   - MUST NOT contain `//`, MUST NOT start nor end with `/`, MUST NOT contain any of the characters `?#$`.
 *   - any instance of `**` may only be lead or followed by `/`.
 *   - the key expression must have canon form.
 *
 * `s` must outlive constructed key expression.
 */
ZENOHC_API
void z_view_keyexpr_from_string_unchecked(struct z_view_keyexpr_t *this_,
                                          const char *s);
/**
 * Constructs a `z_view_keyexpr_t` by aliasing a substring.
 * `expr` must outlive the constucted key expression.
 *
 * @param this_: An unitialized location in memory where key expression will be constructed.
 * @param expr: A buffer with length >= `len`.
 * @param len: Number of characters from `expr` to consider.
 * @return 0 in case of success, negative error code otherwise.
 */
ZENOHC_API
z_error_t z_view_keyexpr_from_substring(struct z_view_keyexpr_t *this_,
                                        const char *expr,
                                        size_t len);
/**
 * Constructs a `z_view_keyexpr_t` by aliasing a substring.
 * May SEGFAULT if `start` is NULL or lies in read-only memory (as values initialized with string litterals do).
 * `expr` must outlive the constucted key expression.
 *
 * @param this_: An unitialized location in memory where key expression will be constructed
 * @param expr: A buffer of with length >= `len`.
 * @param len: Number of characters from `expr` to consider. Will be modified to be equal to canonized key expression length.
 * @return 0 in case of success, negative error code otherwise.
 */
ZENOHC_API
z_error_t z_view_keyexpr_from_substring_autocanonize(struct z_view_keyexpr_t *this_,
                                                     char *start,
                                                     size_t *len);
/**
 * Constructs a `z_view_keyexpr_t` by aliasing a substring without checking any of `z_view_keyexpr_t`'s assertions:
 *
 * - `start` MUST be valid UTF8.
 * - `start` MUST follow the Key Expression specification, i.e.:
 *  - MUST NOT contain ``//``, MUST NOT start nor end with ``/``, MUST NOT contain any of the characters ``?#$``.
 *  - any instance of ``**`` may only be lead or followed by ``/``.
 *  - the key expression must have canon form.
 *
 * `start` must outlive constructed key expression.
 */
ZENOHC_API
void z_view_keyexpr_from_substring_unchecked(struct z_view_keyexpr_t *this_,
                                             const char *start,
                                             size_t len);
/**
 * Borrows `z_view_keyexpr_t`.
 */
ZENOHC_API
const struct z_loaned_keyexpr_t *z_view_keyexpr_loan(const struct z_view_keyexpr_t *this_);
/**
 * Constructs a view key expression in a gravestone state.
 */
ZENOHC_API void z_view_keyexpr_null(struct z_view_keyexpr_t *this_);
/**
 * @return ``true`` if the slice is not empty, ``false`` otherwise.
 */
ZENOHC_API bool z_view_slice_check(const struct z_view_slice_t *this_);
/**
 * Constructs an empty view slice.
 */
ZENOHC_API void z_view_slice_empty(struct z_view_slice_t *this_);
/**
 * Constructs a view of `str` using `strlen` (this should therefore not be used with untrusted inputs).
 *
 * @return -1 if `str == NULL` (and creates an empty view slice), 0 otherwise.
 */
ZENOHC_API
z_error_t z_view_slice_from_str(struct z_view_slice_t *this_,
                                const char *str);
/**
 * Borrows view slice.
 */
ZENOHC_API const struct z_loaned_slice_t *z_view_slice_loan(const struct z_view_slice_t *this_);
/**
 * Constructs an empty view slice.
 */
ZENOHC_API void z_view_slice_null(struct z_view_slice_t *this_);
/**
 * Constructs a `len` bytes long view starting at `start`.
 *
 * @return -1 if `start == NULL` and `len > 0` (and creates an empty view slice), 0 otherwise.
 */
ZENOHC_API
z_error_t z_view_slice_wrap(struct z_view_slice_t *this_,
                            const uint8_t *start,
                            size_t len);
/**
 * @return ``true`` if view string is valid, ``false`` if it is in a gravestone state.
 */
ZENOHC_API bool z_view_str_check(const struct z_view_str_t *this_);
/**
 * Constructs an empty view string.
 */
ZENOHC_API void z_view_str_empty(struct z_view_str_t *this_);
/**
 * Constructs a view string to a specified substring of length `len`.
 *
 * @return -1 if `str == NULL` and `len > 0` (and creates a string in a gravestone state), 0 otherwise.
 */
ZENOHC_API
z_error_t z_view_str_from_substring(struct z_view_str_t *this_,
                                    const char *str,
                                    size_t len);
/**
 * Borrows view string.
 */
ZENOHC_API const struct z_loaned_str_t *z_view_str_loan(const struct z_view_str_t *this_);
/**
 * Constructs view string in a gravestone state.
 */
ZENOHC_API void z_view_str_null(struct z_view_str_t *this_);
/**
 * Constructs a view string of `str`, using `strlen` (this should therefore not be used with untrusted inputs).
 *
 * @return -1 if `str == NULL` (and creates a string in a gravestone state), 0 otherwise.
 */
ZENOHC_API
z_error_t z_view_str_wrap(struct z_view_str_t *this_,
                          const char *str);
/**
 * Constructs a non-owned non-null-terminated string from the kind of zenoh entity.
 *
 * The string has static storage (i.e. valid until the end of the program).
 * @param whatami: A whatami bitmask of zenoh entity kind.
 * @param str_out: An unitialized memory location where strring will be constructed.
 * @param len: Maximum number of bytes that can be written to the `buf`.
 *
 * @return 0 if successful, negative error values if whatami contains an invalid bitmask.
 */
ZENOHC_API z_error_t z_whatami_to_str(enum z_whatami_t whatami, struct z_view_str_t *str_out);
/**
 * Constructs a configuration by parsing a file at `path`. Currently supported format is JSON5, a superset of JSON.
 *
 * Returns 0 in case of success, negative error code otherwise.
 */
ZENOHC_API
z_error_t zc_config_from_file(struct z_owned_config_t *this_,
                              const char *path);
/**
 * Reads a configuration from a JSON-serialized string, such as '{mode:"client",connect:{endpoints:["tcp/127.0.0.1:7447"]}}'.
 *
 * Returns 0 in case of success, negative error code otherwise.
 */
ZENOHC_API
z_error_t zc_config_from_str(struct z_owned_config_t *this_,
                             const char *s);
/**
 * Gets the property with the given path key from the configuration, and constructs and owned string from it.
 */
ZENOHC_API
z_error_t zc_config_get_from_string(const struct z_loaned_config_t *this_,
                                    const char *key,
                                    struct z_owned_str_t *out_value_string);
/**
 * Gets the property with the given path key from the configuration, and constructs and owned string from it.
 */
ZENOHC_API
z_error_t zc_config_get_from_substring(const struct z_loaned_config_t *this_,
                                       const char *key,
                                       size_t key_len,
                                       struct z_owned_str_t *out_value_string);
/**
 * Inserts a JSON-serialized `value` at the `key` position of the configuration.
 *
 * Returns 0 if successful, a negative error code otherwise.
 */
ZENOHC_API
z_error_t zc_config_insert_json(struct z_loaned_config_t *this_,
                                const char *key,
                                const char *value);
/**
 * Inserts a JSON-serialized `value` at the `key` position of the configuration.
 *
 * Returns 0 if successful, a negative error code otherwise.
 */
ZENOHC_API
z_error_t zc_config_insert_json_from_substring(struct z_loaned_config_t *this_,
                                               const char *key,
                                               size_t key_len,
                                               const char *value,
                                               size_t value_len);
/**
 * Constructs a json string representation of the `config`, such as '{"mode":"client","connect":{"endpoints":["tcp/127.0.0.1:7447"]}}'.
 *
 * Returns 0 in case of success, negative error code otherwise.
 */
ZENOHC_API
z_error_t zc_config_to_string(const struct z_loaned_config_t *config,
                              struct z_owned_str_t *out_config_string);
/**
 * Initialises the zenoh runtime logger.
 *
 * Note that unless you built zenoh-c with the `logger-autoinit` feature disabled,
 * this will be performed automatically by `z_open` and `z_scout`.
 */
ZENOHC_API void zc_init_logger(void);
/**
 * Constructs default value for `zc_liveliness_declaration_options_t`.
 */
ZENOHC_API
void zc_liveliness_declaration_options_default(struct zc_liveliness_declaration_options_t *this_);
/**
 * Declares a subscriber on liveliness tokens that intersect `key_expr`.
 *
 * @param this_: An unitialized memory location where subscriber will be constructed.
 * @param session: The Zenoh session.
 * @param key_expr: The key expression to subscribe to.
 * @param callback: The callback function that will be called each time a liveliness token status is changed.
 * @param _options: The options to be passed to the liveliness subscriber declaration.
 *
 * @return 0 in case of success, negative error values otherwise.
 */
ZENOHC_API
z_error_t zc_liveliness_declare_subscriber(struct z_owned_subscriber_t *this_,
                                           const struct z_loaned_session_t *session,
                                           const struct z_loaned_keyexpr_t *key_expr,
                                           struct z_owned_closure_sample_t *callback,
                                           struct zc_liveliness_declare_subscriber_options_t *_options);
/**
 * Constructs and declares a liveliness token on the network.
 *
 * Liveliness token subscribers on an intersecting key expression will receive a PUT sample when connectivity
 * is achieved, and a DELETE sample if it's lost.
 *
 * @param this_: An uninitialized memory location where liveliness token will be constructed.
 * @param session: A Zenos session to declare the liveliness token.
 * @param key_expr: A keyexpr to declare a liveliess token for.
 * @param _options: Liveliness token declaration properties.
 */
ZENOHC_API
z_error_t zc_liveliness_declare_token(struct zc_owned_liveliness_token_t *this_,
                                      const struct z_loaned_session_t *session,
                                      const struct z_loaned_keyexpr_t *key_expr,
                                      const struct zc_liveliness_declaration_options_t *_options);
/**
 * @Queries liveliness tokens currently on the network with a key expression intersecting with `key_expr`.
 *
 * @param session: The Zenoh session.
 * @param key_expr: The key expression to query liveliness tokens for.
 * @param callback: The callback function that will be called for each received reply.
 * @param options: Additional options for the liveliness get operation.
 */
ZENOHC_API
z_error_t zc_liveliness_get(const struct z_loaned_session_t *session,
                            const struct z_loaned_keyexpr_t *key_expr,
                            struct z_owned_closure_reply_t *callback,
                            struct zc_liveliness_get_options_t *options);
/**
 * Constructs default value `zc_liveliness_get_options_t`.
 */
ZENOHC_API void zc_liveliness_get_options_default(struct zc_liveliness_get_options_t *this_);
/**
 * Constucts default value for `zc_liveliness_declare_subscriber_options_t`.
 */
ZENOHC_API
void zc_liveliness_subscriber_options_default(struct zc_liveliness_declare_subscriber_options_t *this_);
/**
 * Returns ``true`` if liveliness token is valid, ``false`` otherwise.
 */
ZENOHC_API bool zc_liveliness_token_check(const struct zc_owned_liveliness_token_t *this_);
/**
 * Undeclares liveliness token, frees memory and resets it to a gravestone state.
 */
ZENOHC_API void zc_liveliness_token_drop(struct zc_owned_liveliness_token_t *this_);
/**
 * Constructs liveliness token in its gravestone state.
 */
ZENOHC_API void zc_liveliness_token_null(struct zc_owned_liveliness_token_t *this_);
/**
 * Destroys a liveliness token, notifying subscribers of its destruction.
 */
ZENOHC_API z_error_t zc_liveliness_undeclare_token(struct zc_owned_liveliness_token_t *this_);
/**
 * Constructs a new blocking fifo channel, returned as a pair of closures.
 *
 * If `bound` is different from 0, that channel will be bound and apply back-pressure when full.
 *
 * The `send` end should be passed as callback to a `z_declare_queryable()` call.
 *
 * The `recv` end is a synchronous closure that will block until either a `z_owned_query_t` is available,
 * which it will then return; or until the `send` closure is dropped and all queries have been consumed,
 * at which point it will return an invalidated `z_owned_query_t`, and so will further calls.
 */
ZENOHC_API
void zc_query_fifo_new(struct z_owned_query_channel_t *this_,
                       size_t bound);
/**
 * Constructs a new non-blocking fifo channel, returned as a pair of closures.
 *
 * If `bound` is different from 0, that channel will be bound and apply back-pressure when full.
 *
 * The `send` end should be passed as callback to a `z_declare_queryable()` call.
 *
 * The `recv` end is a synchronous closure that will block until either a `z_owned_query_t` is available,
 * which it will then return; or until the `send` closure is dropped and all queries have been consumed,
 * at which point it will return an invalidated `z_owned_query_t`, and so will further calls.
 */
ZENOHC_API
void zc_query_non_blocking_fifo_new(struct z_owned_query_channel_t *this_,
                                    size_t bound);
/**
 * Creates a new blocking fifo channel, returned as a pair of closures.
 *
 * If `bound` is different from 0, that channel will be bound and apply back-pressure when full.
 *
 * The `send` end should be passed as callback to a `z_get()` call.
 *
 * The `recv` end is a synchronous closure that will block until either a `z_owned_reply_t` is available,
 * which it will then return; or until the `send` closure is dropped and all replies have been consumed,
 * at which point it will return an invalidated `z_owned_reply_t`, and so will further calls.
 */
ZENOHC_API
void zc_reply_fifo_new(struct z_owned_reply_channel_t *this_,
                       size_t bound);
/**
 * Creates a new non-blocking fifo channel, returned as a pair of closures.
 *
 * If `bound` is different from 0, that channel will be bound and apply back-pressure when full.
 *
 * The `send` end should be passed as callback to a `z_get()` call.
 *
 * The `recv` end is a synchronous closure that will block until either a `z_owned_reply_t` is available,
 * which it will then return; or until the `send` closure is dropped and all replies have been consumed,
 * at which point it will return an invalidated `z_owned_reply_t`, and so will further calls.
 */
ZENOHC_API
void zc_reply_non_blocking_fifo_new(struct z_owned_reply_channel_t *this_,
                                    size_t bound);
/**
 * Constructs an owned shallow copy of the session in provided uninitialized memory location.
 */
ZENOHC_API
void zc_session_clone(const struct z_loaned_session_t *this_,
                      struct z_owned_session_t *dst);
ZENOHC_API
z_error_t zc_shared_memory_client_list_add_client(z_protocol_id_t id,
                                                  struct z_owned_shared_memory_client_t *client,
                                                  struct zc_loaned_shared_memory_client_list_t *list);
/**
 * Returns ``true`` if `this` is valid.
 */
ZENOHC_API
bool zc_shared_memory_client_list_check(const struct zc_owned_shared_memory_client_list_t *this_);
/**
 * Deletes list of SHM Clients
 */
ZENOHC_API
void zc_shared_memory_client_list_drop(struct zc_owned_shared_memory_client_list_t *this_);
/**
 * Borrows list of SHM Clients
 */
ZENOHC_API
const struct zc_loaned_shared_memory_client_list_t *zc_shared_memory_client_list_loan(const struct zc_owned_shared_memory_client_list_t *this_);
/**
 * Creates a new empty list of SHM Clients
 */
ZENOHC_API
z_error_t zc_shared_memory_client_list_new(struct zc_owned_shared_memory_client_list_t *this_);
/**
 * Constructs SHM client list in its gravestone value.
 */
ZENOHC_API
void zc_shared_memory_client_list_null(struct zc_owned_shared_memory_client_list_t *this_);
/**
 * Calls the closure. Calling an uninitialized closure is a no-op.
 */
ZENOHC_API
void zcu_closure_matching_status_call(const struct zcu_loaned_closure_matching_status_t *closure,
                                      const struct zcu_matching_status_t *mathing_status);
/**
 * Returns ``true`` if closure is valid, ``false`` if it is in gravestone state.
 */
ZENOHC_API
bool zcu_closure_matching_status_check(const struct zcu_owned_closure_matching_status_t *this_);
/**
 * Drops the closure, resetting it to its gravestone state. Droping an uninitialized closure is a no-op.
 */
ZENOHC_API
void zcu_closure_matching_status_drop(struct zcu_owned_closure_matching_status_t *closure);
/**
 * Borrows closure.
 */
ZENOHC_API
const struct zcu_loaned_closure_matching_status_t *zcu_closure_matching_status_loan(const struct zcu_owned_closure_matching_status_t *closure);
/**
 * Constructs a null value of 'zcu_owned_closure_matching_status_t' type
 */
ZENOHC_API void zcu_closure_matching_status_null(struct zcu_owned_closure_matching_status_t *this_);
/**
 * Returns default value of `zcu_locality_t`
 */
ZENOHC_API enum zcu_locality_t zcu_locality_default(void);
/**
 * Constructs matching listener, registering a callback for notifying subscribers matching with a given publisher.
 *
 * @param this_: An unitilized memory location where matching listener will be constructed. The matching listener will be automatically dropped when publisher is dropped.
 * @publisher: A publisher to associate with matching listener.
 * @callback: A closure that will be called every time the matching status of the publisher changes (If last subscriber, disconnects or when the first subscriber connects).
 *
 * @return 0 in case of success, negative error code otherwise.
 */
ZENOHC_API
z_error_t zcu_publisher_matching_listener_callback(struct zcu_owned_matching_listener_t *this_,
                                                   const struct z_loaned_publisher_t *publisher,
                                                   struct zcu_owned_closure_matching_status_t *callback);
/**
 * Returns the default value of #zcu_reply_keyexpr_t.
 */
ZENOHC_API enum zcu_reply_keyexpr_t zcu_reply_keyexpr_default(void);
/**
 * Constructs and declares a publication cache.
 *
 * @param this_: An unitialized location in memory where publication cache will be constructed.
 * @param session: A Zenoh session.
 * @param key_expr: The key expression to publish to.
 * @param options: Additional options for the publication cache.
 *
 * @returns 0 in case of success, negative error code otherwise.
 */
ZENOHC_API
z_error_t ze_declare_publication_cache(struct ze_owned_publication_cache_t *this_,
                                       const struct z_loaned_session_t *session,
                                       const struct z_loaned_keyexpr_t *key_expr,
                                       struct ze_publication_cache_options_t *options);
/**
 * Constructs and declares a querying subscriber for a given key expression.
 *
 * @param this_: An unitialized memory location where querying subscriber will be constructed.
 * @param session: A Zenoh session.
 * @param key_expr: A key expression to subscribe to.
 * @param callback: The callback function that will be called each time a data matching the subscribed expression is received.
 * @param options: Additional options for the querying subscriber.
 *
 * @return 0 in case of success, negative error code otherwise.
 */
ZENOHC_API
z_error_t ze_declare_querying_subscriber(struct ze_owned_querying_subscriber_t *this_,
                                         const struct z_loaned_session_t *session,
                                         const struct z_loaned_keyexpr_t *key_expr,
                                         struct z_owned_closure_sample_t *callback,
                                         struct ze_querying_subscriber_options_t *options);
/**
 * Returns ``true`` if publication cache is valid, ``false`` otherwise.
 */
ZENOHC_API bool ze_publication_cache_check(const struct ze_owned_publication_cache_t *this_);
/**
 * Drops publication cache. Also attempts to undeclare it.
 */
ZENOHC_API void ze_publication_cache_drop(struct ze_owned_publication_cache_t *this_);
/**
 * Constructs a publication cache in a gravestone state.
 */
ZENOHC_API void ze_publication_cache_null(struct ze_owned_publication_cache_t *this_);
/**
 * Constructs the default value for `ze_publication_cache_options_t`.
 */
ZENOHC_API void ze_publication_cache_options_default(struct ze_publication_cache_options_t *this_);
/**
 * Returns ``true`` if querying subscriber is valid, ``false`` otherwise.
 */
ZENOHC_API bool ze_querying_subscriber_check(const struct ze_owned_querying_subscriber_t *this_);
/**
 * Drops querying subscriber. Also attempts to undeclare it.
 */
ZENOHC_API void ze_querying_subscriber_drop(struct ze_owned_querying_subscriber_t *this_);
/**
 * Make querying subscriber perform an additional query on a specified selector.
 * The queried samples will be merged with the received publications and made available in the subscriber callback.
 * @return 0 in case of success, negative error code otherwise.
 */
ZENOHC_API
z_error_t ze_querying_subscriber_get(const struct ze_loaned_querying_subscriber_t *this_,
                                     const struct z_loaned_keyexpr_t *selector,
                                     const struct z_get_options_t *options);
/**
 * Borrows querying subscriber.
 */
ZENOHC_API
const struct ze_loaned_querying_subscriber_t *ze_querying_subscriber_loan(const struct ze_owned_querying_subscriber_t *this_);
/**
 * Constructs a querying subscriber in a gravestone state.
 */
ZENOHC_API void ze_querying_subscriber_null(struct ze_owned_querying_subscriber_t *this_);
/**
 * Constructs the default value for `ze_querying_subscriber_options_t`.
 */
ZENOHC_API
void ze_querying_subscriber_options_default(struct ze_querying_subscriber_options_t *this_);
/**
 * Undeclares and drops publication cache.
 * @return 0 in case of success, negative error code otherwise.
 */
ZENOHC_API z_error_t ze_undeclare_publication_cache(struct ze_owned_publication_cache_t *this_);
/**
 * Undeclares the given querying subscriber, drops it and resets to a gravestone state.
 *
 * @return 0 in case of success, negative error code otherwise.
 */
ZENOHC_API z_error_t ze_undeclare_querying_subscriber(struct ze_owned_querying_subscriber_t *this_);<|MERGE_RESOLUTION|>--- conflicted
+++ resolved
@@ -262,6 +262,12 @@
   uint8_t pow;
 } z_alloc_alignment_t;
 /**
+ * A loaned BufAllocResult
+ */
+typedef struct ALIGN(8) z_loaned_buf_alloc_result_t {
+  uint8_t _0[80];
+} z_loaned_buf_alloc_result_t;
+/**
  * An owned ZShmMut slice
  */
 typedef struct ALIGN(8) z_owned_shm_mut_t {
@@ -325,6 +331,12 @@
 typedef struct ALIGN(8) z_owned_chunk_alloc_result_t {
   uint8_t _0[32];
 } z_owned_chunk_alloc_result_t;
+/**
+ * A loaned ChunkAllocResult
+ */
+typedef struct ALIGN(8) z_loaned_chunk_alloc_result_t {
+  uint8_t _0[32];
+} z_loaned_chunk_alloc_result_t;
 /**
  * Unique segment identifier
  */
@@ -764,6 +776,12 @@
 typedef struct ALIGN(8) z_owned_memory_layout_t {
   uint8_t _0[24];
 } z_owned_memory_layout_t;
+/**
+ * A loaned MemoryLayout
+ */
+typedef struct ALIGN(8) z_loaned_memory_layout_t {
+  uint8_t _0[16];
+} z_loaned_memory_layout_t;
 /**
  * An owned mutex.
  */
@@ -801,12 +819,6 @@
 } z_owned_shared_memory_provider_t;
 #endif
 /**
- * A loaned MemoryLayout
- */
-typedef struct ALIGN(8) z_loaned_memory_layout_t {
-  uint8_t _0[16];
-} z_loaned_memory_layout_t;
-/**
  * A loaned Zenoh publisher.
  */
 typedef struct ALIGN(8) z_loaned_publisher_t {
@@ -936,6 +948,12 @@
 typedef struct ALIGN(8) z_loaned_queryable_t {
   uint8_t _0[32];
 } z_loaned_queryable_t;
+/**
+ * An owned SHM Client Storage
+ */
+typedef struct ALIGN(8) z_owned_shared_memory_client_storage_t {
+  uint8_t _0[8];
+} z_owned_shared_memory_client_storage_t;
 /**
  * An owned reply from a Queryable to a `z_get()`.
  */
@@ -1101,7 +1119,6 @@
   size_t (*defragment_fn)(void*);
   size_t (*available_fn)(void*);
   void (*layout_for_fn)(void*, struct z_owned_memory_layout_t*);
-  void (*drop_fn)(void*);
 } zc_shared_memory_provider_backend_callbacks_t;
 /**
  * An owned ZShm slice
@@ -1201,19 +1218,17 @@
   uint32_t timeout_ms;
 } zc_liveliness_get_options_t;
 /**
-<<<<<<< HEAD
  * An owned list of SHM Clients
  */
 typedef struct ALIGN(8) zc_owned_shared_memory_client_list_t {
   uint8_t _0[24];
 } zc_owned_shared_memory_client_list_t;
-=======
+/**
  * Loaned closure.
  */
 typedef struct zcu_loaned_closure_matching_status_t {
   size_t _0[3];
 } zcu_loaned_closure_matching_status_t;
->>>>>>> 78a078d8
 /**
  * A struct that indicates if there exist Subscribers matching the Publisher's key expression.
  */
@@ -1378,7 +1393,12 @@
 /**
  * Deletes Buf Alloc Result
  */
-ZENOHC_API void z_buf_alloc_result_delete(struct z_owned_buf_alloc_result_t *this_);
+ZENOHC_API void z_buf_alloc_result_drop(struct z_owned_buf_alloc_result_t *this_);
+/**
+ * Borrows Buf Alloc Result
+ */
+ZENOHC_API
+const struct z_loaned_buf_alloc_result_t *z_buf_alloc_result_loan(const struct z_owned_buf_alloc_result_t *this_);
 /**
  * Constructs Buf Alloc Result in its gravestone value.
  */
@@ -1537,7 +1557,12 @@
 /**
  * Deletes Chunk Alloc Result
  */
-ZENOHC_API void z_chunk_alloc_result_delete(struct z_owned_chunk_alloc_result_t *this_);
+ZENOHC_API void z_chunk_alloc_result_drop(struct z_owned_chunk_alloc_result_t *this_);
+/**
+ * Borrows Chunk Alloc Result
+ */
+ZENOHC_API
+const struct z_loaned_chunk_alloc_result_t *z_chunk_alloc_result_loan(const struct z_owned_chunk_alloc_result_t *this_);
 /**
  * Creates a new Chunk Alloc Result with Error value
  */
@@ -2147,7 +2172,19 @@
 /**
  * Deletes Memory Layout
  */
-ZENOHC_API void z_memory_layout_delete(struct z_owned_memory_layout_t *this_);
+ZENOHC_API void z_memory_layout_drop(struct z_owned_memory_layout_t *this_);
+/**
+ * Deletes Memory Layout
+ */
+ZENOHC_API
+void z_memory_layout_get_data(size_t *out_size,
+                              struct z_alloc_alignment_t *out_alignment,
+                              const struct z_loaned_memory_layout_t *this_);
+/**
+ * Borrows Memory Layout
+ */
+ZENOHC_API
+const struct z_loaned_memory_layout_t *z_memory_layout_loan(const struct z_owned_memory_layout_t *this_);
 /**
  * Creates a new Memory Layout
  */
@@ -2702,6 +2739,8 @@
 z_error_t z_shared_memory_client_storage_new(struct z_owned_shared_memory_client_storage_t *this_,
                                              const struct zc_loaned_shared_memory_client_list_t *clients,
                                              bool add_default_client_set);
+ZENOHC_API
+z_error_t z_shared_memory_client_storage_new_default(struct z_owned_shared_memory_client_storage_t *this_);
 /**
  * Constructs SHM Client Storage in its gravestone value.
  */
@@ -2741,6 +2780,8 @@
                                                            const struct z_loaned_shared_memory_provider_t *provider,
                                                            size_t size,
                                                            struct z_alloc_alignment_t alignment);
+ZENOHC_API
+size_t z_shared_memory_provider_available(const struct z_loaned_shared_memory_provider_t *provider);
 /**
  * Returns ``true`` if `this` is valid.
  */
@@ -3614,6 +3655,11 @@
 ZENOHC_API
 const struct zc_loaned_shared_memory_client_list_t *zc_shared_memory_client_list_loan(const struct zc_owned_shared_memory_client_list_t *this_);
 /**
+ * Mutably borrows list of SHM Clients
+ */
+ZENOHC_API
+struct zc_loaned_shared_memory_client_list_t *zc_shared_memory_client_list_loan_mut(struct zc_owned_shared_memory_client_list_t *this_);
+/**
  * Creates a new empty list of SHM Clients
  */
 ZENOHC_API
