--- conflicted
+++ resolved
@@ -465,22 +465,9 @@
 /**
  * Moved closure.
  */
-<<<<<<< HEAD
-#if !defined(TARGET_ARCH_ARM)
-typedef struct ALIGN(8) z_owned_reply_t {
-  uint64_t _0[30];
-} z_owned_reply_t;
-#endif
-#if defined(TARGET_ARCH_ARM)
-typedef struct ALIGN(8) z_owned_reply_t {
-  uint64_t _0[21];
-} z_owned_reply_t;
-#endif
-=======
 typedef struct z_moved_closure_query_t {
   struct z_owned_closure_query_t _this;
 } z_moved_closure_query_t;
->>>>>>> 91400a1d
 /**
  * A structure that contains all the elements for stateful, memory-leak-free callbacks.
  *
@@ -1119,22 +1106,10 @@
 /**
  * Moved closure.
  */
-<<<<<<< HEAD
-#if !defined(TARGET_ARCH_ARM)
-typedef struct ALIGN(8) zcu_owned_matching_listener_t {
-  uint64_t _0[4];
-} zcu_owned_matching_listener_t;
-#endif
-#if defined(TARGET_ARCH_ARM)
-typedef struct ALIGN(4) zcu_owned_matching_listener_t {
-  uint32_t _0[4];
-} zcu_owned_matching_listener_t;
-=======
 #if defined(UNSTABLE)
 typedef struct zc_moved_closure_matching_status_t {
   struct zc_owned_closure_matching_status_t _this;
 } zc_moved_closure_matching_status_t;
->>>>>>> 91400a1d
 #endif
 /**
  * The options for `zc_liveliness_declare_token()`.
