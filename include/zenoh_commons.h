--- conflicted
+++ resolved
@@ -1262,59 +1262,9 @@
 bool z_bytes_slice_iterator_next(struct z_bytes_slice_iterator_t *this_,
                                  struct z_view_slice_t *slice);
 /**
- * @warning This API has been marked as unstable: it works as advertised, but it may be changed in a future release.
- * @brief Converts data into a loaned SHM buffer.
- *
- * @param this_: Data to convert.
- * @param dst: An uninitialized memory location where to construct an SHM buffer.
- */
-#if (defined(Z_FEATURE_SHARED_MEMORY) && defined(Z_FEATURE_UNSTABLE_API))
-ZENOHC_API
-z_result_t z_bytes_to_loaned_shm(const struct z_loaned_bytes_t *this_,
-                                 const struct z_loaned_shm_t **dst);
-#endif
-/**
- * @warning This API has been marked as unstable: it works as advertised, but it may be changed in a future release.
- * @brief Converts data into a mutably loaned SHM buffer.
- *
- * @param this_: Data to convert.
- * @param dst: An uninitialized memory location where to construct an SHM buffer.
- */
-#if (defined(Z_FEATURE_SHARED_MEMORY) && defined(Z_FEATURE_UNSTABLE_API))
-ZENOHC_API
-z_result_t z_bytes_to_mut_loaned_shm(struct z_loaned_bytes_t *this_,
-                                     struct z_loaned_shm_t **dst);
-#endif
-/**
- * @warning This API has been marked as unstable: it works as advertised, but it may be changed in a future release.
- * @brief Converts data into an owned SHM buffer by copying it's shared reference.
- *
- * @param this_: Data to convert.
- * @param dst: An uninitialized memory location where to construct an SHM buffer.
- */
-#if (defined(Z_FEATURE_SHARED_MEMORY) && defined(Z_FEATURE_UNSTABLE_API))
-ZENOHC_API
-z_result_t z_bytes_to_owned_shm(const struct z_loaned_bytes_t *this_,
-                                struct z_owned_shm_t *dst);
-#endif
-/**
- * Converts data into an owned slice.
- *
- * @param this_: Data to convert.
- * @param dst: An uninitialized memory location where to construct a slice.
- */
-ZENOHC_API
-z_result_t z_bytes_to_slice(const struct z_loaned_bytes_t *this_,
-                            struct z_owned_slice_t *dst);
-/**
- * Converts data into an owned non-null-terminated string.
- *
- * @param this_: Data to convert.
- * @param dst: An uninitialized memory location where to construct a string.
- */
-ZENOHC_API
-z_result_t z_bytes_to_string(const struct z_loaned_bytes_t *this_,
-                             struct z_owned_string_t *dst);
+ * Takes ownership of the mutably borrowed bytes
+ */
+ZENOHC_API void z_bytes_take_loaned(struct z_owned_bytes_t *dst, struct z_loaned_bytes_t *src);
 /**
  * Appends bytes.
  * This allows to compose a serialized data out of multiple `z_owned_bytes_t` that may point to different memory regions.
@@ -1344,19 +1294,7 @@
 void z_bytes_writer_finish(struct z_moved_bytes_writer_t *this_,
                            struct z_owned_bytes_t *bytes);
 /**
-<<<<<<< HEAD
- * Takes ownership of the mutably borrowed bytes
- */
-ZENOHC_API void z_bytes_take_loaned(struct z_owned_bytes_t *dst, struct z_loaned_bytes_t *src);
-/**
- * Appends bytes.
- * This allows to compose a serialized data out of multiple `z_owned_bytes_t` that may point to different memory regions.
- * Said in other terms, it allows to create a linear view on different memory regions without copy.
- *
- * @return 0 in case of success, negative error code otherwise
-=======
  * Borrows writer.
->>>>>>> fbbe4928
  */
 ZENOHC_API
 const struct z_loaned_bytes_writer_t *z_bytes_writer_loan(const struct z_owned_bytes_writer_t *this_);
@@ -1489,24 +1427,17 @@
 ZENOHC_API
 const struct z_loaned_closure_hello_t *z_closure_hello_loan(const struct z_owned_closure_hello_t *closure);
 /**
-<<<<<<< HEAD
  * Mutably borrows closure.
-=======
- * Mutably norrows closure.
->>>>>>> fbbe4928
  */
 ZENOHC_API
 struct z_loaned_closure_hello_t *z_closure_hello_loan_mut(struct z_owned_closure_hello_t *closure);
 /**
-<<<<<<< HEAD
  * Takes ownership of the mutably borrowed closure
  */
 ZENOHC_API
 void z_closure_hello_take_loaned(struct z_owned_closure_hello_t *dst,
                                  struct z_loaned_closure_hello_t *src);
 /**
-=======
->>>>>>> fbbe4928
  * @brief Constructs closure.
  *
  * Closures are not guaranteed not to be called concurrently.
@@ -1546,15 +1477,12 @@
 ZENOHC_API
 struct z_loaned_closure_query_t *z_closure_query_loan_mut(struct z_owned_closure_query_t *closure);
 /**
-<<<<<<< HEAD
  * Takes ownership of the mutably borrowed closure
  */
 ZENOHC_API
 void z_closure_query_take_loaned(struct z_owned_closure_query_t *dst,
                                  struct z_loaned_closure_query_t *src);
 /**
-=======
->>>>>>> fbbe4928
  * @brief Constructs closure.
  *
  * Closures are not guaranteed not to be called concurrently.
@@ -1595,15 +1523,12 @@
 ZENOHC_API
 struct z_loaned_closure_reply_t *z_closure_reply_loan_mut(struct z_owned_closure_reply_t *closure);
 /**
-<<<<<<< HEAD
  * Takes ownership of the mutably borrowed closure
  */
 ZENOHC_API
 void z_closure_reply_take_loaned(struct z_owned_closure_reply_t *dst,
                                  struct z_loaned_closure_reply_t *src);
 /**
-=======
->>>>>>> fbbe4928
  * @brief Constructs closure.
  *
  * Closures are not guaranteed not to be called concurrently.
@@ -1638,24 +1563,17 @@
 ZENOHC_API
 const struct z_loaned_closure_sample_t *z_closure_sample_loan(const struct z_owned_closure_sample_t *closure);
 /**
-<<<<<<< HEAD
  * Borrows closure.
-=======
- * Mutably borrows closure.
->>>>>>> fbbe4928
  */
 ZENOHC_API
 struct z_loaned_closure_sample_t *z_closure_sample_loan_mut(struct z_owned_closure_sample_t *closure);
 /**
-<<<<<<< HEAD
  * Takes ownership of the mutably borrowed closure
  */
 ZENOHC_API
 void z_closure_sample_take_loaned(struct z_owned_closure_sample_t *dst,
                                   struct z_loaned_closure_sample_t *src);
 /**
-=======
->>>>>>> fbbe4928
  * @brief Constructs closure.
  *
  * Closures are not guaranteed not to be called concurrently.
@@ -1763,13 +1681,12 @@
  */
 ZENOHC_API struct z_loaned_config_t *z_config_loan_mut(struct z_owned_config_t *this_);
 /**
-<<<<<<< HEAD
  * Takes ownership of the mutably borrowed config.
  */
 ZENOHC_API void z_config_take_loaned(struct z_owned_config_t *dst, struct z_loaned_config_t *src);
-=======
- * Declares a background queryable for a given keyexpr. The queryable callback will be be called
- * to proccess incoming queries until the corresponding session is closed or dropped.
+/**
+ * Constructs and declares a key expression on the network. This reduces key key expression to a numerical id,
+ * which allows to save the bandwith, when passing key expression between Zenoh entities.
  *
  * @param session: The zenoh session.
  * @param key_expr: The key expression the Queryable will reply to.
@@ -1799,7 +1716,6 @@
                                            const struct z_loaned_keyexpr_t *key_expr,
                                            struct z_moved_closure_sample_t *callback,
                                            struct z_subscriber_options_t *_options);
->>>>>>> fbbe4928
 /**
  * Constructs and declares a key expression on the network. This reduces key key expression to a numerical id,
  * which allows to save the bandwith, when passing key expression between Zenoh entities.
@@ -4466,7 +4382,6 @@
  */
 ZENOHC_API const struct z_loaned_string_t *z_string_loan(const struct z_owned_string_t *this_);
 /**
-<<<<<<< HEAD
  * Mutably borrows string.
  */
 ZENOHC_API struct z_loaned_string_t *z_string_loan_mut(struct z_owned_string_t *this_);
@@ -4477,10 +4392,6 @@
 /**
  * Drops subscriber and resets it to its gravestone state.
  * The callback closure is not dropped and still keeps receiving and processing samples until the corresponding session is closed.
-=======
- * Undeclares subscriber callback and resets it to its gravestone state.
- * This is equivalent to calling `z_undeclare_subscriber()` and discarding its return value.
->>>>>>> fbbe4928
  */
 ZENOHC_API void z_subscriber_drop(struct z_moved_subscriber_t *this_);
 /**
