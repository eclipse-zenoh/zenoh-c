//
// Copyright (c) 2022 ZettaScale Technology
//
// This program and the accompanying materials are made available under the
// terms of the Eclipse Public License 2.0 which is available at
// http://www.eclipse.org/legal/epl-2.0, or the Apache License, Version 2.0
// which is available at https://www.apache.org/licenses/LICENSE-2.0.
//
// SPDX-License-Identifier: EPL-2.0 OR Apache-2.0
//
// Contributors:
//   ZettaScale Zenoh Team, <zenoh@zettascale.tech>
//
#ifdef DOCS
#define ALIGN(n)
#define ZENOHC_API
#endif
/**
 * The kind of congestion control.
 *
 *     - **BLOCK**
 *     - **DROP**
 */
typedef enum z_congestion_control_t {
  Z_CONGESTION_CONTROL_BLOCK,
  Z_CONGESTION_CONTROL_DROP,
} z_congestion_control_t;
/**
 * Consolidation mode values.
 *
 *     - **Z_CONSOLIDATION_MODE_AUTO**: Let Zenoh decide the best consolidation mode depending on the query selector
 *       If the selector contains time range properties, consolidation mode `NONE` is used.
 *       Otherwise the `LATEST` consolidation mode is used.
 *     - **Z_CONSOLIDATION_MODE_NONE**: No consolidation is applied. Replies may come in any order and any number.
 *     - **Z_CONSOLIDATION_MODE_MONOTONIC**: It guarantees that any reply for a given key expression will be monotonic in time
 *       w.r.t. the previous received replies for the same key expression. I.e., for the same key expression multiple
 *       replies may be received. It is guaranteed that two replies received at t1 and t2 will have timestamp
 *       ts2 > ts1. It optimizes latency.
 *     - **Z_CONSOLIDATION_MODE_LATEST**: It guarantees unicity of replies for the same key expression.
 *       It optimizes bandwidth.
 */
typedef enum z_consolidation_mode_t {
  Z_CONSOLIDATION_MODE_AUTO = -1,
  Z_CONSOLIDATION_MODE_NONE = 0,
  Z_CONSOLIDATION_MODE_MONOTONIC = 1,
  Z_CONSOLIDATION_MODE_LATEST = 2,
} z_consolidation_mode_t;
/**
 * A :c:type:`z_encoding_t` integer `prefix`.
 *
 *     - **Z_ENCODING_PREFIX_EMPTY**
 *     - **Z_ENCODING_PREFIX_APP_OCTET_STREAM**
 *     - **Z_ENCODING_PREFIX_APP_CUSTOM**
 *     - **Z_ENCODING_PREFIX_TEXT_PLAIN**
 *     - **Z_ENCODING_PREFIX_APP_PROPERTIES**
 *     - **Z_ENCODING_PREFIX_APP_JSON**
 *     - **Z_ENCODING_PREFIX_APP_SQL**
 *     - **Z_ENCODING_PREFIX_APP_INTEGER**
 *     - **Z_ENCODING_PREFIX_APP_FLOAT**
 *     - **Z_ENCODING_PREFIX_APP_XML**
 *     - **Z_ENCODING_PREFIX_APP_XHTML_XML**
 *     - **Z_ENCODING_PREFIX_APP_X_WWW_FORM_URLENCODED**
 *     - **Z_ENCODING_PREFIX_TEXT_JSON**
 *     - **Z_ENCODING_PREFIX_TEXT_HTML**
 *     - **Z_ENCODING_PREFIX_TEXT_XML**
 *     - **Z_ENCODING_PREFIX_TEXT_CSS**
 *     - **Z_ENCODING_PREFIX_TEXT_CSV**
 *     - **Z_ENCODING_PREFIX_TEXT_JAVASCRIPT**
 *     - **Z_ENCODING_PREFIX_IMAGE_JPEG**
 *     - **Z_ENCODING_PREFIX_IMAGE_PNG**
 *     - **Z_ENCODING_PREFIX_IMAGE_GIF**
 */
typedef enum z_encoding_prefix_t {
  Z_ENCODING_PREFIX_EMPTY = 0,
  Z_ENCODING_PREFIX_APP_OCTET_STREAM = 1,
  Z_ENCODING_PREFIX_APP_CUSTOM = 2,
  Z_ENCODING_PREFIX_TEXT_PLAIN = 3,
  Z_ENCODING_PREFIX_APP_PROPERTIES = 4,
  Z_ENCODING_PREFIX_APP_JSON = 5,
  Z_ENCODING_PREFIX_APP_SQL = 6,
  Z_ENCODING_PREFIX_APP_INTEGER = 7,
  Z_ENCODING_PREFIX_APP_FLOAT = 8,
  Z_ENCODING_PREFIX_APP_XML = 9,
  Z_ENCODING_PREFIX_APP_XHTML_XML = 10,
  Z_ENCODING_PREFIX_APP_X_WWW_FORM_URLENCODED = 11,
  Z_ENCODING_PREFIX_TEXT_JSON = 12,
  Z_ENCODING_PREFIX_TEXT_HTML = 13,
  Z_ENCODING_PREFIX_TEXT_XML = 14,
  Z_ENCODING_PREFIX_TEXT_CSS = 15,
  Z_ENCODING_PREFIX_TEXT_CSV = 16,
  Z_ENCODING_PREFIX_TEXT_JAVASCRIPT = 17,
  Z_ENCODING_PREFIX_IMAGE_JPEG = 18,
  Z_ENCODING_PREFIX_IMAGE_PNG = 19,
  Z_ENCODING_PREFIX_IMAGE_GIF = 20,
} z_encoding_prefix_t;
/**
 * The priority of zenoh messages.
 *
 *     - **REAL_TIME**
 *     - **INTERACTIVE_HIGH**
 *     - **INTERACTIVE_LOW**
 *     - **DATA_HIGH**
 *     - **DATA**
 *     - **DATA_LOW**
 *     - **BACKGROUND**
 */
typedef enum z_priority_t {
  Z_PRIORITY_REAL_TIME = 1,
  Z_PRIORITY_INTERACTIVE_HIGH = 2,
  Z_PRIORITY_INTERACTIVE_LOW = 3,
  Z_PRIORITY_DATA_HIGH = 4,
  Z_PRIORITY_DATA = 5,
  Z_PRIORITY_DATA_LOW = 6,
  Z_PRIORITY_BACKGROUND = 7,
} z_priority_t;
/**
 * The Queryables that should be target of a :c:func:`z_get`.
 *
 *     - **BEST_MATCHING**: The nearest complete queryable if any else all matching queryables.
 *     - **ALL_COMPLETE**: All complete queryables.
 *     - **ALL**: All matching queryables.
 */
typedef enum z_query_target_t {
  Z_QUERY_TARGET_BEST_MATCHING,
  Z_QUERY_TARGET_ALL,
  Z_QUERY_TARGET_ALL_COMPLETE,
} z_query_target_t;
/**
 * The subscription reliability.
 *
 *     - **Z_RELIABILITY_BEST_EFFORT**
 *     - **Z_RELIABILITY_RELIABLE**
 */
typedef enum z_reliability_t {
  Z_RELIABILITY_BEST_EFFORT,
  Z_RELIABILITY_RELIABLE,
} z_reliability_t;
typedef enum z_sample_kind_t {
  Z_SAMPLE_KIND_PUT = 0,
  Z_SAMPLE_KIND_DELETE = 1,
} z_sample_kind_t;
typedef enum zcu_locality_t {
  ZCU_LOCALITY_ANY = 0,
  ZCU_LOCALITY_SESSION_LOCAL = 1,
  ZCU_LOCALITY_REMOTE = 2,
} zcu_locality_t;
typedef enum zcu_reply_keyexpr_t {
  ZCU_REPLY_KEYEXPR_ANY = 0,
  ZCU_REPLY_KEYEXPR_MATCHING_QUERY = 1,
} zcu_reply_keyexpr_t;
/**
 * A contiguous view of bytes owned by some other entity.
 *
 * `start` being `null` is considered a gravestone value,
 * and empty slices are represented using a possibly dangling pointer for `start`.
 */
typedef struct z_bytes_t {
  size_t len;
  const uint8_t *start;
} z_bytes_t;
/**
 * The body of a loop over an attachment's key-value pairs.
 *
 * `key` and `value` are loaned to the body for the duration of a single call.
 * `context` is passed transparently through the iteration driver.
 *
 * Returning `0` is treated as `continue`.
 * Returning any other value is treated as `break`.
 */
typedef int8_t (*z_attachment_iter_body_t)(struct z_bytes_t key,
                                           struct z_bytes_t value,
                                           void *context);
/**
 * The driver of a loop over an attachment's key-value pairs.
 *
 * This function is expected to call `loop_body` once for each key-value pair
 * within `iterator`, passing `context`, and returning any non-zero value immediately (breaking iteration).
 */
typedef int8_t (*z_attachment_iter_driver_t)(const void *iterator,
                                             z_attachment_iter_body_t loop_body,
                                             void *context);
/**
 * A iteration based map of byte slice to byte slice.
 *
 * `iteration_driver == NULL` marks the gravestone value, as this type is often optional.
 * Users are encouraged to use `z_attachment_null` and `z_attachment_check` to interact.
 */
typedef struct z_attachment_t {
  const void *data;
  z_attachment_iter_driver_t iteration_driver;
} z_attachment_t;
/**
 * A map of maybe-owned vector of bytes to owned vector of bytes.
 *
 * In Zenoh C, this map is backed by Rust's standard HashMap, with a DoS-resistant hasher
 */
typedef struct z_owned_bytes_map_t {
  uint64_t _0[2];
  size_t _1[4];
} z_owned_bytes_map_t;
/**
 * Clock
 * Uses monotonic clock
 */
typedef struct z_clock_t {
  double t;
} z_clock_t;
/**
 * Represents a Zenoh ID.
 *
 * In general, valid Zenoh IDs are LSB-first 128bit unsigned and non-zero integers.
 */
typedef struct z_id_t {
  uint8_t id[16];
} z_id_t;
/**
 * An owned array of owned, zenoh allocated, NULL terminated strings.
 *
 * Like all `z_owned_X_t`, an instance will be destroyed by any function which takes a mutable pointer to said instance, as this implies the instance's inners were moved.
 * To make this fact more obvious when reading your code, consider using `z_move(val)` instead of `&val` as the argument.
 * After a move, `val` will still exist, but will no longer be valid. The destructors are double-drop-safe, but other functions will still trust that your `val` is valid.
 *
 * To check if `val` is still valid, you may use `z_X_check(&val)` or `z_check(val)` if your compiler supports `_Generic`, which will return `true` if `val` is valid.
 */
typedef struct z_owned_str_array_t {
  char **val;
  size_t len;
} z_owned_str_array_t;
/**
 * A zenoh-allocated hello message returned by a zenoh entity to a scout message sent with `z_scout`.
 *
 * Members:
 *   unsigned int whatami: The kind of zenoh entity.
 *   z_owned_bytes_t pid: The peer id of the scouted entity (empty if absent).
 *   z_owned_str_array_t locators: The locators of the scouted entity.
 *
 * Like all `z_owned_X_t`, an instance will be destroyed by any function which takes a mutable pointer to said instance, as this implies the instance's inners were moved.
 * To make this fact more obvious when reading your code, consider using `z_move(val)` instead of `&val` as the argument.
 * After a move, `val` will still exist, but will no longer be valid. The destructors are double-drop-safe, but other functions will still trust that your `val` is valid.
 *
 * To check if `val` is still valid, you may use `z_X_check(&val)` (or `z_check(val)` if your compiler supports `_Generic`), which will return `true` if `val` is valid.
 */
typedef struct z_owned_hello_t {
  unsigned int _whatami;
  struct z_id_t _pid;
  struct z_owned_str_array_t _locators;
} z_owned_hello_t;
/**
 * A closure is a structure that contains all the elements for stateful, memory-leak-free callbacks:
 *
 * Members:
 *   void *context: a pointer to an arbitrary state.
 *   void *call(const struct z_owned_reply_t*, const void *context): the typical callback function. `context` will be passed as its last argument.
 *   void *drop(void*): allows the callback's state to be freed.
 *
 * Closures are not guaranteed not to be called concurrently.
 *
 * It is guaranteed that:
 *
 *   - `call` will never be called once `drop` has started.
 *   - `drop` will only be called **once**, and **after every** `call` has ended.
 *   - The two previous guarantees imply that `call` and `drop` are never called concurrently.
 */
typedef struct z_owned_closure_hello_t {
  void *context;
  void (*call)(struct z_owned_hello_t*, void*);
  void (*drop)(void*);
} z_owned_closure_hello_t;
/**
 * Owned variant of a Query received by a Queryable.
 *
 * You may construct it by `z_query_clone`-ing a loaned query.
 * When the last `z_owned_query_t` corresponding to a query is destroyed, or the callback that produced the query cloned to build them returns,
 * the query will receive its termination signal.
 *
 * Holding onto an `z_owned_query_t` for too long (10s by default, can be set in `z_get`'s options) will trigger a timeout error
 * to be sent to the querier by the infrastructure, and new responses to the outdated query will be silently dropped.
 */
typedef struct z_owned_query_t {
  void *_0;
} z_owned_query_t;
/**
 * A closure is a structure that contains all the elements for stateful, memory-leak-free callbacks:
 *
 * Members:
 *   void *context: a pointer to an arbitrary state.
 *   void *call(const struct z_query_t*, const void *context): the typical callback function. `context` will be passed as its last argument.
 *   void *drop(void*): allows the callback's state to be freed.
 *
 * Closures are not guaranteed not to be called concurrently.
 *
 * It is guaranteed that:
 *
 *   - `call` will never be called once `drop` has started.
 *   - `drop` will only be called **once**, and **after every** `call` has ended.
 *   - The two previous guarantees imply that `call` and `drop` are never called concurrently.
 */
typedef struct z_owned_closure_owned_query_t {
  void *context;
  void (*call)(struct z_owned_query_t*, void *context);
  void (*drop)(void*);
} z_owned_closure_owned_query_t;
/**
 * A closure is a structure that contains all the elements for stateful, memory-leak-free callbacks:
 *
 * Members:
 *   void *context: a pointer to an arbitrary state.
 *   void *call(const struct z_query_t*, const void *context): the typical callback function. `context` will be passed as its last argument.
 *   void *drop(void*): allows the callback's state to be freed.
 *
 * Closures are not guaranteed not to be called concurrently.
 *
 * It is guaranteed that:
 *
 *   - `call` will never be called once `drop` has started.
 *   - `drop` will only be called **once**, and **after every** `call` has ended.
 *   - The two previous guarantees imply that `call` and `drop` are never called concurrently.
 */
typedef struct z_owned_closure_query_t {
  void *context;
  void (*call)(const struct z_query_t*, void *context);
  void (*drop)(void*);
} z_owned_closure_query_t;
/**
 * An owned reply to a :c:func:`z_get`.
 *
 * Like all `z_owned_X_t`, an instance will be destroyed by any function which takes a mutable pointer to said instance, as this implies the instance's inners were moved.
 * To make this fact more obvious when reading your code, consider using `z_move(val)` instead of `&val` as the argument.
 * After a move, `val` will still exist, but will no longer be valid. The destructors are double-drop-safe, but other functions will still trust that your `val` is valid.
 *
 * To check if `val` is still valid, you may use `z_X_check(&val)` (or `z_check(val)` if your compiler supports `_Generic`), which will return `true` if `val` is valid.
 */
#if defined(TARGET_ARCH_X86_64)
typedef struct ALIGN(8) z_owned_reply_t {
  uint64_t _0[28];
} z_owned_reply_t;
#endif
#if defined(TARGET_ARCH_AARCH64)
typedef struct ALIGN(16) z_owned_reply_t {
  uint64_t _0[30];
} z_owned_reply_t;
#endif
#if defined(TARGET_ARCH_ARM)
typedef struct ALIGN(8) z_owned_reply_t {
  uint64_t _0[19];
} z_owned_reply_t;
#endif
/**
 * A closure is a structure that contains all the elements for stateful, memory-leak-free callbacks:
 *
 * Members:
 *   void *context: a pointer to an arbitrary state.
 *   void *call(const struct z_owned_reply_t*, const void *context): the typical callback function. `context` will be passed as its last argument.
 *   void *drop(void*): allows the callback's state to be freed.
 *
 * Closures are not guaranteed not to be called concurrently.
 *
 * It is guaranteed that:
 *
 *   - `call` will never be called once `drop` has started.
 *   - `drop` will only be called **once**, and **after every** `call` has ended.
 *   - The two previous guarantees imply that `call` and `drop` are never called concurrently.
 */
typedef struct z_owned_closure_reply_t {
  void *context;
  void (*call)(struct z_owned_reply_t*, void*);
  void (*drop)(void*);
} z_owned_closure_reply_t;
/**
 * A loaned key expression.
 *
 * Key expressions can identify a single key or a set of keys.
 *
 * Examples :
 *    - ``"key/expression"``.
 *    - ``"key/ex*"``.
 *
 * Using :c:func:`z_declare_keyexpr` allows zenoh to optimize a key expression,
 * both for local processing and network-wise.
 */
#if !defined(TARGET_ARCH_ARM)
typedef struct ALIGN(8) z_keyexpr_t {
  uint64_t _0[4];
} z_keyexpr_t;
#endif
#if defined(TARGET_ARCH_ARM)
typedef struct ALIGN(4) z_keyexpr_t {
  uint32_t _0[5];
} z_keyexpr_t;
#endif
/**
 * The encoding of a payload, in a MIME-like format.
 *
 * For wire and matching efficiency, common MIME types are represented using an integer as `prefix`, and a `suffix` may be used to either provide more detail, or in combination with the `Empty` prefix to write arbitrary MIME types.
 *
 * Members:
 *   z_encoding_prefix_t prefix: The integer prefix of this encoding.
 *   z_bytes_t suffix: The suffix of this encoding. `suffix` MUST be a valid UTF-8 string.
 */
typedef struct z_encoding_t {
  enum z_encoding_prefix_t prefix;
  struct z_bytes_t suffix;
} z_encoding_t;
typedef struct z_timestamp_t {
  uint64_t time;
  struct z_id_t id;
} z_timestamp_t;
/**
 * QoS settings of zenoh message.
 *
 */
typedef struct z_qos_t {
  uint8_t _0;
} z_qos_t;
/**
 * A data sample.
 *
 * A sample is the value associated to a given resource at a given point in time.
 *
 * Members:
 *   z_keyexpr_t keyexpr: The resource key of this data sample.
 *   z_bytes_t payload: The value of this data sample.
 *   z_encoding_t encoding: The encoding of the value of this data sample.
 *   z_sample_kind_t kind: The kind of this data sample (PUT or DELETE).
 *   z_timestamp_t timestamp: The timestamp of this data sample.
 *   z_attachment_t attachment: The attachment of this data sample.
 */
typedef struct z_sample_t {
  struct z_keyexpr_t keyexpr;
  struct z_bytes_t payload;
  struct z_encoding_t encoding;
  const void *_zc_buf;
  enum z_sample_kind_t kind;
  struct z_timestamp_t timestamp;
  struct z_qos_t qos;
  struct z_attachment_t attachment;
} z_sample_t;
/**
 * A closure is a structure that contains all the elements for stateful, memory-leak-free callbacks.
 *
 * Members:
 *   void *context: a pointer to an arbitrary state.
 *   void *call(const struct z_sample_t*, const void *context): the typical callback function. `context` will be passed as its last argument.
 *   void *drop(void*): allows the callback's state to be freed.
 *
 * Closures are not guaranteed not to be called concurrently.
 *
 * It is guaranteed that:
 *
 *   - `call` will never be called once `drop` has started.
 *   - `drop` will only be called **once**, and **after every** `call` has ended.
 *   - The two previous guarantees imply that `call` and `drop` are never called concurrently.
 */
typedef struct z_owned_closure_sample_t {
  void *context;
  void (*call)(const struct z_sample_t*, void *context);
  void (*drop)(void*);
} z_owned_closure_sample_t;
/**
 * A closure is a structure that contains all the elements for stateful, memory-leak-free callbacks:
 *
 * Members:
 *   void *context: a pointer to an arbitrary state.
 *   void *call(const struct z_owned_reply_t*, const void *context): the typical callback function. `context` will be passed as its last argument.
 *   void *drop(void*): allows the callback's state to be freed.
 *
 * Closures are not guaranteed not to be called concurrently.
 *
 * It is guaranteed that:
 *
 *   - `call` will never be called once `drop` has started.
 *   - `drop` will only be called **once**, and **after every** `call` has ended.
 *   - The two previous guarantees imply that `call` and `drop` are never called concurrently.
 */
typedef struct z_owned_closure_zid_t {
  void *context;
  void (*call)(const struct z_id_t*, void*);
  void (*drop)(void*);
} z_owned_closure_zid_t;
/**
 * Condvar
 *
 */
typedef struct z_condvar_t {
  size_t _0;
} z_condvar_t;
/**
 * Mutex
 *
 */
typedef struct z_mutex_t {
  size_t _0;
} z_mutex_t;
/**
 * An owned zenoh configuration.
 *
 * Like most `z_owned_X_t` types, you may obtain an instance of `z_X_t` by loaning it using `z_X_loan(&val)`.
 * The `z_loan(val)` macro, available if your compiler supports C11's `_Generic`, is equivalent to writing `z_X_loan(&val)`.
 *
 * Like all `z_owned_X_t`, an instance will be destroyed by any function which takes a mutable pointer to said instance, as this implies the instance's inners were moved.
 * To make this fact more obvious when reading your code, consider using `z_move(val)` instead of `&val` as the argument.
 * After a move, `val` will still exist, but will no longer be valid. The destructors are double-drop-safe, but other functions will still trust that your `val` is valid.
 *
 * To check if `val` is still valid, you may use `z_X_check(&val)` or `z_check(val)` if your compiler supports `_Generic`, which will return `true` if `val` is valid.
 */
typedef struct z_owned_config_t {
  void *_0;
} z_owned_config_t;
/**
 * A loaned zenoh configuration.
 */
typedef struct z_config_t {
  const struct z_owned_config_t *_0;
} z_config_t;
/**
 * A zenoh-allocated key expression.
 *
 * Key expressions can identify a single key or a set of keys.
 *
 * Examples :
 *    - ``"key/expression"``.
 *    - ``"key/ex*"``.
 *
 * Key expressions can be mapped to numerical ids through :c:func:`z_declare_expr`
 * for wire and computation efficiency.
 *
 * A `key expression <https://github.com/eclipse-zenoh/roadmap/blob/main/rfcs/ALL/Key%20Expressions.md>`_ can be either:
 *   - A plain string expression.
 *   - A pure numerical id.
 *   - The combination of a numerical prefix and a string suffix.
 *
 * Like most `z_owned_X_t` types, you may obtain an instance of `z_X_t` by loaning it using `z_X_loan(&val)`.
 * The `z_loan(val)` macro, available if your compiler supports C11's `_Generic`, is equivalent to writing `z_X_loan(&val)`.
 *
 * Like all `z_owned_X_t`, an instance will be destroyed by any function which takes a mutable pointer to said instance, as this implies the instance's inners were moved.
 * To make this fact more obvious when reading your code, consider using `z_move(val)` instead of `&val` as the argument.
 * After a move, `val` will still exist, but will no longer be valid. The destructors are double-drop-safe, but other functions will still trust that your `val` is valid.
 *
 * To check if `val` is still valid, you may use `z_X_check(&val)` or `z_check(val)` if your compiler supports `_Generic`, which will return `true` if `val` is valid.
 */
#if !defined(TARGET_ARCH_ARM)
typedef struct ALIGN(8) z_owned_keyexpr_t {
  uint64_t _0[4];
} z_owned_keyexpr_t;
#endif
#if defined(TARGET_ARCH_ARM)
typedef struct ALIGN(4) z_owned_keyexpr_t {
  uint32_t _0[5];
} z_owned_keyexpr_t;
#endif
/**
 * An owned zenoh publisher.
 *
 * Like most `z_owned_X_t` types, you may obtain an instance of `z_X_t` by loaning it using `z_X_loan(&val)`.
 * The `z_loan(val)` macro, available if your compiler supports C11's `_Generic`, is equivalent to writing `z_X_loan(&val)`.
 *
 * Like all `z_owned_X_t`, an instance will be destroyed by any function which takes a mutable pointer to said instance, as this implies the instance's inners were moved.
 * To make this fact more obvious when reading your code, consider using `z_move(val)` instead of `&val` as the argument.
 * After a move, `val` will still exist, but will no longer be valid. The destructors are double-drop-safe, but other functions will still trust that your `val` is valid.
 *
 * To check if `val` is still valid, you may use `z_X_check(&val)` or `z_check(val)` if your compiler supports `_Generic`, which will return `true` if `val` is valid.
 */
#if !defined(TARGET_ARCH_ARM)
typedef struct ALIGN(8) z_owned_publisher_t {
  uint64_t _0[7];
} z_owned_publisher_t;
#endif
#if defined(TARGET_ARCH_ARM)
typedef struct ALIGN(4) z_owned_publisher_t {
  uint32_t _0[8];
} z_owned_publisher_t;
#endif
/**
 * Options passed to the :c:func:`z_declare_publisher` function.
 *
 * Members:
 *     z_congestion_control_t congestion_control: The congestion control to apply when routing messages from this publisher.
 *     z_priority_t priority: The priority of messages from this publisher.
 */
typedef struct z_publisher_options_t {
  enum z_congestion_control_t congestion_control;
  enum z_priority_t priority;
} z_publisher_options_t;
/**
 * Represents the set of options that can be applied to a pull subscriber,
 * upon its declaration via :c:func:`z_declare_pull_subscriber`.
 *
 * Members:
 *   z_reliability_t reliability: The subscription reliability.
 */
typedef struct z_pull_subscriber_options_t {
  enum z_reliability_t reliability;
} z_pull_subscriber_options_t;
/**
 * Options passed to the :c:func:`z_declare_queryable` function.
 *
 * Members:
 *     bool complete: The completeness of the Queryable.
 */
typedef struct z_queryable_options_t {
  bool complete;
} z_queryable_options_t;
/**
 * Options passed to the :c:func:`z_declare_subscriber` or :c:func:`z_declare_pull_subscriber` function.
 *
 * Members:
 *     z_reliability_t reliability: The subscription reliability.
 */
typedef struct z_subscriber_options_t {
  enum z_reliability_t reliability;
} z_subscriber_options_t;
/**
 * Options passed to the :c:func:`z_delete` function.
 */
typedef struct z_delete_options_t {
  enum z_congestion_control_t congestion_control;
  enum z_priority_t priority;
} z_delete_options_t;
/**
 * An owned payload encoding.
 *
 * Members:
 *   z_encoding_prefix_t prefix: The integer prefix of this encoding.
 *   z_bytes_t suffix: The suffix of this encoding. `suffix` MUST be a valid UTF-8 string.
 *
 * Like all `z_owned_X_t`, an instance will be destroyed by any function which takes a mutable pointer to said instance, as this implies the instance's inners were moved.
 * To make this fact more obvious when reading your code, consider using `z_move(val)` instead of `&val` as the argument.
 * After a move, `val` will still exist, but will no longer be valid. The destructors are double-drop-safe, but other functions will still trust that your `val` is valid.
 *
 * To check if `val` is still valid, you may use `z_X_check(&val)` (or `z_check(val)` if your compiler supports `_Generic`), which will return `true` if `val` is valid.
 */
typedef struct z_owned_encoding_t {
  enum z_encoding_prefix_t prefix;
  struct z_bytes_t suffix;
  bool _dropped;
} z_owned_encoding_t;
/**
 * The replies consolidation strategy to apply on replies to a :c:func:`z_get`.
 */
typedef struct z_query_consolidation_t {
  enum z_consolidation_mode_t mode;
} z_query_consolidation_t;
/**
 * A zenoh value.
 *
 * Members:
 *   z_bytes_t payload: The payload of this zenoh value.
 *   z_encoding_t encoding: The encoding of this zenoh value `payload`.
 */
typedef struct z_value_t {
  struct z_bytes_t payload;
  struct z_encoding_t encoding;
} z_value_t;
/**
 * Options passed to the :c:func:`z_get` function.
 *
 * Members:
 *     z_query_target_t target: The Queryables that should be target of the query.
 *     z_query_consolidation_t consolidation: The replies consolidation strategy to apply on replies to the query.
 *     z_value_t value: An optional value to attach to the query.
 *     z_attachment_t attachment: The attachment to attach to the query.
 *     uint64_t timeout: The timeout for the query in milliseconds. 0 means default query timeout from zenoh configuration.
 */
typedef struct z_get_options_t {
  enum z_query_target_t target;
  struct z_query_consolidation_t consolidation;
  struct z_value_t value;
  struct z_attachment_t attachment;
  uint64_t timeout_ms;
} z_get_options_t;
/**
 * An borrowed array of borrowed, zenoh allocated, NULL terminated strings.
 */
typedef struct z_str_array_t {
  size_t len;
  const char *const *val;
} z_str_array_t;
/**
 * A reference-type hello message returned by a zenoh entity to a scout message sent with `z_scout`.
 *
 * Members:
 *   unsigned int whatami: The kind of zenoh entity.
 *   z_owned_bytes_t pid: The peer id of the scouted entity (empty if absent).
 *   z_owned_str_array_t locators: The locators of the scouted entity.
 *
 * Like all `z_owned_X_t`, an instance will be destroyed by any function which takes a mutable pointer to said instance, as this implies the instance's inners were moved.
 * To make this fact more obvious when reading your code, consider using `z_move(val)` instead of `&val` as the argument.
 * After a move, `val` will still exist, but will no longer be valid. The destructors are double-drop-safe, but other functions will still trust that your `val` is valid.
 *
 * To check if `val` is still valid, you may use `z_X_check(&val)` (or `z_check(val)` if your compiler supports `_Generic`), which will return `true` if `val` is valid.
 */
typedef struct z_hello_t {
  unsigned int whatami;
  struct z_id_t pid;
  struct z_str_array_t locators;
} z_hello_t;
/**
 * The wrapper type for null-terminated string values allocated by zenoh. The instances of `z_owned_str_t`
 * should be released with `z_drop` macro or with `z_str_drop` function and checked to validity with
 * `z_check` and `z_str_check` correspondently
 */
typedef struct z_owned_str_t {
  char *_cstr;
} z_owned_str_t;
/**
 * A loaned zenoh publisher.
 */
typedef struct z_publisher_t {
  const struct z_owned_publisher_t *_0;
} z_publisher_t;
/**
 * Represents the set of options that can be applied to the delete operation by a previously declared publisher,
 * whenever issued via :c:func:`z_publisher_delete`.
 */
typedef struct z_publisher_delete_options_t {
  uint8_t __dummy;
} z_publisher_delete_options_t;
/**
 * Options passed to the :c:func:`z_publisher_put` function.
 *
 * Members:
 *     z_encoding_t encoding: The encoding of the payload.
 *     z_attachment_t attachment: The attachment to attach to the publication.
 */
typedef struct z_publisher_put_options_t {
  struct z_encoding_t encoding;
  struct z_attachment_t attachment;
} z_publisher_put_options_t;
typedef struct z_pull_subscriber_t {
  const struct z_owned_pull_subscriber_t *_0;
} z_pull_subscriber_t;
/**
 * Options passed to the :c:func:`z_put` function.
 *
 * Members:
 *     z_encoding_t encoding: The encoding of the payload.
 *     z_congestion_control_t congestion_control: The congestion control to apply when routing this message.
 *     z_priority_t priority: The priority of this message.
 *     z_attachment_t attachment: The attachment to this message.
 */
typedef struct z_put_options_t {
  struct z_encoding_t encoding;
  enum z_congestion_control_t congestion_control;
  enum z_priority_t priority;
  struct z_attachment_t attachment;
} z_put_options_t;
/**
 * A closure is a structure that contains all the elements for stateful, memory-leak-free callbacks:
 * - `this` is a pointer to an arbitrary state.
 * - `call` is the typical callback function. `this` will be passed as its last argument.
 * - `drop` allows the callback's state to be freed.
 *
 * Closures are not guaranteed not to be called concurrently.
 *
 * We guarantee that:
 * - `call` will never be called once `drop` has started.
 * - `drop` will only be called ONCE, and AFTER EVERY `call` has ended.
 * - The two previous guarantees imply that `call` and `drop` are never called concurrently.
 */
typedef struct z_owned_query_channel_closure_t {
  void *context;
  bool (*call)(struct z_owned_query_t*, void*);
  void (*drop)(void*);
} z_owned_query_channel_closure_t;
/**
 * A pair of closures
 */
typedef struct z_owned_query_channel_t {
  struct z_owned_closure_owned_query_t send;
  struct z_owned_query_channel_closure_t recv;
} z_owned_query_channel_t;
/**
 * Represents the set of options that can be applied to a query reply,
 * sent via :c:func:`z_query_reply`.
 *
 * Members:
 *   z_encoding_t encoding: The encoding of the payload.
 *   z_attachment_t attachment: The attachment to this reply.
 */
typedef struct z_query_reply_options_t {
  struct z_encoding_t encoding;
  struct z_attachment_t attachment;
} z_query_reply_options_t;
/**
 * A closure is a structure that contains all the elements for stateful, memory-leak-free callbacks:
 * - `this` is a pointer to an arbitrary state.
 * - `call` is the typical callback function. `this` will be passed as its last argument.
 * - `drop` allows the callback's state to be freed.
 *
 * Closures are not guaranteed not to be called concurrently.
 *
 * We guarantee that:
 * - `call` will never be called once `drop` has started.
 * - `drop` will only be called ONCE, and AFTER EVERY `call` has ended.
 * - The two previous guarantees imply that `call` and `drop` are never called concurrently.
 */
typedef struct z_owned_reply_channel_closure_t {
  void *context;
  bool (*call)(struct z_owned_reply_t*, void*);
  void (*drop)(void*);
} z_owned_reply_channel_closure_t;
/**
 * A pair of closures, the `send` one accepting
 */
typedef struct z_owned_reply_channel_t {
  struct z_owned_closure_reply_t send;
  struct z_owned_reply_channel_closure_t recv;
} z_owned_reply_channel_t;
typedef struct z_owned_scouting_config_t {
  struct z_owned_config_t _config;
  unsigned long zc_timeout_ms;
  uint8_t zc_what;
} z_owned_scouting_config_t;
/**
 * A loaned zenoh subscriber.
 */
typedef struct z_subscriber_t {
  const struct z_owned_subscriber_t *_0;
} z_subscriber_t;
/**
 * Task
 *
 */
typedef struct z_task_t {
  size_t _0;
} z_task_t;
typedef struct z_task_attr_t {
  size_t _0;
} z_task_attr_t;
/**
<<<<<<< HEAD
 * Time
 * Uses system clock
 */
typedef struct z_time_t {
  double t;
} z_time_t;
/**
=======
>>>>>>> 5d7bb833
 * The options for `zc_liveliness_declare_token`
 */
typedef struct zc_owned_liveliness_declaration_options_t {
  uint8_t _inner;
} zc_owned_liveliness_declaration_options_t;
/**
 * The options for :c:func:`zc_liveliness_declare_subscriber`
 */
typedef struct zc_owned_liveliness_declare_subscriber_options_t {
  uint8_t _inner;
} zc_owned_liveliness_declare_subscriber_options_t;
/**
 * A liveliness token that can be used to provide the network with information about connectivity to its
 * declarer: when constructed, a PUT sample will be received by liveliness subscribers on intersecting key
 * expressions.
 *
 * A DELETE on the token's key expression will be received by subscribers if the token is destroyed, or if connectivity between the subscriber and the token's creator is lost.
 */
typedef struct zc_owned_liveliness_token_t {
  size_t _inner[4];
} zc_owned_liveliness_token_t;
/**
 * The options for :c:func:`zc_liveliness_declare_subscriber`
 */
typedef struct zc_owned_liveliness_get_options_t {
  uint32_t timeout_ms;
} zc_owned_liveliness_get_options_t;
/**
 * An owned payload, backed by a reference counted owner.
 *
 * The `payload` field may be modified, and Zenoh will take the new values into account,
 * however, assuming `ostart` and `olen` are the respective values of `payload.start` and
 * `payload.len` when constructing the `zc_owned_payload_t payload` value was created,
 * then `payload.start` MUST remain within the `[ostart, ostart + olen[` interval, and
 * `payload.len` must remain within `[0, olen -(payload.start - ostart)]`.
 *
 * Should this invariant be broken when the payload is passed to one of zenoh's `put_owned`
 * functions, then the operation will fail (but the passed value will still be consumed).
 */
typedef struct zc_owned_payload_t {
  struct z_bytes_t payload;
  size_t _owner[5];
} zc_owned_payload_t;
typedef struct zc_owned_shmbuf_t {
  size_t _0[9];
} zc_owned_shmbuf_t;
typedef struct zc_owned_shm_manager_t {
  size_t _0;
} zc_owned_shm_manager_t;
/**
 * A struct that indicates if there exist Subscribers matching the Publisher's key expression.
 *
 * Members:
 *   bool matching: true if there exist Subscribers matching the Publisher's key expression.
 */
typedef struct zcu_matching_status_t {
  bool matching;
} zcu_matching_status_t;
/**
 * A closure is a structure that contains all the elements for stateful, memory-leak-free callbacks:
 *
 * Members:
 *   void *context: a pointer to an arbitrary state.
 *   void *call(const struct z_owned_reply_t*, const void *context): the typical callback function. `context` will be passed as its last argument.
 *   void *drop(void*): allows the callback's state to be freed.
 *
 * Closures are not guaranteed not to be called concurrently.
 *
 * It is guaranteed that:
 *
 *   - `call` will never be called once `drop` has started.
 *   - `drop` will only be called **once**, and **after every** `call` has ended.
 *   - The two previous guarantees imply that `call` and `drop` are never called concurrently.
 */
typedef struct zcu_owned_closure_matching_status_t {
  void *context;
  void (*call)(const struct zcu_matching_status_t*, void*);
  void (*drop)(void*);
} zcu_owned_closure_matching_status_t;
/**
 * An owned zenoh matching listener. Destroying the matching listener cancels the subscription.
 *
 * Like most `z_owned_X_t` types, you may obtain an instance of `z_X_t` by loaning it using `z_X_loan(&val)`.
 * The `z_loan(val)` macro, available if your compiler supports C11's `_Generic`, is equivalent to writing `z_X_loan(&val)`.
 *
 * Like all `z_owned_X_t`, an instance will be destroyed by any function which takes a mutable pointer to said instance, as this implies the instance's inners were moved.
 * To make this fact more obvious when reading your code, consider using `z_move(val)` instead of `&val` as the argument.
 * After a move, `val` will still exist, but will no longer be valid. The destructors are double-drop-safe, but other functions will still trust that your `val` is valid.
 *
 * To check if `val` is still valid, you may use `z_X_check(&val)` or `z_check(val)` if your compiler supports `_Generic`, which will return `true` if `val` is valid.
 */
typedef struct ALIGN(8) zcu_owned_matching_listener_t {
  uint64_t _0[4];
} zcu_owned_matching_listener_t;
/**
 * An owned zenoh publication_cache.
 *
 * Like most `z_owned_X_t` types, you may obtain an instance of `z_X_t` by loaning it using `z_X_loan(&val)`.
 * The `z_loan(val)` macro, available if your compiler supports C11's `_Generic`, is equivalent to writing `z_X_loan(&val)`.
 *
 * Like all `z_owned_X_t`, an instance will be destroyed by any function which takes a mutable pointer to said instance, as this implies the instance's inners were moved.
 * To make this fact more obvious when reading your code, consider using `z_move(val)` instead of `&val` as the argument.
 * After a move, `val` will still exist, but will no longer be valid. The destructors are double-drop-safe, but other functions will still trust that your `val` is valid.
 *
 * To check if `val` is still valid, you may use `z_X_check(&val)` or `z_check(val)` if your compiler supports `_Generic`, which will return `true` if `val` is valid.
 */
typedef struct ze_owned_publication_cache_t {
  size_t _0[1];
} ze_owned_publication_cache_t;
/**
 * Options passed to the :c:func:`ze_declare_publication_cache` function.
 *
 * Members:
 *     z_keyexpr_t queryable_prefix: The prefix used for queryable
 *     zcu_locality_t queryable_origin: The restriction for the matching queries that will be receive by this
 *                       publication cache
 *     bool queryable_complete: the `complete` option for the queryable
 *     size_t history: The the history size
 *     size_t resources_limit: The limit number of cached resources
 */
typedef struct ze_publication_cache_options_t {
  struct z_keyexpr_t queryable_prefix;
  enum zcu_locality_t queryable_origin;
  bool queryable_complete;
  size_t history;
  size_t resources_limit;
} ze_publication_cache_options_t;
/**
 * An owned zenoh querying subscriber. Destroying the subscriber cancels the subscription.
 *
 * Like most `ze_owned_X_t` types, you may obtain an instance of `z_X_t` by loaning it using `z_X_loan(&val)`.
 * The `z_loan(val)` macro, available if your compiler supports C11's `_Generic`, is equivalent to writing `z_X_loan(&val)`.
 *
 * Like all `ze_owned_X_t`, an instance will be destroyed by any function which takes a mutable pointer to said instance, as this implies the instance's inners were moved.
 * To make this fact more obvious when reading your code, consider using `z_move(val)` instead of `&val` as the argument.
 * After a move, `val` will still exist, but will no longer be valid. The destructors are double-drop-safe, but other functions will still trust that your `val` is valid.
 *
 * To check if `val` is still valid, you may use `z_X_check(&val)` or `z_check(val)` if your compiler supports `_Generic`, which will return `true` if `val` is valid.
 */
typedef struct ze_owned_querying_subscriber_t {
  size_t _0[1];
} ze_owned_querying_subscriber_t;
/**
 * Represents the set of options that can be applied to a querying subscriber,
 * upon its declaration via :c:func:`ze_declare_querying_subscriber`.
 *
 * Members:
 *   z_reliability_t reliability: The subscription reliability.
 *   zcu_locality_t allowed_origin: The restriction for the matching publications that will be
 *                                  receive by this subscriber.
 *   z_keyexpr_t query_selector: The selector to be used for queries.
 *   z_query_target_t query_target: The target to be used for queries.
 *   z_query_consolidation_t query_consolidation: The consolidation mode to be used for queries.
 *   zcu_reply_keyexpr_t query_accept_replies: The accepted replies for queries.
 *   uint64_t query_timeout_ms: The timeout to be used for queries.
 */
typedef struct ze_querying_subscriber_options_t {
  enum z_reliability_t reliability;
  enum zcu_locality_t allowed_origin;
  struct z_keyexpr_t query_selector;
  enum z_query_target_t query_target;
  struct z_query_consolidation_t query_consolidation;
  enum zcu_reply_keyexpr_t query_accept_replies;
  uint64_t query_timeout_ms;
} ze_querying_subscriber_options_t;
typedef struct ze_querying_subscriber_t {
  const struct ze_owned_querying_subscriber_t *_0;
} ze_querying_subscriber_t;
ZENOHC_API extern const unsigned int Z_ROUTER;
ZENOHC_API extern const unsigned int Z_PEER;
ZENOHC_API extern const unsigned int Z_CLIENT;
ZENOHC_API extern const char *Z_CONFIG_MODE_KEY;
ZENOHC_API extern const char *Z_CONFIG_CONNECT_KEY;
ZENOHC_API extern const char *Z_CONFIG_LISTEN_KEY;
ZENOHC_API extern const char *Z_CONFIG_USER_KEY;
ZENOHC_API extern const char *Z_CONFIG_PASSWORD_KEY;
ZENOHC_API extern const char *Z_CONFIG_MULTICAST_SCOUTING_KEY;
ZENOHC_API extern const char *Z_CONFIG_MULTICAST_INTERFACE_KEY;
ZENOHC_API extern const char *Z_CONFIG_MULTICAST_IPV4_ADDRESS_KEY;
ZENOHC_API extern const char *Z_CONFIG_SCOUTING_TIMEOUT_KEY;
ZENOHC_API extern const char *Z_CONFIG_SCOUTING_DELAY_KEY;
ZENOHC_API extern const char *Z_CONFIG_ADD_TIMESTAMP_KEY;
/**
 * Returns the gravestone value for `z_attachment_t`.
 */
ZENOHC_API bool z_attachment_check(const struct z_attachment_t *this_);
/**
 * Returns the value associated with the key.
 */
ZENOHC_API struct z_bytes_t z_attachment_get(struct z_attachment_t this_, struct z_bytes_t key);
/**
 * Iterate over `this`'s key-value pairs, breaking if `body` returns a non-zero
 * value for a key-value pair, and returning the latest return value.
 *
 * `context` is passed to `body` to allow stateful closures.
 *
 * This function takes no ownership whatsoever.
 */
ZENOHC_API
int8_t z_attachment_iterate(struct z_attachment_t this_,
                            z_attachment_iter_body_t body,
                            void *context);
/**
 * Returns the gravestone value for `z_attachment_t`.
 */
ZENOHC_API struct z_attachment_t z_attachment_null(void);
/**
 * Returns ``true`` if `b` is initialized.
 */
ZENOHC_API bool z_bytes_check(const struct z_bytes_t *b);
/**
 * Returns a view of `str` using `strlen` (this should therefore not be used with untrusted inputs).
 *
 * `str == NULL` will cause this to return `z_bytes_null()`
 */
ZENOHC_API struct z_bytes_t z_bytes_from_str(const char *str);
/**
 * Aliases `this` into a generic `z_attachment_t`, allowing it to be passed to corresponding APIs.
 */
ZENOHC_API struct z_attachment_t z_bytes_map_as_attachment(const struct z_owned_bytes_map_t *this_);
/**
 * Returns `true` if the map is not in its gravestone state
 */
ZENOHC_API bool z_bytes_map_check(const struct z_owned_bytes_map_t *this_);
/**
 * Destroys the map, resetting `this` to its gravestone value.
 *
 * This function is double-free safe, passing a pointer to the gravestone value will have no effect.
 */
ZENOHC_API void z_bytes_map_drop(struct z_owned_bytes_map_t *this_);
/**
 * Constructs a map from the provided attachment, copying keys and values.
 *
 * If `this` is at gravestone value, the returned value will also be at gravestone value.
 */
ZENOHC_API struct z_owned_bytes_map_t z_bytes_map_from_attachment(struct z_attachment_t this_);
/**
 * Constructs a map from the provided attachment, aliasing the attachment's keys and values.
 *
 * If `this` is at gravestone value, the returned value will also be at gravestone value.
 */
ZENOHC_API
struct z_owned_bytes_map_t z_bytes_map_from_attachment_aliasing(struct z_attachment_t this_);
/**
 * Returns the value associated with `key`, returning a gravestone value if:
 * - `this` or `key` is in gravestone state.
 * - `this` has no value associated to `key`
 */
ZENOHC_API
struct z_bytes_t z_bytes_map_get(const struct z_owned_bytes_map_t *this_,
                                 struct z_bytes_t key);
/**
 * Associates `value` to `key` in the map, aliasing them.
 *
 * Note that once `key` is aliased, reinserting at the same key may alias the previous instance, or the new instance of `key`.
 *
 * Calling this with `NULL` or the gravestone value is undefined behaviour.
 */
ZENOHC_API
void z_bytes_map_insert_by_alias(const struct z_owned_bytes_map_t *this_,
                                 struct z_bytes_t key,
                                 struct z_bytes_t value);
/**
 * Associates `value` to `key` in the map, copying them to obtain ownership: `key` and `value` are not aliased past the function's return.
 *
 * Calling this with `NULL` or the gravestone value is undefined behaviour.
 */
ZENOHC_API
void z_bytes_map_insert_by_copy(const struct z_owned_bytes_map_t *this_,
                                struct z_bytes_t key,
                                struct z_bytes_t value);
/**
 * Iterates over the key-value pairs in the map.
 *
 * `body` will be called once per pair, with `ctx` as its last argument.
 * If `body` returns a non-zero value, the iteration will stop immediately and the value will be returned.
 * Otherwise, this will return 0 once all pairs have been visited.
 * `body` is not given ownership of the key nor value, which alias the pairs in the map.
 * It is safe to keep these aliases until existing keys are modified/removed, or the map is destroyed.
 * Note that this map is unordered.
 *
 * Calling this with `NULL` or the gravestone value is undefined behaviour.
 */
ZENOHC_API
int8_t z_bytes_map_iter(const struct z_owned_bytes_map_t *this_,
                        z_attachment_iter_body_t body,
                        void *ctx);
/**
 * Constructs a new map.
 */
ZENOHC_API struct z_owned_bytes_map_t z_bytes_map_new(void);
/**
 * Constructs the gravestone value for `z_owned_bytes_map_t`
 */
ZENOHC_API struct z_owned_bytes_map_t z_bytes_map_null(void);
/**
 * Deprecated in favor of `z_bytes_from_str`: Returns a view of `str` using `strlen` (this should therefore not be used with untrusted inputs).
 *
 * `str == NULL` will cause this to return `z_bytes_null()`
 */
ZENOHC_API
struct z_bytes_t z_bytes_new(const char *str);
/**
 * Returns the gravestone value for `z_bytes_t`
 */
ZENOHC_API struct z_bytes_t z_bytes_null(void);
/**
 * Constructs a `len` bytes long view starting at `start`.
 */
ZENOHC_API struct z_bytes_t z_bytes_wrap(const uint8_t *start, size_t len);
ZENOHC_API uint64_t z_clock_elapsed_ms(const struct z_clock_t *time);
ZENOHC_API uint64_t z_clock_elapsed_s(const struct z_clock_t *time);
ZENOHC_API uint64_t z_clock_elapsed_us(const struct z_clock_t *time);
ZENOHC_API struct z_clock_t z_clock_now(void);
/**
 * Closes a zenoh session. This drops and invalidates `session` for double-drop safety.
 *
 * Returns a negative value if an error occured while closing the session.
 * Returns the remaining reference count of the session otherwise, saturating at i8::MAX.
 */
ZENOHC_API int8_t z_close(struct z_owned_session_t *session);
/**
 * Calls the closure. Calling an uninitialized closure is a no-op.
 */
ZENOHC_API
void z_closure_hello_call(const struct z_owned_closure_hello_t *closure,
                          struct z_owned_hello_t *hello);
/**
 * Drops the closure. Droping an uninitialized closure is a no-op.
 */
ZENOHC_API void z_closure_hello_drop(struct z_owned_closure_hello_t *closure);
/**
 * Constructs a null safe-to-drop value of 'z_owned_closure_hello_t' type
 */
ZENOHC_API struct z_owned_closure_hello_t z_closure_hello_null(void);
/**
 * Calls the closure. Calling an uninitialized closure is a no-op.
 */
ZENOHC_API
void z_closure_owned_query_call(const struct z_owned_closure_owned_query_t *closure,
                                struct z_owned_query_t *query);
/**
 * Drops the closure. Droping an uninitialized closure is a no-op.
 */
ZENOHC_API void z_closure_owned_query_drop(struct z_owned_closure_owned_query_t *closure);
/**
 * Constructs a null safe-to-drop value of 'z_owned_closure_query_t' type
 */
ZENOHC_API struct z_owned_closure_owned_query_t z_closure_owned_query_null(void);
/**
 * Calls the closure. Calling an uninitialized closure is a no-op.
 */
ZENOHC_API
void z_closure_query_call(const struct z_owned_closure_query_t *closure,
                          const struct z_query_t *query);
/**
 * Drops the closure. Droping an uninitialized closure is a no-op.
 */
ZENOHC_API void z_closure_query_drop(struct z_owned_closure_query_t *closure);
/**
 * Constructs a null safe-to-drop value of 'z_owned_closure_query_t' type
 */
ZENOHC_API struct z_owned_closure_query_t z_closure_query_null(void);
/**
 * Calls the closure. Calling an uninitialized closure is a no-op.
 */
ZENOHC_API
void z_closure_reply_call(const struct z_owned_closure_reply_t *closure,
                          struct z_owned_reply_t *sample);
/**
 * Drops the closure. Droping an uninitialized closure is a no-op.
 */
ZENOHC_API void z_closure_reply_drop(struct z_owned_closure_reply_t *closure);
/**
 * Constructs a null safe-to-drop value of 'z_owned_closure_reply_t' type
 */
ZENOHC_API struct z_owned_closure_reply_t z_closure_reply_null(void);
/**
 * Calls the closure. Calling an uninitialized closure is a no-op.
 */
ZENOHC_API
void z_closure_sample_call(const struct z_owned_closure_sample_t *closure,
                           const struct z_sample_t *sample);
/**
 * Drops the closure. Droping an uninitialized closure is a no-op.
 */
ZENOHC_API void z_closure_sample_drop(struct z_owned_closure_sample_t *closure);
/**
 * Constructs a null safe-to-drop value of 'z_owned_closure_sample_t' type
 */
ZENOHC_API struct z_owned_closure_sample_t z_closure_sample_null(void);
/**
 * Calls the closure. Calling an uninitialized closure is a no-op.
 */
ZENOHC_API
void z_closure_zid_call(const struct z_owned_closure_zid_t *closure,
                        const struct z_id_t *sample);
/**
 * Drops the closure. Droping an uninitialized closure is a no-op.
 */
ZENOHC_API void z_closure_zid_drop(struct z_owned_closure_zid_t *closure);
/**
 * Constructs a null safe-to-drop value of 'z_owned_closure_zid_t' type
 */
ZENOHC_API struct z_owned_closure_zid_t z_closure_zid_null(void);
ZENOHC_API int8_t z_condvar_free(struct z_condvar_t *cv);
ZENOHC_API int8_t z_condvar_init(struct z_condvar_t *cv);
ZENOHC_API int8_t z_condvar_signal(struct z_condvar_t *cv);
ZENOHC_API int8_t z_condvar_wait(struct z_condvar_t *cv, struct z_mutex_t *m);
/**
 * Returns ``true`` if `config` is valid.
 */
ZENOHC_API bool z_config_check(const struct z_owned_config_t *config);
/**
 * Constructs a default, zenoh-allocated, client mode configuration.
 * If `peer` is not null, it is added to the configuration as remote peer.
 */
ZENOHC_API struct z_owned_config_t z_config_client(const char *const *peers, size_t n_peers);
/**
 * Creates a default, zenoh-allocated, configuration.
 */
ZENOHC_API struct z_owned_config_t z_config_default(void);
/**
 * Frees `config`, invalidating it for double-drop safety.
 */
ZENOHC_API void z_config_drop(struct z_owned_config_t *config);
/**
 * Returns a :c:type:`z_config_t` loaned from `s`.
 */
ZENOHC_API struct z_config_t z_config_loan(const struct z_owned_config_t *s);
/**
 * Return a new, zenoh-allocated, empty configuration.
 *
 * Like most `z_owned_X_t` types, you may obtain an instance of `z_X_t` by loaning it using `z_X_loan(&val)`.
 * The `z_loan(val)` macro, available if your compiler supports C11's `_Generic`, is equivalent to writing `z_X_loan(&val)`.
 *
 * Like all `z_owned_X_t`, an instance will be destroyed by any function which takes a mutable pointer to said instance, as this implies the instance's inners were moved.
 * To make this fact more obvious when reading your code, consider using `z_move(val)` instead of `&val` as the argument.
 * After a move, `val` will still exist, but will no longer be valid. The destructors are double-drop-safe, but other functions will still trust that your `val` is valid.
 *
 * To check if `val` is still valid, you may use `z_X_check(&val)` or `z_check(val)` if your compiler supports `_Generic`, which will return `true` if `val` is valid.
 */
ZENOHC_API
struct z_owned_config_t z_config_new(void);
/**
 * Constructs a null safe-to-drop value of 'z_owned_config_t' type
 */
ZENOHC_API struct z_owned_config_t z_config_null(void);
/**
 * Constructs a default, zenoh-allocated, peer mode configuration.
 */
ZENOHC_API struct z_owned_config_t z_config_peer(void);
/**
 * Declare a key expression. The id is returned as a :c:type:`z_keyexpr_t` with a nullptr suffix.
 *
 * This numerical id will be used on the network to save bandwidth and
 * ease the retrieval of the concerned resource in the routing tables.
 */
ZENOHC_API
struct z_owned_keyexpr_t z_declare_keyexpr(struct z_session_t session,
                                           struct z_keyexpr_t keyexpr);
/**
 * Declares a publisher for the given key expression.
 *
 * Data can be put and deleted with this publisher with the help of the
 * :c:func:`z_publisher_put` and :c:func:`z_publisher_delete` functions.
 *
 * Parameters:
 *     session: The zenoh session.
 *     keyexpr: The key expression to publish.
 *     options: additional options for the publisher.
 *
 * Returns:
 *    A :c:type:`z_owned_publisherr_t`.
 *
 *    To check if the publisher decalration succeeded and if the publisher is still valid,
 *    you may use `z_publisher_check(&val)` or `z_check(val)` if your compiler supports `_Generic`, which will return `true` if `val` is valid.
 *
 *    Like all `z_owned_X_t`, an instance will be destroyed by any function which takes a mutable pointer to said instance, as this implies the instance's inners were moved.
 *    To make this fact more obvious when reading your code, consider using `z_move(val)` instead of `&val` as the argument.
 *    After a move, `val` will still exist, but will no longer be valid. The destructors are double-drop-safe, but other functions will still trust that your `val` is valid.
 *
 * Example:
 *    Declaring a publisher passing `NULL` for the options:
 *
 *    .. code-block:: C
 *
 *       z_owned_publisher_t pub = z_declare_publisher(z_loan(s), z_keyexpr(expr), NULL);
 *
 *    is equivalent to initializing and passing the default publisher options:
 *
 *    .. code-block:: C
 *
 *       z_publisher_options_t opts = z_publisher_options_default();
 *       z_owned_publisher_t sub = z_declare_publisher(z_loan(s), z_keyexpr(expr), &opts);
 */
ZENOHC_API
struct z_owned_publisher_t z_declare_publisher(struct z_session_t session,
                                               struct z_keyexpr_t keyexpr,
                                               const struct z_publisher_options_t *options);
/**
 * Declares a pull subscriber for a given key expression.
 *
 * Parameters:
 *     session: The zenoh session.
 *     keyexpr: The key expression to subscribe.
 *     callback: The callback function that will be called each time a data matching the subscribed expression is received.
 *     opts: additional options for the pull subscriber.
 *
 * Returns:
 *    A :c:type:`z_owned_subscriber_t`.
 *
 *    To check if the subscription succeeded and if the pull subscriber is still valid,
 *    you may use `z_pull_subscriber_check(&val)` or `z_check(val)` if your compiler supports `_Generic`, which will return `true` if `val` is valid.
 *
 *    Like all `z_owned_X_t`, an instance will be destroyed by any function which takes a mutable pointer to said instance, as this implies the instance's inners were moved.
 *    To make this fact more obvious when reading your code, consider using `z_move(val)` instead of `&val` as the argument.
 *    After a move, `val` will still exist, but will no longer be valid. The destructors are double-drop-safe, but other functions will still trust that your `val` is valid.
 *
 * Example:
 *    Declaring a subscriber passing ``NULL`` for the options:
 *
 *    .. code-block:: C
 *
 *       z_owned_subscriber_t sub = z_declare_pull_subscriber(z_loan(s), z_keyexpr(expr), callback, NULL);
 *
 *    is equivalent to initializing and passing the default subscriber options:
 *
 *    .. code-block:: C
 *
 *       z_subscriber_options_t opts = z_subscriber_options_default();
 *       z_owned_subscriber_t sub = z_declare_pull_subscriber(z_loan(s), z_keyexpr(expr), callback, &opts);
 */
ZENOHC_API
struct z_owned_pull_subscriber_t z_declare_pull_subscriber(struct z_session_t session,
                                                           struct z_keyexpr_t keyexpr,
                                                           struct z_owned_closure_sample_t *callback,
                                                           const struct z_pull_subscriber_options_t *opts);
/**
 * Creates a Queryable for the given key expression.
 *
 * Parameters:
 *     session: The zenoh session.
 *     keyexpr: The key expression the Queryable will reply to.
 *     callback: The callback function that will be called each time a matching query is received.
 *     options: Options for the queryable.
 *
 * Returns:
 *    The created :c:type:`z_owned_queryable_t` or ``null`` if the creation failed.
 */
ZENOHC_API
struct z_owned_queryable_t z_declare_queryable(struct z_session_t session,
                                               struct z_keyexpr_t keyexpr,
                                               struct z_owned_closure_query_t *callback,
                                               const struct z_queryable_options_t *options);
/**
 * Declare a subscriber for a given key expression.
 *
 * Parameters:
 *     session: The zenoh session.
 *     keyexpr: The key expression to subscribe.
 *     callback: The callback function that will be called each time a data matching the subscribed expression is received.
 *     opts: The options to be passed to describe the options to be passed to the subscriber declaration.
 *
 * Returns:
 *    A :c:type:`z_owned_subscriber_t`.
 *
 *    To check if the subscription succeeded and if the subscriber is still valid,
 *    you may use `z_subscriber_check(&val)` or `z_check(val)` if your compiler supports `_Generic`, which will return `true` if `val` is valid.
 *
 *    Like all `z_owned_X_t`, an instance will be destroyed by any function which takes a mutable pointer to said instance, as this implies the instance's inners were moved.
 *    To make this fact more obvious when reading your code, consider using `z_move(val)` instead of `&val` as the argument.
 *    After a move, `val` will still exist, but will no longer be valid. The destructors are double-drop-safe, but other functions will still trust that your `val` is valid.
 *
 * Example:
 *    Declaring a subscriber passing `NULL` for the options:
 *
 *    .. code-block:: C
 *
 *       z_owned_subscriber_t sub = z_declare_subscriber(z_loan(s), z_keyexpr(expr), callback, NULL);
 *
 *    is equivalent to initializing and passing the default subscriber options:
 *
 *    .. code-block:: C
 *
 *       z_subscriber_options_t opts = z_subscriber_options_default();
 *       z_owned_subscriber_t sub = z_declare_subscriber(z_loan(s), z_keyexpr(expr), callback, &opts);
 */
ZENOHC_API
struct z_owned_subscriber_t z_declare_subscriber(struct z_session_t session,
                                                 struct z_keyexpr_t keyexpr,
                                                 struct z_owned_closure_sample_t *callback,
                                                 const struct z_subscriber_options_t *opts);
/**
 * Delete data.
 *
 * Parameters:
 *     session: The zenoh session.
 *     keyexpr: The key expression to delete.
 *     options: The put options.
 * Returns:
 *     ``0`` in case of success, negative values in case of failure.
 */
ZENOHC_API
int8_t z_delete(struct z_session_t session,
                struct z_keyexpr_t keyexpr,
                const struct z_delete_options_t *opts);
/**
 * Constructs the default value for :c:type:`z_put_options_t`.
 */
ZENOHC_API struct z_delete_options_t z_delete_options_default(void);
/**
 * Constructs a specific :c:type:`z_encoding_t`.
 */
ZENOHC_API struct z_encoding_t z_encoding(enum z_encoding_prefix_t prefix, const char *suffix);
/**
 * Returns ``true`` if `encoding` is valid.
 */
ZENOHC_API bool z_encoding_check(const struct z_owned_encoding_t *encoding);
/**
 * Constructs a default :c:type:`z_encoding_t`.
 */
ZENOHC_API struct z_encoding_t z_encoding_default(void);
/**
 * Frees `encoding`, invalidating it for double-drop safety.
 */
ZENOHC_API void z_encoding_drop(struct z_owned_encoding_t *encoding);
/**
 * Returns a :c:type:`z_encoding_t` loaned from `encoding`.
 */
ZENOHC_API struct z_encoding_t z_encoding_loan(const struct z_owned_encoding_t *encoding);
/**
 * Constructs a null safe-to-drop value of 'z_owned_encoding_t' type
 */
ZENOHC_API struct z_owned_encoding_t z_encoding_null(void);
/**
 * Query data from the matching queryables in the system.
 * Replies are provided through a callback function.
 *
 * Returns a negative value upon failure.
 *
 * Parameters:
 *     session: The zenoh session.
 *     keyexpr: The key expression matching resources to query.
 *     parameters: The query's parameters, similar to a url's query segment.
 *     callback: The callback function that will be called on reception of replies for this query.
 *               Note that the `reply` parameter of the callback is passed by mutable reference,
 *               but **will** be dropped once your callback exits to help you avoid memory leaks.
 *               If you'd rather take ownership, please refer to the documentation of :c:func:`z_reply_null`
 *     options: additional options for the get.
 */
ZENOHC_API
int8_t z_get(struct z_session_t session,
             struct z_keyexpr_t keyexpr,
             const char *parameters,
             struct z_owned_closure_reply_t *callback,
             const struct z_get_options_t *options);
ZENOHC_API struct z_get_options_t z_get_options_default(void);
/**
 * Returns ``true`` if `hello` is valid.
 */
ZENOHC_API bool z_hello_check(const struct z_owned_hello_t *hello);
/**
 * Frees `hello`, invalidating it for double-drop safety.
 */
ZENOHC_API void z_hello_drop(struct z_owned_hello_t *hello);
/**
 * Returns a :c:type:`z_hello_t` loaned from :c:type:`z_owned_hello_t`.
 */
ZENOHC_API struct z_hello_t z_hello_loan(const struct z_owned_hello_t *hello);
/**
 * Constructs a gravestone value for hello, useful to steal one from a callback
 */
ZENOHC_API struct z_owned_hello_t z_hello_null(void);
/**
 * Fetches the Zenoh IDs of all connected peers.
 *
 * `callback` will be called once for each ID, is guaranteed to never be called concurrently,
 * and is guaranteed to be dropped before this function exits.
 *
 * Retuns 0 on success, negative values on failure
 */
ZENOHC_API
int8_t z_info_peers_zid(struct z_session_t session,
                        struct z_owned_closure_zid_t *callback);
/**
 * Fetches the Zenoh IDs of all connected routers.
 *
 * `callback` will be called once for each ID, is guaranteed to never be called concurrently,
 * and is guaranteed to be dropped before this function exits.
 *
 * Retuns 0 on success, negative values on failure.
 */
ZENOHC_API
int8_t z_info_routers_zid(struct z_session_t session,
                          struct z_owned_closure_zid_t *callback);
/**
 * Returns the local Zenoh ID.
 *
 * Unless the `session` is invalid, that ID is guaranteed to be non-zero.
 * In other words, this function returning an array of 16 zeros means you failed
 * to pass it a valid session.
 */
ZENOHC_API struct z_id_t z_info_zid(struct z_session_t session);
/**
 * Constructs a :c:type:`z_keyexpr_t` departing from a string.
 * It is a loaned key expression that aliases `name`.
 */
ZENOHC_API struct z_keyexpr_t z_keyexpr(const char *name);
/**
 * Returns the key expression's internal string by aliasing it.
 *
 * Currently exclusive to zenoh-c
 */
ZENOHC_API struct z_bytes_t z_keyexpr_as_bytes(struct z_keyexpr_t keyexpr);
/**
 * Canonizes the passed string in place, possibly shortening it by modifying `len`.
 *
 * Returns ``0`` upon success, negative values upon failure.
 * Returns a negative value if canonization failed, which indicates that the passed string was an invalid
 * key expression for reasons other than a non-canon form.
 *
 * May SEGFAULT if `start` is NULL or lies in read-only memory (as values initialized with string litterals do).
 */
ZENOHC_API
int8_t z_keyexpr_canonize(char *start,
                          size_t *len);
/**
 * Canonizes the passed string in place, possibly shortening it by placing a new null-terminator.
 *
 * Returns ``0`` upon success, negative values upon failure.
 * Returns a negative value if canonization failed, which indicates that the passed string was an invalid
 * key expression for reasons other than a non-canon form.
 *
 * May SEGFAULT if `start` is NULL or lies in read-only memory (as values initialized with string litterals do).
 */
ZENOHC_API
int8_t z_keyexpr_canonize_null_terminated(char *start);
/**
 * Returns ``true`` if `keyexpr` is valid.
 */
ZENOHC_API bool z_keyexpr_check(const struct z_owned_keyexpr_t *keyexpr);
/**
 * Performs string concatenation and returns the result as a `z_owned_keyexpr_t`.
 * In case of error, the return value will be set to its invalidated state.
 *
 * You should probably prefer `z_keyexpr_join` as Zenoh may then take advantage of the hierachical separation it inserts.
 *
 * To avoid odd behaviors, concatenating a key expression starting with `*` to one ending with `*` is forbidden by this operation,
 * as this would extremely likely cause bugs.
 */
ZENOHC_API
struct z_owned_keyexpr_t z_keyexpr_concat(struct z_keyexpr_t left,
                                          const char *right_start,
                                          size_t right_len);
/**
 * Frees `keyexpr` and invalidates it for double-drop safety.
 */
ZENOHC_API void z_keyexpr_drop(struct z_owned_keyexpr_t *keyexpr);
/**
 * Returns ``0`` if both ``left`` and ``right`` are equal. Otherwise, it returns a ``-1``, or other ``negative value`` for errors.
 */
ZENOHC_API
int8_t z_keyexpr_equals(struct z_keyexpr_t left,
                        struct z_keyexpr_t right);
/**
 * Returns ``0`` if ``left`` includes ``right``, i.e. the set defined by ``left`` contains every key belonging to the set
 * defined by ``right``. Otherwise, it returns a ``-1``, or other ``negative value`` for errors.
 */
ZENOHC_API
int8_t z_keyexpr_includes(struct z_keyexpr_t left,
                          struct z_keyexpr_t right);
/**
 * Returns ``0`` if the keyexprs intersect, i.e. there exists at least one key which is contained in both of the
 * sets defined by ``left`` and ``right``. Otherwise, it returns a ``-1``, or other ``negative value`` for errors.
 */
ZENOHC_API
int8_t z_keyexpr_intersects(struct z_keyexpr_t left,
                            struct z_keyexpr_t right);
/**
 * Returns ``0`` if the passed string is a valid (and canon) key expression.
 * Otherwise returns error value
 */
ZENOHC_API int8_t z_keyexpr_is_canon(const char *start, size_t len);
/**
 * Returns ``true`` if `keyexpr` is initialized.
 */
ZENOHC_API bool z_keyexpr_is_initialized(const struct z_keyexpr_t *keyexpr);
/**
 * Performs path-joining (automatically inserting) and returns the result as a `z_owned_keyexpr_t`.
 * In case of error, the return value will be set to its invalidated state.
 */
ZENOHC_API
struct z_owned_keyexpr_t z_keyexpr_join(struct z_keyexpr_t left,
                                        struct z_keyexpr_t right);
/**
 * Returns a :c:type:`z_keyexpr_t` loaned from :c:type:`z_owned_keyexpr_t`.
 */
ZENOHC_API struct z_keyexpr_t z_keyexpr_loan(const struct z_owned_keyexpr_t *keyexpr);
/**
 * Constructs a :c:type:`z_keyexpr_t` departing from a string, copying the passed string.
 */
ZENOHC_API struct z_owned_keyexpr_t z_keyexpr_new(const char *name);
/**
 * Constructs a null safe-to-drop value of 'z_owned_keyexpr_t' type
 */
ZENOHC_API struct z_owned_keyexpr_t z_keyexpr_null(void);
/**
 * Constructs a null-terminated string departing from a :c:type:`z_keyexpr_t`.
 * The user is responsible of droping the returned string using `z_drop`
 */
ZENOHC_API struct z_owned_str_t z_keyexpr_to_string(struct z_keyexpr_t keyexpr);
/**
 * Constructs a :c:type:`z_keyexpr_t` departing from a string without checking any of `z_keyexpr_t`'s assertions:
 *
 *  - `name` MUST be valid UTF8.
 *  - `name` MUST follow the Key Expression specification, ie:
 *
 *   - MUST NOT contain `//`, MUST NOT start nor end with `/`, MUST NOT contain any of the characters `?#$`.
 *   - any instance of `**` may only be lead or followed by `/`.
 *   - the key expression must have canon form.
 *
 * It is a loaned key expression that aliases `name`.
 */
ZENOHC_API
struct z_keyexpr_t z_keyexpr_unchecked(const char *name);
ZENOHC_API int8_t z_mutex_free(struct z_mutex_t *m);
ZENOHC_API int8_t z_mutex_init(struct z_mutex_t *m);
ZENOHC_API int8_t z_mutex_lock(struct z_mutex_t *m);
ZENOHC_API int8_t z_mutex_try_lock(struct z_mutex_t *m);
ZENOHC_API int8_t z_mutex_unlock(struct z_mutex_t *m);
/**
 * Opens a zenoh session. Should the session opening fail, `z_check` ing the returned value will return `false`.
 */
ZENOHC_API
struct z_owned_session_t z_open(struct z_owned_config_t *config);
/**
 * Returns ``true`` if `pub` is valid.
 */
ZENOHC_API bool z_publisher_check(const struct z_owned_publisher_t *pbl);
/**
 * Sends a `DELETE` message onto the publisher's key expression.
 *
 * Returns:
 *     ``0`` in case of success, ``1`` in case of failure.
 */
ZENOHC_API
int8_t z_publisher_delete(struct z_publisher_t publisher,
                          const struct z_publisher_delete_options_t *_options);
/**
 * Constructs the default values for the delete operation via a publisher entity.
 *
 * Returns:
 *   Returns the constructed :c:type:`z_publisher_delete_options_t`.
 */
ZENOHC_API struct z_publisher_delete_options_t z_publisher_delete_options_default(void);
/**
 * Returns the key expression of the publisher
 */
ZENOHC_API struct z_owned_keyexpr_t z_publisher_keyexpr(struct z_publisher_t publisher);
/**
 * Returns a :c:type:`z_publisher_t` loaned from `p`.
 */
ZENOHC_API struct z_publisher_t z_publisher_loan(const struct z_owned_publisher_t *p);
/**
 * Constructs a null safe-to-drop value of 'z_owned_publisher_t' type
 */
ZENOHC_API struct z_owned_publisher_t z_publisher_null(void);
/**
 * Constructs the default value for :c:type:`z_publisher_options_t`.
 */
ZENOHC_API struct z_publisher_options_t z_publisher_options_default(void);
/**
 * Sends a `PUT` message onto the publisher's key expression.
 *
 * The payload's encoding can be sepcified through the options.
 *
 * Parameters:
 *     session: The zenoh session.
 *     payload: The value to put.
 *     len: The length of the value to put.
 *     options: The publisher put options.
 * Returns:
 *     ``0`` in case of success, negative values in case of failure.
 */
ZENOHC_API
int8_t z_publisher_put(struct z_publisher_t publisher,
                       const uint8_t *payload,
                       size_t len,
                       const struct z_publisher_put_options_t *options);
/**
 * Constructs the default value for :c:type:`z_publisher_put_options_t`.
 */
ZENOHC_API struct z_publisher_put_options_t z_publisher_put_options_default(void);
/**
 * Returns ``true`` if `sub` is valid.
 */
ZENOHC_API bool z_pull_subscriber_check(const struct z_owned_pull_subscriber_t *sub);
/**
 * Returns ``true`` if `sub` is valid.
 */
ZENOHC_API
struct z_pull_subscriber_t z_pull_subscriber_loan(const struct z_owned_pull_subscriber_t *sub);
/**
 * Constructs a null safe-to-drop value of 'z_owned_pull_subscriber_t' type
 */
ZENOHC_API struct z_owned_pull_subscriber_t z_pull_subscriber_null(void);
/**
 * Constructs the default value for :c:type:`z_pull_subscriber_options_t`.
 */
ZENOHC_API struct z_pull_subscriber_options_t z_pull_subscriber_options_default(void);
/**
 * Put data.
 *
 * The payload's encoding can be sepcified through the options.
 *
 * Parameters:
 *     session: The zenoh session.
 *     keyexpr: The key expression to put.
 *     payload: The value to put.
 *     len: The length of the value to put.
 *     options: The put options.
 * Returns:
 *     ``0`` in case of success, negative values in case of failure.
 */
ZENOHC_API
int8_t z_put(struct z_session_t session,
             struct z_keyexpr_t keyexpr,
             const uint8_t *payload,
             size_t len,
             const struct z_put_options_t *opts);
/**
 * Constructs the default value for :c:type:`z_put_options_t`.
 */
ZENOHC_API struct z_put_options_t z_put_options_default(void);
/**
 * Returns default qos settings.
 */
ZENOHC_API struct z_qos_t z_qos_default(void);
/**
 * Returns message congestion control.
 */
ZENOHC_API enum z_congestion_control_t z_qos_get_congestion_control(struct z_qos_t qos);
/**
 * Returns message express flag. If set to true, the message is not batched to reduce the latency.
 */
ZENOHC_API bool z_qos_get_express(struct z_qos_t qos);
/**
 * Returns message priority.
 */
ZENOHC_API enum z_priority_t z_qos_get_priority(struct z_qos_t qos);
/**
 * Returns the attachment to the query by aliasing.
 *
 * `z_check(return_value) == false` if there was no attachment to the query.
 */
ZENOHC_API struct z_attachment_t z_query_attachment(const struct z_query_t *query);
/**
 * Calls the closure. Calling an uninitialized closure is a no-op.
 */
ZENOHC_API
bool z_query_channel_closure_call(const struct z_owned_query_channel_closure_t *closure,
                                  struct z_owned_query_t *sample);
/**
 * Drops the closure. Droping an uninitialized closure is a no-op.
 */
ZENOHC_API void z_query_channel_closure_drop(struct z_owned_query_channel_closure_t *closure);
/**
 * Constructs a null safe-to-drop value of 'z_owned_query_channel_closure_t' type
 */
ZENOHC_API struct z_owned_query_channel_closure_t z_query_channel_closure_null(void);
ZENOHC_API void z_query_channel_drop(struct z_owned_query_channel_t *channel);
/**
 * Constructs a null safe-to-drop value of 'z_owned_query_channel_t' type
 */
ZENOHC_API struct z_owned_query_channel_t z_query_channel_null(void);
/**
 * Returns `false` if `this` is in a gravestone state, `true` otherwise.
 *
 * This function may not be called with the null pointer, but can be called with the gravestone value.
 */
ZENOHC_API
bool z_query_check(const struct z_owned_query_t *this_);
/**
 * Clones the query, allowing to keep it in an "open" state past the callback's return.
 *
 * This operation is infallible, but may return a gravestone value if `query` itself was a gravestone value (which cannot be the case in a callback).
 */
ZENOHC_API
struct z_owned_query_t z_query_clone(const struct z_query_t *query);
/**
 * Automatic query consolidation strategy selection.
 *
 * A query consolidation strategy will automatically be selected depending the query selector.
 * If the selector contains time range properties, no consolidation is performed.
 * Otherwise the :c:func:`z_query_consolidation_latest` strategy is used.
 *
 * Returns:
 *   Returns the constructed :c:type:`z_query_consolidation_t`.
 */
ZENOHC_API struct z_query_consolidation_t z_query_consolidation_auto(void);
/**
 * Creates a default :c:type:`z_query_consolidation_t` (consolidation mode AUTO).
 */
ZENOHC_API struct z_query_consolidation_t z_query_consolidation_default(void);
/**
 * Latest value consolidation.
 */
ZENOHC_API struct z_query_consolidation_t z_query_consolidation_latest(void);
/**
 * Monotonic consolidation.
 */
ZENOHC_API struct z_query_consolidation_t z_query_consolidation_monotonic(void);
/**
 * Disable consolidation.
 */
ZENOHC_API struct z_query_consolidation_t z_query_consolidation_none(void);
/**
 * Destroys the query, setting `this` to its gravestone value to prevent double-frees.
 *
 * This function may not be called with the null pointer, but can be called with the gravestone value.
 */
ZENOHC_API
void z_query_drop(struct z_owned_query_t *this_);
/**
 * Get a query's key by aliasing it.
 */
ZENOHC_API struct z_keyexpr_t z_query_keyexpr(const struct z_query_t *query);
/**
 * Aliases the query.
 *
 * This function may not be called with the null pointer, but can be called with the gravestone value.
 */
ZENOHC_API
struct z_query_t z_query_loan(const struct z_owned_query_t *this_);
/**
 * The gravestone value of `z_owned_query_t`.
 */
ZENOHC_API struct z_owned_query_t z_query_null(void);
/**
 * Get a query's `value selector <https://github.com/eclipse-zenoh/roadmap/tree/main/rfcs/ALL/Selectors>`_ by aliasing it.
 */
ZENOHC_API
struct z_bytes_t z_query_parameters(const struct z_query_t *query);
/**
 * Send a reply to a query.
 *
 * This function must be called inside of a Queryable callback passing the
 * query received as parameters of the callback function. This function can
 * be called multiple times to send multiple replies to a query. The reply
 * will be considered complete when the Queryable callback returns.
 *
 * Parameters:
 *     query: The query to reply to.
 *     key: The key of this reply.
 *     payload: The value of this reply.
 *     len: The length of the value of this reply.
 *     options: The options of this reply.
 */
ZENOHC_API
int8_t z_query_reply(const struct z_query_t *query,
                     struct z_keyexpr_t key,
                     const uint8_t *payload,
                     size_t len,
                     const struct z_query_reply_options_t *options);
/**
 * Constructs the default value for :c:type:`z_query_reply_options_t`.
 */
ZENOHC_API struct z_query_reply_options_t z_query_reply_options_default(void);
/**
 * Create a default :c:type:`z_query_target_t`.
 */
ZENOHC_API enum z_query_target_t z_query_target_default(void);
/**
 * Get a query's `payload value <https://github.com/eclipse-zenoh/roadmap/blob/main/rfcs/ALL/Query%20Payload.md>`_ by aliasing it.
 *
 * **WARNING: This API has been marked as unstable: it works as advertised, but it may change in a future release.**
 */
ZENOHC_API
struct z_value_t z_query_value(const struct z_query_t *query);
/**
 * Returns ``true`` if `qable` is valid.
 */
ZENOHC_API bool z_queryable_check(const struct z_owned_queryable_t *qable);
/**
 * Constructs a null safe-to-drop value of 'z_owned_queryable_t' type
 */
ZENOHC_API struct z_owned_queryable_t z_queryable_null(void);
/**
 * Constructs the default value for :c:type:`z_query_reply_options_t`.
 */
ZENOHC_API struct z_queryable_options_t z_queryable_options_default(void);
/**
 * Calls the closure. Calling an uninitialized closure is a no-op.
 */
ZENOHC_API
bool z_reply_channel_closure_call(const struct z_owned_reply_channel_closure_t *closure,
                                  struct z_owned_reply_t *sample);
/**
 * Drops the closure. Droping an uninitialized closure is a no-op.
 */
ZENOHC_API void z_reply_channel_closure_drop(struct z_owned_reply_channel_closure_t *closure);
/**
 * Constructs a null safe-to-drop value of 'z_owned_reply_channel_closure_t' type
 */
ZENOHC_API struct z_owned_reply_channel_closure_t z_reply_channel_closure_null(void);
ZENOHC_API void z_reply_channel_drop(struct z_owned_reply_channel_t *channel);
/**
 * Constructs a null safe-to-drop value of 'z_owned_reply_channel_t' type
 */
ZENOHC_API struct z_owned_reply_channel_t z_reply_channel_null(void);
/**
 * Returns ``true`` if `reply_data` is valid.
 */
ZENOHC_API bool z_reply_check(const struct z_owned_reply_t *reply_data);
/**
 * Frees `reply_data`, invalidating it for double-drop safety.
 */
ZENOHC_API void z_reply_drop(struct z_owned_reply_t *reply_data);
/**
 * Yields the contents of the reply by asserting it indicates a failure.
 *
 * You should always make sure that :c:func:`z_reply_is_ok` returns ``false`` before calling this function.
 */
ZENOHC_API
struct z_value_t z_reply_err(const struct z_owned_reply_t *reply);
/**
 * Returns ``true`` if the queryable answered with an OK, which allows this value to be treated as a sample.
 *
 * If this returns ``false``, you should use :c:func:`z_check` before trying to use :c:func:`z_reply_err` if you want to process the error that may be here.
 */
ZENOHC_API
bool z_reply_is_ok(const struct z_owned_reply_t *reply);
/**
 * Returns an invalidated :c:type:`z_owned_reply_t`.
 *
 * This is useful when you wish to take ownership of a value from a callback to :c:func:`z_get`:
 *
 *     - copy the value of the callback's argument's pointee,
 *     - overwrite the pointee with this function's return value,
 *     - you are now responsible for dropping your copy of the reply.
 */
ZENOHC_API struct z_owned_reply_t z_reply_null(void);
/**
 * Yields the contents of the reply by asserting it indicates a success.
 *
 * You should always make sure that :c:func:`z_reply_is_ok` returns ``true`` before calling this function.
 */
ZENOHC_API
struct z_sample_t z_reply_ok(const struct z_owned_reply_t *reply);
/**
 * Scout for routers and/or peers.
 *
 * Parameters:
 *     what: A whatami bitmask of zenoh entities kind to scout for.
 *     config: A set of properties to configure the scouting.
 *     timeout: The time (in milliseconds) that should be spent scouting.
 *
 * Returns 0 if successful, negative values upon failure.
 */
ZENOHC_API
int8_t z_scout(struct z_owned_scouting_config_t *config,
               struct z_owned_closure_hello_t *callback);
ZENOHC_API bool z_scouting_config_check(const struct z_owned_scouting_config_t *config);
ZENOHC_API struct z_owned_scouting_config_t z_scouting_config_default(void);
ZENOHC_API void z_scouting_config_drop(struct z_owned_scouting_config_t *config);
ZENOHC_API struct z_owned_scouting_config_t z_scouting_config_from(struct z_config_t config);
ZENOHC_API struct z_owned_scouting_config_t z_scouting_config_null(void);
/**
 * Returns ``true`` if `session` is valid.
 */
ZENOHC_API bool z_session_check(const struct z_owned_session_t *session);
/**
 * Returns a :c:type:`z_session_t` loaned from `s`.
 *
 * This handle doesn't increase the refcount of the session, but does allow to do so with `zc_session_rcinc`.
 *
 * # Safety
 * The returned `z_session_t` aliases `z_owned_session_t`'s internal allocation,
 * attempting to use it after all owned handles to the session (including publishers, queryables and subscribers)
 * have been destroyed is UB (likely SEGFAULT)
 */
ZENOHC_API
struct z_session_t z_session_loan(const struct z_owned_session_t *s);
/**
 * Constructs a null safe-to-drop value of 'z_owned_session_t' type
 */
ZENOHC_API struct z_owned_session_t z_session_null(void);
ZENOHC_API int8_t z_sleep_ms(size_t time);
ZENOHC_API int8_t z_sleep_s(size_t time);
ZENOHC_API int8_t z_sleep_us(size_t time);
/**
 * Returns ``true`` if `strs` is valid.
 */
ZENOHC_API bool z_str_array_check(const struct z_owned_str_array_t *strs);
/**
 * Frees `strs` and invalidates it for double-drop safety.
 */
ZENOHC_API void z_str_array_drop(struct z_owned_str_array_t *strs);
/**
 * Returns a :c:type:`z_str_array_t` loaned from :c:type:`z_owned_str_array_t`.
 */
ZENOHC_API struct z_str_array_t z_str_array_loan(const struct z_owned_str_array_t *strs);
/**
 * Returns ``true`` if `s` is a valid string
 */
ZENOHC_API bool z_str_check(const struct z_owned_str_t *s);
/**
 * Frees `z_owned_str_t`, invalidating it for double-drop safety.
 */
ZENOHC_API void z_str_drop(struct z_owned_str_t *s);
/**
 * Returns :c:type:`z_str_t` structure loaned from :c:type:`z_owned_str_t`.
 */
ZENOHC_API const char *z_str_loan(const struct z_owned_str_t *s);
/**
 * Returns undefined `z_owned_str_t`
 */
ZENOHC_API struct z_owned_str_t z_str_null(void);
/**
 * Returns ``true`` if `sub` is valid.
 */
ZENOHC_API bool z_subscriber_check(const struct z_owned_subscriber_t *sub);
/**
 * Returns the key expression of the subscriber.
 */
ZENOHC_API struct z_owned_keyexpr_t z_subscriber_keyexpr(struct z_subscriber_t subscriber);
/**
 * Returns a :c:type:`z_subscriber_t` loaned from `p`.
 */
ZENOHC_API struct z_subscriber_t z_subscriber_loan(const struct z_owned_subscriber_t *p);
/**
 * Constructs a null safe-to-drop value of 'z_owned_subscriber_t' type
 */
ZENOHC_API struct z_owned_subscriber_t z_subscriber_null(void);
/**
 * Constructs the default value for :c:type:`z_subscriber_options_t`.
 */
ZENOHC_API struct z_subscriber_options_t z_subscriber_options_default(void);
/**
 * Pull data for :c:type:`z_owned_pull_subscriber_t`. The pulled data will be provided
 * by calling the **callback** function provided to the :c:func:`z_declare_subscriber` function.
 *
 * Parameters:
 *     sub: The :c:type:`z_owned_pull_subscriber_t` to pull from.
 */
ZENOHC_API int8_t z_subscriber_pull(struct z_pull_subscriber_t sub);
ZENOHC_API
int8_t z_task_init(struct z_task_t *task,
                   const struct z_task_attr_t *_attr,
                   void (*fun)(void *arg),
                   void *arg);
ZENOHC_API int8_t z_task_join(struct z_task_t *task);
<<<<<<< HEAD
ZENOHC_API uint64_t z_time_elapsed_ms(const struct z_time_t *time);
ZENOHC_API uint64_t z_time_elapsed_s(const struct z_time_t *time);
ZENOHC_API uint64_t z_time_elapsed_us(const struct z_time_t *time);
ZENOHC_API struct z_time_t z_time_now(void);
ZENOHC_API const char *z_time_now_as_str(const char *buf, size_t len);
=======
>>>>>>> 5d7bb833
/**
 * Returns ``true`` if `ts` is a valid timestamp
 */
ZENOHC_API bool z_timestamp_check(struct z_timestamp_t ts);
/**
 * Undeclare the key expression generated by a call to :c:func:`z_declare_keyexpr`.
 */
ZENOHC_API int8_t z_undeclare_keyexpr(struct z_session_t session, struct z_owned_keyexpr_t *kexpr);
/**
 * Undeclares the given :c:type:`z_owned_publisher_t`, droping it and invalidating it for double-drop safety.
 */
ZENOHC_API
int8_t z_undeclare_publisher(struct z_owned_publisher_t *publisher);
/**
 * Undeclares the given :c:type:`z_owned_pull_subscriber_t`, droping it and invalidating it for double-drop safety.
 */
ZENOHC_API
int8_t z_undeclare_pull_subscriber(struct z_owned_pull_subscriber_t *sub);
/**
 * Undeclares a `z_owned_queryable_t`, droping it and invalidating it for doube-drop safety.
 *
 * Parameters:
 *     qable: The :c:type:`z_owned_queryable_t` to undeclare.
 */
ZENOHC_API int8_t z_undeclare_queryable(struct z_owned_queryable_t *qable);
/**
 * Undeclares the given :c:type:`z_owned_subscriber_t`, droping it and invalidating it for double-drop safety.
 */
ZENOHC_API
int8_t z_undeclare_subscriber(struct z_owned_subscriber_t *sub);
/**
 * Constructs a configuration by parsing a file at `path`. Currently supported format is JSON5, a superset of JSON.
 */
ZENOHC_API
struct z_owned_config_t zc_config_from_file(const char *path);
/**
 * Reads a configuration from a JSON-serialized string, such as '{mode:"client",connect:{endpoints:["tcp/127.0.0.1:7447"]}}'.
 *
 * Passing a null-ptr will result in a gravestone value (`z_check(x) == false`).
 */
ZENOHC_API
struct z_owned_config_t zc_config_from_str(const char *s);
/**
 * Gets the property with the given path key from the configuration, returning an owned, null-terminated, JSON serialized string.
 * Use `z_drop` to safely deallocate this string
 */
ZENOHC_API
struct z_owned_str_t zc_config_get(struct z_config_t config,
                                   const char *key);
/**
 * Inserts a JSON-serialized `value` at the `key` position of the configuration.
 *
 * Returns 0 if successful, a negative value otherwise.
 */
ZENOHC_API
int8_t zc_config_insert_json(struct z_config_t config,
                             const char *key,
                             const char *value);
/**
 * Converts `config` into a JSON-serialized string, such as '{"mode":"client","connect":{"endpoints":["tcp/127.0.0.1:7447"]}}'.
 */
ZENOHC_API
struct z_owned_str_t zc_config_to_string(struct z_config_t config);
/**
 * Initialises the zenoh runtime logger.
 *
 * Note that unless you built zenoh-c with the `logger-autoinit` feature disabled,
 * this will be performed automatically by `z_open` and `z_scout`.
 */
ZENOHC_API void zc_init_logger(void);
/**
 * Constructs a :c:type:`z_keyexpr_t` departing from a string.
 * It is a loaned key expression that aliases `name`.
 */
ZENOHC_API struct z_keyexpr_t zc_keyexpr_from_slice(const char *name, size_t len);
/**
 * Constructs a :c:type:`z_keyexpr_t` departing from a string without checking any of `z_keyexpr_t`'s assertions:
 * - `name` MUST be valid UTF8.
 * - `name` MUST follow the Key Expression specification, ie:
 *   - MUST NOT contain ``//``, MUST NOT start nor end with ``/``, MUST NOT contain any of the characters ``?#$``.
 *   - any instance of ``**`` may only be lead or followed by ``/``.
 *   - the key expression must have canon form.
 *
 * It is a loaned key expression that aliases `name`.
 */
ZENOHC_API
struct z_keyexpr_t zc_keyexpr_from_slice_unchecked(const char *start,
                                                   size_t len);
/**
 * Returns `true` if the options are valid.
 */
ZENOHC_API
bool zc_liveliness_declaration_options_check(const struct zc_owned_liveliness_declaration_options_t *_opts);
/**
 * Destroys the options.
 */
ZENOHC_API
void zc_liveliness_declaration_options_drop(struct zc_owned_liveliness_declaration_options_t *opts);
/**
 * The gravestone value for `zc_owned_liveliness_declaration_options_t`
 */
ZENOHC_API
struct zc_owned_liveliness_declaration_options_t zc_liveliness_declaration_options_null(void);
/**
 * Declares a subscriber on liveliness tokens that intersect `key`.
 *
 * Parameters:
 *     z_session_t session: The zenoh session.
 *     z_keyexpr_t keyexpr: The key expression to subscribe.
 *     z_owned_closure_sample_t callback: The callback function that will be called each time a
 *                                        liveliness token status changed.
 *     zc_owned_liveliness_declare_subscriber_options_t _options: The options to be passed to describe the options to be passed to the liveliness subscriber declaration.
 *
 * Returns:
 *    A :c:type:`z_owned_subscriber_t`.
 *
 *    To check if the subscription succeeded and if the subscriber is still valid,
 *    you may use `z_subscriber_check(&val)` or `z_check(val)` if your compiler supports `_Generic`, which will return `true` if `val` is valid.
 */
ZENOHC_API
struct z_owned_subscriber_t zc_liveliness_declare_subscriber(struct z_session_t session,
                                                             struct z_keyexpr_t key,
                                                             struct z_owned_closure_sample_t *callback,
                                                             const struct zc_owned_liveliness_declare_subscriber_options_t *_options);
/**
 * Constructs and declares a liveliness token on the network.
 *
 * Liveliness token subscribers on an intersecting key expression will receive a PUT sample when connectivity
 * is achieved, and a DELETE sample if it's lost.
 *
 * Passing `NULL` as options is valid and equivalent to a pointer to the default options.
 */
ZENOHC_API
struct zc_owned_liveliness_token_t zc_liveliness_declare_token(struct z_session_t session,
                                                               struct z_keyexpr_t key,
                                                               const struct zc_owned_liveliness_declaration_options_t *_options);
/**
 * Queries liveliness tokens currently on the network with a key expression intersecting with `key`.
 *
 * Note that the same "value stealing" tricks apply as with a normal :c:func:`z_get`
 *
 * Passing `NULL` as options is valid and equivalent to passing a pointer to the default options.
 */
ZENOHC_API
int8_t zc_liveliness_get(struct z_session_t session,
                         struct z_keyexpr_t key,
                         struct z_owned_closure_reply_t *callback,
                         const struct zc_owned_liveliness_get_options_t *options);
/**
 * Returns `true` if the options are valid.
 */
ZENOHC_API
bool zc_liveliness_get_options_check(const struct zc_owned_liveliness_get_options_t *_opts);
/**
 * The gravestone value for `zc_owned_liveliness_get_options_t`
 */
ZENOHC_API struct zc_owned_liveliness_get_options_t zc_liveliness_get_options_default(void);
/**
 * Destroys the options.
 */
ZENOHC_API void zc_liveliness_get_options_drop(struct zc_owned_liveliness_get_options_t *opts);
/**
 * The gravestone value for `zc_owned_liveliness_get_options_t`
 */
ZENOHC_API struct zc_owned_liveliness_get_options_t zc_liveliness_get_options_null(void);
/**
 * Returns `true` if the options are valid.
 */
ZENOHC_API
bool zc_liveliness_subscriber_options_check(const struct zc_owned_liveliness_declare_subscriber_options_t *_opts);
/**
 * Destroys the options.
 */
ZENOHC_API
void zc_liveliness_subscriber_options_drop(struct zc_owned_liveliness_declare_subscriber_options_t *opts);
/**
 * The gravestone value for `zc_owned_liveliness_declare_subscriber_options_t`
 */
ZENOHC_API
struct zc_owned_liveliness_declare_subscriber_options_t zc_liveliness_subscriber_options_null(void);
/**
 * Returns `true` unless the token is at its gravestone value.
 */
ZENOHC_API bool zc_liveliness_token_check(const struct zc_owned_liveliness_token_t *token);
/**
 * The gravestone value for liveliness tokens.
 */
ZENOHC_API struct zc_owned_liveliness_token_t zc_liveliness_token_null(void);
/**
 * Destroys a liveliness token, notifying subscribers of its destruction.
 */
ZENOHC_API void zc_liveliness_undeclare_token(struct zc_owned_liveliness_token_t *token);
/**
 * Returns `false` if `payload` is the gravestone value.
 */
ZENOHC_API bool zc_payload_check(const struct zc_owned_payload_t *payload);
/**
 * Decrements `payload`'s backing refcount, releasing the memory if appropriate.
 */
ZENOHC_API void zc_payload_drop(struct zc_owned_payload_t *payload);
/**
 * Constructs `zc_owned_payload_t`'s gravestone value.
 */
ZENOHC_API struct zc_owned_payload_t zc_payload_null(void);
/**
 * Clones the `payload` by incrementing its reference counter.
 */
ZENOHC_API struct zc_owned_payload_t zc_payload_rcinc(const struct zc_owned_payload_t *payload);
/**
 * Sends a `PUT` message onto the publisher's key expression, transfering the buffer ownership.
 *
 * This is avoids copies when transfering data that was either:
 * - `zc_sample_payload_rcinc`'d from a sample, when forwarding samples from a subscriber/query to a publisher
 * - constructed from a `zc_owned_shmbuf_t`
 *
 * The payload's encoding can be sepcified through the options.
 *
 * Parameters:
 *     session: The zenoh session.
 *     payload: The value to put.
 *     len: The length of the value to put.
 *     options: The publisher put options.
 * Returns:
 *     ``0`` in case of success, negative values in case of failure.
 */
ZENOHC_API
int8_t zc_publisher_put_owned(struct z_publisher_t publisher,
                              struct zc_owned_payload_t *payload,
                              const struct z_publisher_put_options_t *options);
/**
 * Put data, transfering the buffer ownership.
 *
 * This is avoids copies when transfering data that was either:
 * - `zc_sample_payload_rcinc`'d from a sample, when forwarding samples from a subscriber/query to a publisher
 * - constructed from a `zc_owned_shmbuf_t`
 *
 * The payload's encoding can be sepcified through the options.
 *
 * Parameters:
 *     session: The zenoh session.
 *     keyexpr: The key expression to put.
 *     payload: The value to put.
 *     options: The put options.
 * Returns:
 *     ``0`` in case of success, negative values in case of failure.
 */
ZENOHC_API
int8_t zc_put_owned(struct z_session_t session,
                    struct z_keyexpr_t keyexpr,
                    struct zc_owned_payload_t *payload,
                    const struct z_put_options_t *opts);
/**
 * Creates a new blocking fifo channel, returned as a pair of closures.
 *
 * If `bound` is different from 0, that channel will be bound and apply back-pressure when full.
 *
 * The `send` end should be passed as callback to a `z_get` call.
 *
 * The `recv` end is a synchronous closure that will block until either a `z_owned_query_t` is available,
 * which it will then return; or until the `send` closure is dropped and all queries have been consumed,
 * at which point it will return an invalidated `z_owned_query_t`, and so will further calls.
 */
ZENOHC_API
struct z_owned_query_channel_t zc_query_fifo_new(size_t bound);
/**
 * Creates a new non-blocking fifo channel, returned as a pair of closures.
 *
 * If `bound` is different from 0, that channel will be bound and apply back-pressure when full.
 *
 * The `send` end should be passed as callback to a `z_get` call.
 *
 * The `recv` end is a synchronous closure that will block until either a `z_owned_query_t` is available,
 * which it will then return; or until the `send` closure is dropped and all queries have been consumed,
 * at which point it will return an invalidated `z_owned_query_t`, and so will further calls.
 */
ZENOHC_API
struct z_owned_query_channel_t zc_query_non_blocking_fifo_new(size_t bound);
/**
 * Creates a new blocking fifo channel, returned as a pair of closures.
 *
 * If `bound` is different from 0, that channel will be bound and apply back-pressure when full.
 *
 * The `send` end should be passed as callback to a `z_get` call.
 *
 * The `recv` end is a synchronous closure that will block until either a `z_owned_reply_t` is available,
 * which it will then return; or until the `send` closure is dropped and all replies have been consumed,
 * at which point it will return an invalidated `z_owned_reply_t`, and so will further calls.
 */
ZENOHC_API
struct z_owned_reply_channel_t zc_reply_fifo_new(size_t bound);
/**
 * Creates a new non-blocking fifo channel, returned as a pair of closures.
 *
 * If `bound` is different from 0, that channel will be bound and apply back-pressure when full.
 *
 * The `send` end should be passed as callback to a `z_get` call.
 *
 * The `recv` end is a synchronous closure that will block until either a `z_owned_reply_t` is available,
 * which it will then return; or until the `send` closure is dropped and all replies have been consumed,
 * at which point it will return an invalidated `z_owned_reply_t`, and so will further calls.
 */
ZENOHC_API
struct z_owned_reply_channel_t zc_reply_non_blocking_fifo_new(size_t bound);
/**
 * Clones the sample's payload by incrementing its backing refcount (this doesn't imply any copies).
 */
ZENOHC_API struct zc_owned_payload_t zc_sample_payload_rcinc(const struct z_sample_t *sample);
/**
 * Increments the session's reference count, returning a new owning handle.
 */
ZENOHC_API struct z_owned_session_t zc_session_rcinc(struct z_session_t session);
/**
 * Allocates a buffer of size `capacity` in the manager's memory.
 *
 * # Safety
 * Calling this function concurrently with other shm functions on the same manager is UB.
 */
ZENOHC_API
struct zc_owned_shmbuf_t zc_shm_alloc(const struct zc_owned_shm_manager_t *manager,
                                      size_t capacity);
/**
 * Runs a defragmentation pass on the SHM manager.
 *
 * Note that this doesn't trigger a garbage collection pass, nor does it move currently allocated data.
 *
 * # Safety
 * Calling this function concurrently with other shm functions on the same manager is UB.
 */
ZENOHC_API
size_t zc_shm_defrag(const struct zc_owned_shm_manager_t *manager);
/**
 * Runs a garbage collection pass on the SHM manager.
 *
 * Returns the number of bytes that have been freed by the pass.
 *
 * # Safety
 * Calling this function concurrently with other shm functions on the same manager is UB.
 */
ZENOHC_API size_t zc_shm_gc(const struct zc_owned_shm_manager_t *manager);
ZENOHC_API bool zc_shm_manager_check(const struct zc_owned_shm_manager_t *manager);
ZENOHC_API void zc_shm_manager_drop(struct zc_owned_shm_manager_t *manager);
ZENOHC_API
struct zc_owned_shm_manager_t zc_shm_manager_new(struct z_session_t session,
                                                 const char *id,
                                                 size_t size);
ZENOHC_API struct zc_owned_shm_manager_t zc_shm_manager_null(void);
/**
 * Returns the capacity of the SHM buffer.
 */
ZENOHC_API size_t zc_shmbuf_capacity(const struct zc_owned_shmbuf_t *buf);
/**
 * Returns `false` if `buf` is in its gravestone state.
 */
ZENOHC_API bool zc_shmbuf_check(const struct zc_owned_shmbuf_t *buf);
/**
 * Drops the SHM buffer, decrementing its backing reference counter.
 */
ZENOHC_API void zc_shmbuf_drop(struct zc_owned_shmbuf_t *buf);
/**
 * Constructs an owned payload from an owned SHM buffer.
 */
ZENOHC_API struct zc_owned_payload_t zc_shmbuf_into_payload(struct zc_owned_shmbuf_t *buf);
/**
 * Returns the length of the SHM buffer.
 *
 * Note that when constructing an SHM buffer, length is defaulted to its capacity.
 */
ZENOHC_API size_t zc_shmbuf_length(const struct zc_owned_shmbuf_t *buf);
/**
 * Constructs a null safe-to-drop value of type `zc_owned_shmbuf_t`
 */
ZENOHC_API struct zc_owned_shmbuf_t zc_shmbuf_null(void);
/**
 * Returns the start of the SHM buffer.
 */
ZENOHC_API uint8_t *zc_shmbuf_ptr(const struct zc_owned_shmbuf_t *buf);
/**
 * Sets the length of the SHM buffer.
 *
 * This lets Zenoh know how much of the data to write over the network when sending the value to non-SHM-compatible neighboors.
 */
ZENOHC_API
void zc_shmbuf_set_length(const struct zc_owned_shmbuf_t *buf,
                          size_t len);
/**
 * Calls the closure. Calling an uninitialized closure is a no-op.
 */
ZENOHC_API
void zcu_closure_matching_status_call(const struct zcu_owned_closure_matching_status_t *closure,
                                      const struct zcu_matching_status_t *sample);
/**
 * Drops the closure. Droping an uninitialized closure is a no-op.
 */
ZENOHC_API
void zcu_closure_matching_status_drop(struct zcu_owned_closure_matching_status_t *closure);
/**
 * Constructs a null safe-to-drop value of 'zcu_owned_closure_matching_status_t' type
 */
ZENOHC_API struct zcu_owned_closure_matching_status_t zcu_closure_matching_status_null(void);
ZENOHC_API enum zcu_locality_t zcu_locality_default(void);
/**
 * Register callback for notifying subscribers matching.
 */
ZENOHC_API
struct zcu_owned_matching_listener_t zcu_publisher_matching_listener_callback(struct z_publisher_t publisher,
                                                                              struct zcu_owned_closure_matching_status_t *callback);
ZENOHC_API enum zcu_reply_keyexpr_t zcu_reply_keyexpr_default(void);
/**
 * Declares a Publication Cache.
 *
 * Parameters:
 *     z_session_t session: The zenoh session.
 *     z_keyexpr_t keyexpr: The key expression to publish.
 *     ze_publication_cache_options_t options: Additional options for the publication_cache.
 *
 * Returns:
 *    :c:type:`ze_owned_publication_cache_t`.
 *
 *
 * Example:
 *    Declaring a publication cache `NULL` for the options:
 *
 *    .. code-block:: C
 *
 *       ze_owned_publication_cache_t pub_cache = ze_declare_publication_cache(z_loan(s), z_keyexpr(expr), NULL);
 *
 *    is equivalent to initializing and passing the default publication cache options:
 *
 *    .. code-block:: C
 *
 *       ze_publication_cache_options_t opts = ze_publication_cache_options_default();
 *       ze_owned_publication_cache_t pub_cache = ze_declare_publication_cache(z_loan(s), z_keyexpr(expr), &opts);
 */
ZENOHC_API
struct ze_owned_publication_cache_t ze_declare_publication_cache(struct z_session_t session,
                                                                 struct z_keyexpr_t keyexpr,
                                                                 const struct ze_publication_cache_options_t *options);
/**
 * Declares a Querying Subscriber for a given key expression.
 *
 * Parameters:
 *     z_session_t session: The zenoh session.
 *     z_keyexpr_t keyexpr: The key expression to subscribe.
 *     z_owned_closure_sample_t callback: The callback function that will be called each time a data matching the subscribed expression is received.
 *     ze_querying_subscriber_options_t options: Additional options for the querying subscriber.
 *
 * Returns:
 *    :c:type:`ze_owned_subscriber_t`.
 *
 *    To check if the subscription succeeded and if the querying subscriber is still valid,
 *    you may use `ze_querying_subscriber_check(&val)` or `z_check(val)` if your compiler supports `_Generic`, which will return `true` if `val` is valid.
 *
 *    Like all `ze_owned_X_t`, an instance will be destroyed by any function which takes a mutable pointer to said instance, as this implies the instance's inners were moved.
 *    To make this fact more obvious when reading your code, consider using `z_move(val)` instead of `&val` as the argument.
 *    After a move, `val` will still exist, but will no longer be valid. The destructors are double-drop-safe, but other functions will still trust that your `val` is valid.
 *
 * Example:
 *    Declaring a subscriber passing ``NULL`` for the options:
 *
 *    .. code-block:: C
 *
 *       ze_owned_subscriber_t sub = ze_declare_querying_subscriber(z_loan(s), z_keyexpr(expr), callback, NULL);
 *
 *    is equivalent to initializing and passing the default subscriber options:
 *
 *    .. code-block:: C
 *
 *       z_subscriber_options_t opts = z_subscriber_options_default();
 *       ze_owned_subscriber_t sub = ze_declare_querying_subscriber(z_loan(s), z_keyexpr(expr), callback, &opts);
 */
ZENOHC_API
struct ze_owned_querying_subscriber_t ze_declare_querying_subscriber(struct z_session_t session,
                                                                     struct z_keyexpr_t keyexpr,
                                                                     struct z_owned_closure_sample_t *callback,
                                                                     const struct ze_querying_subscriber_options_t *options);
/**
 * Returns ``true`` if `pub_cache` is valid.
 */
ZENOHC_API bool ze_publication_cache_check(const struct ze_owned_publication_cache_t *pub_cache);
/**
 * Constructs a null safe-to-drop value of 'ze_owned_publication_cache_t' type
 */
ZENOHC_API struct ze_owned_publication_cache_t ze_publication_cache_null(void);
/**
 * Constructs the default value for :c:type:`ze_publication_cache_options_t`.
 */
ZENOHC_API struct ze_publication_cache_options_t ze_publication_cache_options_default(void);
/**
 * Returns ``true`` if `sub` is valid.
 */
ZENOHC_API bool ze_querying_subscriber_check(const struct ze_owned_querying_subscriber_t *sub);
/**
 * Make a :c:type:`ze_owned_querying_subscriber_t` to perform an additional query on a specified selector.
 * The queried samples will be merged with the received publications and made available in the subscriber callback.
 */
ZENOHC_API
int8_t ze_querying_subscriber_get(struct ze_querying_subscriber_t sub,
                                  struct z_keyexpr_t selector,
                                  const struct z_get_options_t *options);
/**
 * Returns a :c:type:`ze_querying_subscriber_loan` loaned from `p`.
 */
ZENOHC_API
struct ze_querying_subscriber_t ze_querying_subscriber_loan(const struct ze_owned_querying_subscriber_t *p);
/**
 * Constructs a null safe-to-drop value of 'ze_owned_querying_subscriber_t' type
 */
ZENOHC_API struct ze_owned_querying_subscriber_t ze_querying_subscriber_null(void);
/**
 * Constructs the default value for :c:type:`ze_querying_subscriber_options_t`.
 */
ZENOHC_API struct ze_querying_subscriber_options_t ze_querying_subscriber_options_default(void);
/**
 * Closes the given :c:type:`ze_owned_publication_cache_t`, droping it and invalidating it for double-drop safety.
 */
ZENOHC_API
int8_t ze_undeclare_publication_cache(struct ze_owned_publication_cache_t *pub_cache);
/**
 * Undeclares the given :c:type:`ze_owned_querying_subscriber_t`, droping it and invalidating it for double-drop safety.
 */
ZENOHC_API
int8_t ze_undeclare_querying_subscriber(struct ze_owned_querying_subscriber_t *sub);<|MERGE_RESOLUTION|>--- conflicted
+++ resolved
@@ -492,6 +492,20 @@
   size_t _0;
 } z_mutex_t;
 /**
+ * Condvar
+ *
+ */
+typedef struct z_condvar_t {
+  size_t _0;
+} z_condvar_t;
+/**
+ * Mutex
+ *
+ */
+typedef struct z_mutex_t {
+  size_t _0;
+} z_mutex_t;
+/**
  * An owned zenoh configuration.
  *
  * Like most `z_owned_X_t` types, you may obtain an instance of `z_X_t` by loaning it using `z_X_loan(&val)`.
@@ -828,7 +842,6 @@
   size_t _0;
 } z_task_attr_t;
 /**
-<<<<<<< HEAD
  * Time
  * Uses system clock
  */
@@ -836,8 +849,6 @@
   double t;
 } z_time_t;
 /**
-=======
->>>>>>> 5d7bb833
  * The options for `zc_liveliness_declare_token`
  */
 typedef struct zc_owned_liveliness_declaration_options_t {
@@ -2091,14 +2102,11 @@
                    void (*fun)(void *arg),
                    void *arg);
 ZENOHC_API int8_t z_task_join(struct z_task_t *task);
-<<<<<<< HEAD
 ZENOHC_API uint64_t z_time_elapsed_ms(const struct z_time_t *time);
 ZENOHC_API uint64_t z_time_elapsed_s(const struct z_time_t *time);
 ZENOHC_API uint64_t z_time_elapsed_us(const struct z_time_t *time);
 ZENOHC_API struct z_time_t z_time_now(void);
 ZENOHC_API const char *z_time_now_as_str(const char *buf, size_t len);
-=======
->>>>>>> 5d7bb833
 /**
  * Returns ``true`` if `ts` is a valid timestamp
  */
