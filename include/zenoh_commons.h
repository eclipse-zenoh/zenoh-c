--- conflicted
+++ resolved
@@ -1142,19 +1142,6 @@
   struct ze_owned_closure_miss_t _this;
 } ze_moved_closure_miss_t;
 #endif
-<<<<<<< HEAD
-=======
-/**
- * @warning This API has been marked as unstable: it works as advertised, but it may be changed in a future release.
- * @brief An owned Zenoh sample miss listener. Missed samples can only be detected from advanced publishers, enabling sample miss detection.
- *
- * A listener that sends notification when the advanced subscriber misses a sample .
- * Dropping the corresponding subscriber, also drops the listener.
- */
-typedef struct ALIGN(8) ze_owned_sample_miss_listener_t {
-  uint8_t _0[24];
-} ze_owned_sample_miss_listener_t;
->>>>>>> 5e5cecd2
 typedef struct ze_moved_advanced_subscriber_t {
   struct ze_owned_advanced_subscriber_t _this;
 } ze_moved_advanced_subscriber_t;
