//
// Copyright (c) 2024 ZettaScale Technology
//
// This program and the accompanying materials are made available under the
// terms of the Eclipse Public License 2.0 which is available at
// http://www.eclipse.org/legal/epl-2.0, or the Apache License, Version 2.0
// which is available at https://www.apache.org/licenses/LICENSE-2.0.
//
// SPDX-License-Identifier: EPL-2.0 OR Apache-2.0
//
// Contributors:
//   ZettaScale Zenoh Team, <zenoh@zettascale.tech>
//
// clang-format off
#ifdef DOCS
#define ALIGN(n)
#define ZENOHC_API
#endif
/**
 * @warning This API has been marked as unstable: it works as advertised, but it may be changed in a future release.
 * @brief Allocation errors
 */
#if (defined(Z_FEATURE_SHARED_MEMORY) && defined(Z_FEATURE_UNSTABLE_API))
typedef enum z_alloc_error_t {
#if (defined(Z_FEATURE_SHARED_MEMORY) && defined(Z_FEATURE_UNSTABLE_API))
  /**
   * Defragmentation needed.
   */
  Z_ALLOC_ERROR_NEED_DEFRAGMENT,
#endif
#if (defined(Z_FEATURE_SHARED_MEMORY) && defined(Z_FEATURE_UNSTABLE_API))
  /**
   * The provider is out of memory.
   */
  Z_ALLOC_ERROR_OUT_OF_MEMORY,
#endif
#if (defined(Z_FEATURE_SHARED_MEMORY) && defined(Z_FEATURE_UNSTABLE_API))
  /**
   * Other error.
   */
  Z_ALLOC_ERROR_OTHER,
#endif
} z_alloc_error_t;
#endif
typedef enum z_congestion_control_t {
  /**
   * Messages are not dropped in case of congestion.
   */
  Z_CONGESTION_CONTROL_BLOCK,
  /**
   * Messages are dropped in case of congestion.
   */
  Z_CONGESTION_CONTROL_DROP,
} z_congestion_control_t;
/**
 * Consolidation mode values.
 */
typedef enum z_consolidation_mode_t {
  /**
   * Let Zenoh decide the best consolidation mode depending on the query selector.
   * If the selector contains time range properties, consolidation mode `NONE` is used.
   * Otherwise the `LATEST` consolidation mode is used.
   */
  Z_CONSOLIDATION_MODE_AUTO = -1,
  /**
   *  No consolidation is applied. Replies may come in any order and any number.
   */
  Z_CONSOLIDATION_MODE_NONE = 0,
  /**
   * It guarantees that any reply for a given key expression will be monotonic in time
   * w.r.t. the previous received replies for the same key expression. I.e., for the same key expression multiple
   * replies may be received. It is guaranteed that two replies received at t1 and t2 will have timestamp
   * ts2 > ts1. It optimizes latency.
   */
  Z_CONSOLIDATION_MODE_MONOTONIC = 1,
  /**
   * It guarantees unicity of replies for the same key expression.
   * It optimizes bandwidth.
   */
  Z_CONSOLIDATION_MODE_LATEST = 2,
} z_consolidation_mode_t;
/**
 * @warning This API has been marked as unstable: it works as advertised, but it may be changed in a future release.
 * @brief Intersection level of 2 key expressions.
 */
#if defined(Z_FEATURE_UNSTABLE_API)
typedef enum z_keyexpr_intersection_level_t {
  /**
   * 2 key expressions do not intersect.
   */
  Z_KEYEXPR_INTERSECTION_LEVEL_DISJOINT = 0,
  /**
   * 2 key expressions intersect, i.e. there exists at least one key expression that is included by both.
   */
  Z_KEYEXPR_INTERSECTION_LEVEL_INTERSECTS = 1,
  /**
   * First key expression is the superset of second one.
   */
  Z_KEYEXPR_INTERSECTION_LEVEL_INCLUDES = 2,
  /**
   * 2 key expressions are equal.
   */
  Z_KEYEXPR_INTERSECTION_LEVEL_EQUALS = 3,
} z_keyexpr_intersection_level_t;
#endif
/**
 * @warning This API has been marked as unstable: it works as advertised, but it may be changed in a future release.
 * @brief Layouting errors
 */
#if (defined(Z_FEATURE_SHARED_MEMORY) && defined(Z_FEATURE_UNSTABLE_API))
typedef enum z_layout_error_t {
#if (defined(Z_FEATURE_SHARED_MEMORY) && defined(Z_FEATURE_UNSTABLE_API))
  /**
   * Layout arguments are incorrect.
   */
  Z_LAYOUT_ERROR_INCORRECT_LAYOUT_ARGS,
#endif
#if (defined(Z_FEATURE_SHARED_MEMORY) && defined(Z_FEATURE_UNSTABLE_API))
  /**
   * Layout incompatible with provider.
   */
  Z_LAYOUT_ERROR_PROVIDER_INCOMPATIBLE_LAYOUT,
#endif
} z_layout_error_t;
#endif
/**
 * The priority of zenoh messages.
 */
typedef enum z_priority_t {
  /**
   * Priority for ``RealTime`` messages.
   */
  Z_PRIORITY_REAL_TIME = 1,
  /**
   * Highest priority for ``Interactive`` messages.
   */
  Z_PRIORITY_INTERACTIVE_HIGH = 2,
  /**
   * Lowest priority for ``Interactive`` messages.
   */
  Z_PRIORITY_INTERACTIVE_LOW = 3,
  /**
   * Highest priority for ``Data`` messages.
   */
  Z_PRIORITY_DATA_HIGH = 4,
  /**
   * Default priority for ``Data`` messages.
   */
  Z_PRIORITY_DATA = 5,
  /**
   * Lowest priority for ``Data`` messages.
   */
  Z_PRIORITY_DATA_LOW = 6,
  /**
   * Priority for ``Background traffic`` messages.
   */
  Z_PRIORITY_BACKGROUND = 7,
} z_priority_t;
/**
 * The Queryables that should be target of a `z_get()`.
 */
typedef enum z_query_target_t {
  /**
   * The nearest complete queryable if any else all matching queryables.
   */
  Z_QUERY_TARGET_BEST_MATCHING,
  /**
   * All matching queryables.
   */
  Z_QUERY_TARGET_ALL,
  /**
   * All complete queryables.
   */
  Z_QUERY_TARGET_ALL_COMPLETE,
} z_query_target_t;
/**
 * @warning This API has been marked as unstable: it works as advertised, but it may be changed in a future release.
 * @brief The publisher reliability.
 * @note Currently `reliability` does not trigger any data retransmission on the wire.
 * It is rather used as a marker on the wire and it may be used to select the best link available (e.g. TCP for reliable data and UDP for best effort data).
 */
#if defined(Z_FEATURE_UNSTABLE_API)
typedef enum z_reliability_t {
  /**
   * Defines reliability as ``BEST_EFFORT``
   */
  Z_RELIABILITY_BEST_EFFORT,
  /**
   * Defines reliability as ``RELIABLE``
   */
  Z_RELIABILITY_RELIABLE,
} z_reliability_t;
#endif
typedef enum z_sample_kind_t {
  /**
   * The Sample was issued by a ``put`` operation.
   */
  Z_SAMPLE_KIND_PUT = 0,
  /**
   * The Sample was issued by a ``delete`` operation.
   */
  Z_SAMPLE_KIND_DELETE = 1,
} z_sample_kind_t;
typedef enum z_what_t {
  Z_WHAT_ROUTER = 1,
  Z_WHAT_PEER = 2,
  Z_WHAT_CLIENT = 4,
  Z_WHAT_ROUTER_PEER = (1 | 2),
  Z_WHAT_ROUTER_CLIENT = (1 | 4),
  Z_WHAT_PEER_CLIENT = (2 | 4),
  Z_WHAT_ROUTER_PEER_CLIENT = ((1 | 2) | 4),
} z_what_t;
typedef enum z_whatami_t {
  Z_WHATAMI_ROUTER = 1,
  Z_WHATAMI_PEER = 2,
  Z_WHATAMI_CLIENT = 4,
} z_whatami_t;
/**
 * @warning This API has been marked as unstable: it works as advertised, but it may be changed in a future release.
 * @brief Status of SHM buffer allocation operation.
 */
#if (defined(Z_FEATURE_SHARED_MEMORY) && defined(Z_FEATURE_UNSTABLE_API))
typedef enum zc_buf_alloc_status_t {
#if (defined(Z_FEATURE_SHARED_MEMORY) && defined(Z_FEATURE_UNSTABLE_API))
  /**
   * Allocation ok
   */
  ZC_BUF_ALLOC_STATUS_OK = 0,
#endif
#if (defined(Z_FEATURE_SHARED_MEMORY) && defined(Z_FEATURE_UNSTABLE_API))
  /**
   * Allocation error
   */
  ZC_BUF_ALLOC_STATUS_ALLOC_ERROR = 1,
#endif
} zc_buf_alloc_status_t;
#endif
/**
 * @warning This API has been marked as unstable: it works as advertised, but it may be changed in a future release.
 * @brief Status of SHM buffer layouting + allocation operation.
 */
#if (defined(Z_FEATURE_SHARED_MEMORY) && defined(Z_FEATURE_UNSTABLE_API))
typedef enum zc_buf_layout_alloc_status_t {
#if (defined(Z_FEATURE_SHARED_MEMORY) && defined(Z_FEATURE_UNSTABLE_API))
  /**
   * Allocation ok
   */
  ZC_BUF_LAYOUT_ALLOC_STATUS_OK = 0,
#endif
#if (defined(Z_FEATURE_SHARED_MEMORY) && defined(Z_FEATURE_UNSTABLE_API))
  /**
   * Allocation error
   */
  ZC_BUF_LAYOUT_ALLOC_STATUS_ALLOC_ERROR = 1,
#endif
#if (defined(Z_FEATURE_SHARED_MEMORY) && defined(Z_FEATURE_UNSTABLE_API))
  /**
   * Layouting error
   */
  ZC_BUF_LAYOUT_ALLOC_STATUS_LAYOUT_ERROR = 2,
#endif
} zc_buf_layout_alloc_status_t;
#endif
/**
 * The locality of samples to be received by subscribers or targeted by publishers.
 */
typedef enum zc_locality_t {
  /**
   * Any
   */
  ZC_LOCALITY_ANY = 0,
  /**
   * Only from local sessions.
   */
  ZC_LOCALITY_SESSION_LOCAL = 1,
  /**
   * Only from remote sessions.
   */
  ZC_LOCALITY_REMOTE = 2,
} zc_locality_t;
/**
 * Severity level of Zenoh log message.
 */
typedef enum zc_log_severity_t {
  /**
   * The `trace` level.
   *
   * Designates very low priority, often extremely verbose, information.
   */
  ZC_LOG_SEVERITY_TRACE = 0,
  /**
   * The "debug" level.
   *
   * Designates lower priority information.
   */
  ZC_LOG_SEVERITY_DEBUG = 1,
  /**
   * The "info" level.
   *
   * Designates useful information.
   */
  ZC_LOG_SEVERITY_INFO = 2,
  /**
   * The "warn" level.
   *
   * Designates hazardous situations.
   */
  ZC_LOG_SEVERITY_WARN = 3,
  /**
   * The "error" level.
   *
   * Designates very serious errors.
   */
  ZC_LOG_SEVERITY_ERROR = 4,
} zc_log_severity_t;
/**
 * @warning This API has been marked as unstable: it works as advertised, but it may be changed in a future release.
 * @brief Key expressions types to which Queryable should reply to.
 */
#if defined(Z_FEATURE_UNSTABLE_API)
typedef enum zc_reply_keyexpr_t {
  /**
   * Replies to any key expression queries.
   */
  ZC_REPLY_KEYEXPR_ANY = 0,
  /**
   * Replies only to queries with intersecting key expressions.
   */
  ZC_REPLY_KEYEXPR_MATCHING_QUERY = 1,
} zc_reply_keyexpr_t;
#endif
/**
 * @warning This API has been marked as unstable: it works as advertised, but it may be changed in a future release.
 * @brief A result of SHM buffer allocation operation.
 */
#if (defined(Z_FEATURE_SHARED_MEMORY) && defined(Z_FEATURE_UNSTABLE_API))
typedef struct z_buf_alloc_result_t {
  enum zc_buf_alloc_status_t status;
  z_owned_shm_mut_t buf;
  enum z_alloc_error_t error;
} z_buf_alloc_result_t;
#endif
typedef int8_t z_result_t;
/**
 * @warning This API has been marked as unstable: it works as advertised, but it may be changed in a future release.
 * @brief An AllocAlignment.
 */
#if (defined(Z_FEATURE_SHARED_MEMORY) && defined(Z_FEATURE_UNSTABLE_API))
typedef struct z_alloc_alignment_t {
  uint8_t pow;
} z_alloc_alignment_t;
#endif
#if (defined(Z_FEATURE_SHARED_MEMORY) && defined(Z_FEATURE_UNSTABLE_API))
typedef struct zc_threadsafe_context_data_t {
  void *ptr;
} zc_threadsafe_context_data_t;
#endif
/**
 * A tread-safe droppable context.
 * Contexts are idiomatically used in C together with callback interfaces to deliver associated state
 * information to each callback.
 *
 * This is a thread-safe context - the associated callbacks may be executed concurrently with the same
 * zc_context_t instance. In other words, all the callbacks associated with this context data MUST be
 * thread-safe.
 *
 * Once moved to zenoh-c ownership, this context is guaranteed to execute delete_fn when deleted.The
 * delete_fn is guaranteed to be executed only once at some point of time after the last associated
 * callback call returns.
 * NOTE: if user doesn't pass the instance of this context to zenoh-c, the delete_fn callback won't
 * be executed.
 */
#if (defined(Z_FEATURE_SHARED_MEMORY) && defined(Z_FEATURE_UNSTABLE_API))
typedef struct zc_threadsafe_context_t {
  struct zc_threadsafe_context_data_t context;
  void (*delete_fn)(void*);
} zc_threadsafe_context_t;
#endif
typedef struct z_moved_bytes_t {
  struct z_owned_bytes_t _this;
} z_moved_bytes_t;
typedef struct z_moved_slice_t {
  struct z_owned_slice_t _this;
} z_moved_slice_t;
typedef struct z_moved_string_t {
  struct z_owned_string_t _this;
} z_moved_string_t;
/**
 * An iterator over slices of serialized data.
 */
typedef struct ALIGN(8) z_bytes_slice_iterator_t {
  uint8_t _0[24];
} z_bytes_slice_iterator_t;
/**
 * @warning This API has been marked as unstable: it works as advertised, but it may be changed in a future release.
 * @brief Unique segment identifier.
 */
#if (defined(Z_FEATURE_SHARED_MEMORY) && defined(Z_FEATURE_UNSTABLE_API))
typedef uint32_t z_segment_id_t;
#endif
/**
 * @warning This API has been marked as unstable: it works as advertised, but it may be changed in a future release.
 * @brief Chunk id within it's segment.
 */
#if (defined(Z_FEATURE_SHARED_MEMORY) && defined(Z_FEATURE_UNSTABLE_API))
typedef uint32_t z_chunk_id_t;
#endif
/**
 * @warning This API has been marked as unstable: it works as advertised, but it may be changed in a future release.
 * @brief A ChunkDescriptor.
 */
#if (defined(Z_FEATURE_SHARED_MEMORY) && defined(Z_FEATURE_UNSTABLE_API))
typedef struct z_chunk_descriptor_t {
  z_segment_id_t segment;
  z_chunk_id_t chunk;
  size_t len;
} z_chunk_descriptor_t;
#endif
/**
 * @warning This API has been marked as unstable: it works as advertised, but it may be changed in a future release.
 * @brief An AllocatedChunk.
 */
#if (defined(Z_FEATURE_SHARED_MEMORY) && defined(Z_FEATURE_UNSTABLE_API))
typedef struct z_allocated_chunk_t {
  struct z_chunk_descriptor_t descriptpr;
  void *data;
} z_allocated_chunk_t;
#endif
/**
 * Monotonic clock
 */
typedef struct z_clock_t {
  uint64_t t;
  const void *t_base;
} z_clock_t;
typedef struct z_moved_session_t {
  struct z_owned_session_t _this;
} z_moved_session_t;
/**
 * Options passed to the `z_close()` function.
 */
typedef struct z_close_options_t {
  uint8_t _dummy;
} z_close_options_t;
/**
 * A closure is a structure that contains all the elements for stateful, memory-leak-free callbacks:
 *
 * Closures are not guaranteed not to be called concurrently.
 *
 * It is guaranteed that:
 *
 *   - `call` will never be called once `drop` has started.
 *   - `drop` will only be called **once**, and **after every** `call` has ended.
 *   - The two previous guarantees imply that `call` and `drop` are never called concurrently.
 */
typedef struct z_owned_closure_hello_t {
  /**
   * An optional pointer to a closure state.
   */
  void *context;
  /**
   * A closure body.
   */
  void (*call)(struct z_loaned_hello_t *hello, void *context);
  /**
   * An optional drop function that will be called when the closure is dropped.
   */
  void (*drop)(void *context);
} z_owned_closure_hello_t;
/**
 * Moved closure.
 */
typedef struct z_moved_closure_hello_t {
  struct z_owned_closure_hello_t _this;
} z_moved_closure_hello_t;
/**
 * A closure is a structure that contains all the elements for stateful, memory-leak-free callbacks:
 *
 * Closures are not guaranteed not to be called concurrently.
 *
 * It is guaranteed that:
 *   - `call` will never be called once `drop` has started.
 *   - `drop` will only be called **once**, and **after every** `call` has ended.
 *   - The two previous guarantees imply that `call` and `drop` are never called concurrently.
 */
typedef struct z_owned_closure_query_t {
  /**
   * An optional pointer to a context representing a closure state.
   */
  void *context;
  /**
   * A closure body.
   */
  void (*call)(struct z_loaned_query_t *reply, void *context);
  /**
   * An optional drop function that will be called when the closure is dropped.
   */
  void (*drop)(void *context);
} z_owned_closure_query_t;
/**
 * Moved closure.
 */
typedef struct z_moved_closure_query_t {
  struct z_owned_closure_query_t _this;
} z_moved_closure_query_t;
/**
 * A structure that contains all the elements for stateful, memory-leak-free callbacks.
 *
 * Closures are not guaranteed not to be called concurrently.
 *
 * It is guaranteed that:
 *   - `call` will never be called once `drop` has started.
 *   - `drop` will only be called **once**, and **after every** `call` has ended.
 *   - The two previous guarantees imply that `call` and `drop` are never called concurrently.
 */
typedef struct z_owned_closure_reply_t {
  /**
   * An optional pointer to a context representing a closure state.
   */
  void *context;
  /**
   * A closure body.
   */
  void (*call)(struct z_loaned_reply_t *reply, void *context);
  /**
   * An optional drop function that will be called when the closure is dropped.
   */
  void (*drop)(void *context);
} z_owned_closure_reply_t;
/**
 * Moved closure.
 */
typedef struct z_moved_closure_reply_t {
  struct z_owned_closure_reply_t _this;
} z_moved_closure_reply_t;
/**
 * A closure is a structure that contains all the elements for stateful, memory-leak-free callbacks.
 *
 * Closures are not guaranteed not to be called concurrently.
 *
 * It is guaranteed that:
 *   - `call` will never be called once `drop` has started.
 *   - `drop` will only be called **once**, and **after every** `call` has ended.
 *   - The two previous guarantees imply that `call` and `drop` are never called concurrently.
 */
typedef struct z_owned_closure_sample_t {
  /**
   * An optional pointer to a context representing a closure state.
   */
  void *context;
  /**
   * A closure body.
   */
  void (*call)(struct z_loaned_sample_t *sample, void *context);
  /**
   * An optional drop function that will be called when the closure is dropped.
   */
  void (*drop)(void *context);
} z_owned_closure_sample_t;
/**
 * Moved closure.
 */
typedef struct z_moved_closure_sample_t {
  struct z_owned_closure_sample_t _this;
} z_moved_closure_sample_t;
/**
 * @warning This API has been marked as unstable: it works as advertised, but it may be changed in a future release.
 * @brief A closure is a structure that contains all the elements for stateful, memory-leak-free callbacks:
 *
 * Closures are not guaranteed not to be called concurrently.
 *
 * It is guaranteed that:
 *   - `call` will never be called once `drop` has started.
 *   - `drop` will only be called **once**, and **after every** `call` has ended.
 *   - The two previous guarantees imply that `call` and `drop` are never called concurrently.
 */
#if defined(Z_FEATURE_UNSTABLE_API)
typedef struct z_owned_closure_zid_t {
  /**
   * An optional pointer to a closure state.
   */
  void *context;
  /**
   * A callback function.
   */
  void (*call)(const z_id_t *z_id, void *context);
  /**
   * An optional function that will be called upon closure drop.
   */
  void (*drop)(void *context);
} z_owned_closure_zid_t;
#endif
/**
 * @warning This API has been marked as unstable: it works as advertised, but it may be changed in a future release.
 * @brief Moved closure.
 */
#if defined(Z_FEATURE_UNSTABLE_API)
typedef struct z_moved_closure_zid_t {
  struct z_owned_closure_zid_t _this;
} z_moved_closure_zid_t;
#endif
typedef struct z_moved_condvar_t {
  struct z_owned_condvar_t _this;
} z_moved_condvar_t;
typedef struct z_moved_config_t {
  struct z_owned_config_t _this;
} z_moved_config_t;
typedef struct z_moved_encoding_t {
  struct z_owned_encoding_t _this;
} z_moved_encoding_t;
/**
 * Options passed to the `z_declare_publisher()` function.
 */
typedef struct z_publisher_options_t {
  /**
   * Default encoding for messages put by this publisher.
   */
  struct z_moved_encoding_t *encoding;
  /**
   * The congestion control to apply when routing messages from this publisher.
   */
  enum z_congestion_control_t congestion_control;
  /**
   * The priority of messages from this publisher.
   */
  enum z_priority_t priority;
  /**
   * If true, Zenoh will not wait to batch this message with others to reduce the bandwith.
   */
  bool is_express;
#if defined(Z_FEATURE_UNSTABLE_API)
  /**
   * @warning This API has been marked as unstable: it works as advertised, but it may be changed in a future release.
   *
   * The publisher reliability.
   */
  enum z_reliability_t reliability;
#endif
#if defined(Z_FEATURE_UNSTABLE_API)
  /**
   * @warning This API has been marked as unstable: it works as advertised, but it may be changed in a future release.
   *
   * The allowed destination for this publisher.
   */
  enum zc_locality_t allowed_destination;
#endif
} z_publisher_options_t;
/**
 * Options passed to the `z_declare_queryable()` function.
 */
typedef struct z_queryable_options_t {
  /**
   * The completeness of the Queryable.
   */
  bool complete;
} z_queryable_options_t;
/**
 * Options passed to the `z_declare_subscriber()` function.
 */
typedef struct z_subscriber_options_t {
  /**
   * Dummy field to avoid having fieldless struct
   */
  uint8_t _0;
} z_subscriber_options_t;
/**
 * Options passed to the `z_delete()` function.
 */
typedef struct z_delete_options_t {
  /**
   * The congestion control to apply when routing this delete message.
   */
  enum z_congestion_control_t congestion_control;
  /**
   * The priority of the delete message.
   */
  enum z_priority_t priority;
  /**
   * If true, Zenoh will not wait to batch this operation with others to reduce the bandwith.
   */
  bool is_express;
  /**
   * The timestamp of this message.
   */
  struct z_timestamp_t *timestamp;
#if defined(Z_FEATURE_UNSTABLE_API)
  /**
   * @warning This API has been marked as unstable: it works as advertised, but it may be changed in a future release.
   *
   * The delete operation reliability.
   */
  enum z_reliability_t reliability;
#endif
#if defined(Z_FEATURE_UNSTABLE_API)
  /**
   * @warning This API has been marked as unstable: it works as advertised, but it may be changed in a future release.
   *
   * The allowed destination of this message.
   */
  enum zc_locality_t allowed_destination;
#endif
} z_delete_options_t;
typedef struct z_moved_fifo_handler_query_t {
  struct z_owned_fifo_handler_query_t _this;
} z_moved_fifo_handler_query_t;
typedef struct z_moved_fifo_handler_reply_t {
  struct z_owned_fifo_handler_reply_t _this;
} z_moved_fifo_handler_reply_t;
typedef struct z_moved_fifo_handler_sample_t {
  struct z_owned_fifo_handler_sample_t _this;
} z_moved_fifo_handler_sample_t;
/**
 * The replies consolidation strategy to apply on replies to a `z_get()`.
 */
typedef struct z_query_consolidation_t {
  enum z_consolidation_mode_t mode;
} z_query_consolidation_t;
/**
 * Options passed to the `z_get()` function.
 */
typedef struct z_get_options_t {
  /**
   * The Queryables that should be target of the query.
   */
  enum z_query_target_t target;
  /**
   * The replies consolidation strategy to apply on replies to the query.
   */
  struct z_query_consolidation_t consolidation;
  /**
   * An optional payload to attach to the query.
   */
  struct z_moved_bytes_t *payload;
  /**
   * An optional encoding of the query payload and or attachment.
   */
  struct z_moved_encoding_t *encoding;
  /**
   * The congestion control to apply when routing the query.
   */
  enum z_congestion_control_t congestion_control;
  /**
   * If true, Zenoh will not wait to batch this message with others to reduce the bandwith.
   */
  bool is_express;
#if defined(Z_FEATURE_UNSTABLE_API)
  /**
   * @warning This API has been marked as unstable: it works as advertised, but it may be changed in a future release.
   *
   * The allowed destination for the query.
   */
  enum zc_locality_t allowed_destination;
#endif
#if defined(Z_FEATURE_UNSTABLE_API)
  /**
   * @warning This API has been marked as unstable: it works as advertised, but it may be changed in a future release.
   *
   * The accepted replies for the query.
   */
  enum zc_reply_keyexpr_t accept_replies;
#endif
  /**
   * The priority of the query.
   */
  enum z_priority_t priority;
#if defined(Z_FEATURE_UNSTABLE_API)
  /**
   * @warning This API has been marked as unstable: it works as advertised, but it may be changed in a future release.
   *
   * The source info for the query.
   */
  z_moved_source_info_t *source_info;
#endif
  /**
   * An optional attachment to attach to the query.
   */
  struct z_moved_bytes_t *attachment;
  /**
   * The timeout for the query in milliseconds. 0 means default query timeout from zenoh configuration.
   */
  uint64_t timeout_ms;
} z_get_options_t;
typedef struct z_moved_hello_t {
  struct z_owned_hello_t _this;
} z_moved_hello_t;
typedef struct z_moved_keyexpr_t {
  struct z_owned_keyexpr_t _this;
} z_moved_keyexpr_t;
typedef struct z_moved_mutex_t {
  struct z_owned_mutex_t _this;
} z_moved_mutex_t;
/**
 * Options passed to the `z_open()` function.
 */
typedef struct z_open_options_t {
  uint8_t _dummy;
} z_open_options_t;
/**
 * Represents the set of options that can be applied to the delete operation by a previously declared publisher,
 * whenever issued via `z_publisher_delete()`.
 */
typedef struct z_publisher_delete_options_t {
  /**
   * The timestamp of this message.
   */
  const struct z_timestamp_t *timestamp;
} z_publisher_delete_options_t;
typedef struct z_moved_publisher_t {
  struct z_owned_publisher_t _this;
} z_moved_publisher_t;
/**
 * Options passed to the `z_publisher_put()` function.
 */
typedef struct z_publisher_put_options_t {
  /**
   *  The encoding of the data to publish.
   */
  struct z_moved_encoding_t *encoding;
  /**
   * The timestamp of the publication.
   */
  const struct z_timestamp_t *timestamp;
#if defined(Z_FEATURE_UNSTABLE_API)
  /**
   * @warning This API has been marked as unstable: it works as advertised, but it may be changed in a future release.
   *
   * The source info for the publication.
   */
  z_moved_source_info_t *source_info;
#endif
  /**
   * The attachment to attach to the publication.
   */
  struct z_moved_bytes_t *attachment;
} z_publisher_put_options_t;
/**
 * Options passed to the `z_put()` function.
 */
typedef struct z_put_options_t {
  /**
   * The encoding of the message.
   */
  struct z_moved_encoding_t *encoding;
  /**
   * The congestion control to apply when routing this message.
   */
  enum z_congestion_control_t congestion_control;
  /**
   * The priority of this message.
   */
  enum z_priority_t priority;
  /**
   * If true, Zenoh will not wait to batch this operation with others to reduce the bandwith.
   */
  bool is_express;
  /**
   * The timestamp of this message.
   */
  struct z_timestamp_t *timestamp;
#if defined(Z_FEATURE_UNSTABLE_API)
  /**
   * @warning This API has been marked as unstable: it works as advertised, but it may be changed in a future release.
   *
   * The put operation reliability.
   */
  enum z_reliability_t reliability;
#endif
#if defined(Z_FEATURE_UNSTABLE_API)
  /**
   * @warning This API has been marked as unstable: it works as advertised, but it may be changed in a future release.
   *
   * The allowed destination of this message.
   */
  enum zc_locality_t allowed_destination;
#endif
#if defined(Z_FEATURE_UNSTABLE_API)
  /**
   * @warning This API has been marked as unstable: it works as advertised, but it may be changed in a future release.
   *
   * The source info for the message.
   */
  z_moved_source_info_t *source_info;
#endif
  /**
   * The attachment to this message.
   */
  struct z_moved_bytes_t *attachment;
} z_put_options_t;
typedef struct z_moved_query_t {
  struct z_owned_query_t _this;
} z_moved_query_t;
/**
 * Represents the set of options that can be applied to a query reply,
 * sent via `z_query_reply()`.
 */
typedef struct z_query_reply_options_t {
  /**
   * The encoding of the reply payload.
   */
  struct z_moved_encoding_t *encoding;
  /**
   * The congestion control to apply when routing the reply.
   */
  enum z_congestion_control_t congestion_control;
  /**
   * The priority of the reply.
   */
  enum z_priority_t priority;
  /**
   * If true, Zenoh will not wait to batch this operation with others to reduce the bandwith.
   */
  bool is_express;
  /**
   * The timestamp of the reply.
   */
  struct z_timestamp_t *timestamp;
#if defined(Z_FEATURE_UNSTABLE_API)
  /**
   * @warning This API has been marked as unstable: it works as advertised, but it may be changed in a future release.
   *
   * The source info for the reply.
   */
  z_moved_source_info_t *source_info;
#endif
  /**
   * The attachment to this reply.
   */
  struct z_moved_bytes_t *attachment;
} z_query_reply_options_t;
/**
 * Represents the set of options that can be applied to a query delete reply,
 * sent via `z_query_reply_del()`.
 */
typedef struct z_query_reply_del_options_t {
  /**
   * The congestion control to apply when routing the reply.
   */
  enum z_congestion_control_t congestion_control;
  /**
   * The priority of the reply.
   */
  enum z_priority_t priority;
  /**
   * If true, Zenoh will not wait to batch this operation with others to reduce the bandwith.
   */
  bool is_express;
  /**
   * The timestamp of the reply.
   */
  struct z_timestamp_t *timestamp;
#if defined(Z_FEATURE_UNSTABLE_API)
  /**
   * @warning This API has been marked as unstable: it works as advertised, but it may be changed in a future release.
   *
   * The source info for the reply.
   */
  z_moved_source_info_t *source_info;
#endif
  /**
   * The attachment to this reply.
   */
  struct z_moved_bytes_t *attachment;
} z_query_reply_del_options_t;
/**
 * Represents the set of options that can be applied to a query reply error,
 * sent via `z_query_reply_err()`.
 */
typedef struct z_query_reply_err_options_t {
  /**
   * The encoding of the error payload.
   */
  struct z_moved_encoding_t *encoding;
} z_query_reply_err_options_t;
typedef struct z_moved_queryable_t {
  struct z_owned_queryable_t _this;
} z_moved_queryable_t;
typedef struct z_moved_reply_t {
  struct z_owned_reply_t _this;
} z_moved_reply_t;
typedef struct z_moved_reply_err_t {
  struct z_owned_reply_err_t _this;
} z_moved_reply_err_t;
typedef struct z_moved_ring_handler_query_t {
  struct z_owned_ring_handler_query_t _this;
} z_moved_ring_handler_query_t;
typedef struct z_moved_ring_handler_reply_t {
  struct z_owned_ring_handler_reply_t _this;
} z_moved_ring_handler_reply_t;
typedef struct z_moved_ring_handler_sample_t {
  struct z_owned_ring_handler_sample_t _this;
} z_moved_ring_handler_sample_t;
typedef struct z_moved_sample_t {
  struct z_owned_sample_t _this;
} z_moved_sample_t;
/**
 * Options to pass to `z_scout()`.
 */
typedef struct z_scout_options_t {
  /**
   * The maximum duration in ms the scouting can take.
   */
  uint64_t timeout_ms;
  /**
   * Type of entities to scout for.
   */
  enum z_what_t what;
} z_scout_options_t;
/**
 * @warning This API has been marked as unstable: it works as advertised, but it may be changed in a future release.
 * @brief Callbacks for ShmSegment.
 */
#if (defined(Z_FEATURE_SHARED_MEMORY) && defined(Z_FEATURE_UNSTABLE_API))
typedef struct zc_shm_segment_callbacks_t {
  uint8_t *(*map_fn)(z_chunk_id_t chunk_id, void *context);
} zc_shm_segment_callbacks_t;
#endif
/**
 * @warning This API has been marked as unstable: it works as advertised, but it may be changed in a future release.
 * @brief An ShmSegment.
 */
#if (defined(Z_FEATURE_SHARED_MEMORY) && defined(Z_FEATURE_UNSTABLE_API))
typedef struct z_shm_segment_t {
  struct zc_threadsafe_context_t context;
  struct zc_shm_segment_callbacks_t callbacks;
} z_shm_segment_t;
#endif
/**
 * @warning This API has been marked as unstable: it works as advertised, but it may be changed in a future release.
 * @brief Callback for ShmClient.
 */
#if (defined(Z_FEATURE_SHARED_MEMORY) && defined(Z_FEATURE_UNSTABLE_API))
typedef struct zc_shm_client_callbacks_t {
  bool (*attach_fn)(struct z_shm_segment_t *out_segment, z_segment_id_t segment_id, void *context);
} zc_shm_client_callbacks_t;
#endif
/**
 * @warning This API has been marked as unstable: it works as advertised, but it may be changed in a future release.
 * @brief A result of SHM buffer layouting + allocation operation.
 */
#if (defined(Z_FEATURE_SHARED_MEMORY) && defined(Z_FEATURE_UNSTABLE_API))
typedef struct z_buf_layout_alloc_result_t {
  enum zc_buf_layout_alloc_status_t status;
  z_owned_shm_mut_t buf;
  enum z_alloc_error_t alloc_error;
  enum z_layout_error_t layout_error;
} z_buf_layout_alloc_result_t;
#endif
/**
 * @warning This API has been marked as unstable: it works as advertised, but it may be changed in a future release.
 * @brief Unique protocol identifier.
 * Here is a contract: it is up to user to make sure that incompatible ShmClient
 * and ShmProviderBackend implementations will never use the same ProtocolID.
 */
#if (defined(Z_FEATURE_SHARED_MEMORY) && defined(Z_FEATURE_UNSTABLE_API))
typedef uint32_t z_protocol_id_t;
#endif
/**
 * A non-tread-safe droppable context.
 * Contexts are idiomatically used in C together with callback interfaces to deliver associated state
 * information to each callback.
 *
 * This is a non-thread-safe context - zenoh-c guarantees that associated callbacks that share the same
 * zc_context_t instance will never be executed concurrently. In other words, all the callbacks associated
 * with this context data are not required to be thread-safe.
 *
 * NOTE: Remember that the same callback interfaces associated with different zc_context_t instances can
 * still be executed concurrently. The exact behavior depends on user's application, but we strongly
 * discourage our users from pinning to some specific behavior unless they _really_ understand what they
 * are doing.
 *
 * Once moved to zenoh-c ownership, this context is guaranteed to execute delete_fn when deleted. The
 * delete_fn is guaranteed to be executed only once at some point of time after the last associated
 * callback call returns.
 * NOTE: if user doesn't pass the instance of this context to zenoh-c, the delete_fn callback won't
 * be executed.
 */
#if (defined(Z_FEATURE_SHARED_MEMORY) && defined(Z_FEATURE_UNSTABLE_API))
typedef struct zc_context_t {
  void *context;
  void (*delete_fn)(void*);
} zc_context_t;
#endif
/**
 * @warning This API has been marked as unstable: it works as advertised, but it may be changed in a future release.
 * @brief Callbacks for ShmProviderBackend.
 */
#if (defined(Z_FEATURE_SHARED_MEMORY) && defined(Z_FEATURE_UNSTABLE_API))
typedef struct zc_shm_provider_backend_callbacks_t {
  void (*alloc_fn)(z_owned_chunk_alloc_result_t *out_result,
                   const z_loaned_memory_layout_t *layout,
                   void *context);
  void (*free_fn)(const struct z_chunk_descriptor_t *chunk, void *context);
  size_t (*defragment_fn)(void *context);
  size_t (*available_fn)(void *context);
  void (*layout_for_fn)(z_owned_memory_layout_t *layout, void *context);
} zc_shm_provider_backend_callbacks_t;
#endif
typedef struct z_moved_string_array_t {
  struct z_owned_string_array_t _this;
} z_moved_string_array_t;
typedef struct z_moved_subscriber_t {
  struct z_owned_subscriber_t _this;
} z_moved_subscriber_t;
typedef struct z_moved_task_t {
  struct z_owned_task_t _this;
} z_moved_task_t;
typedef struct z_task_attr_t {
  size_t _0;
} z_task_attr_t;
/**
 * Returns system clock time point corresponding to the current time instant.
 */
typedef struct z_time_t {
  uint64_t t;
} z_time_t;
/**
 * A closure is a structure that contains all the elements for stateful, memory-leak-free callbacks:
 *
 * Closures are not guaranteed not to be called concurrently.
 *
 * It is guaranteed that:
 *   - `call` will never be called once `drop` has started.
 *   - `drop` will only be called **once**, and **after every** `call` has ended.
 *   - The two previous guarantees imply that `call` and `drop` are never called concurrently.
 */
typedef struct zc_owned_closure_log_t {
  /**
   * An optional pointer to a closure state.
   */
  void *context;
  /**
   * A closure body.
   */
  void (*call)(enum zc_log_severity_t severity, const struct z_loaned_string_t *msg, void *context);
  /**
   * An optional drop function that will be called when the closure is dropped.
   */
  void (*drop)(void *context);
} zc_owned_closure_log_t;
/**
 * Moved closure.
 */
typedef struct zc_moved_closure_log_t {
  struct zc_owned_closure_log_t _this;
} zc_moved_closure_log_t;
/**
 * @warning This API has been marked as unstable: it works as advertised, but it may be changed in a future release.
 * @brief A struct that indicates if there exist Subscribers matching the Publisher's key expression.
 */
#if defined(Z_FEATURE_UNSTABLE_API)
typedef struct zc_matching_status_t {
  /**
   * True if there exist Subscribers matching the Publisher's key expression, false otherwise.
   */
  bool matching;
} zc_matching_status_t;
#endif
/**
 * @warning This API has been marked as unstable: it works as advertised, but it may be changed in a future release.
 * @brief A closure is a structure that contains all the elements for stateful, memory-leak-free callbacks:
 *
 * Closures are not guaranteed not to be called concurrently.
 *
 * It is guaranteed that:
 *   - `call` will never be called once `drop` has started.
 *   - `drop` will only be called **once**, and **after every** `call` has ended.
 *   - The two previous guarantees imply that `call` and `drop` are never called concurrently.
 */
#if defined(Z_FEATURE_UNSTABLE_API)
typedef struct zc_owned_closure_matching_status_t {
  /**
   * An optional pointer to a closure state.
   */
  void *context;
  /**
   * A closure body.
   */
  void (*call)(const struct zc_matching_status_t *matching_status, void *context);
  /**
   * An optional drop function that will be called when the closure is dropped.
   */
  void (*drop)(void *context);
} zc_owned_closure_matching_status_t;
#endif
/**
 * @warning This API has been marked as unstable: it works as advertised, but it may be changed in a future release.
 * @brief Loaned closure.
 */
#if defined(Z_FEATURE_UNSTABLE_API)
typedef struct zc_loaned_closure_matching_status_t {
  size_t _0[3];
} zc_loaned_closure_matching_status_t;
#endif
/**
 * @warning This API has been marked as unstable: it works as advertised, but it may be changed in a future release.
 * @brief Moved closure.
 */
#if defined(Z_FEATURE_UNSTABLE_API)
typedef struct zc_moved_closure_matching_status_t {
  struct zc_owned_closure_matching_status_t _this;
} zc_moved_closure_matching_status_t;
#endif
/**
 * @warning This API has been marked as unstable: it works as advertised, but it may be changed in a future release.
 * @brief The options for `zc_liveliness_declare_token()`.
 */
#if defined(Z_FEATURE_UNSTABLE_API)
typedef struct zc_liveliness_declaration_options_t {
  uint8_t _dummy;
} zc_liveliness_declaration_options_t;
#endif
/**
 * @warning This API has been marked as unstable: it works as advertised, but it may be changed in a future release.
 * @brief The options for `zc_liveliness_declare_subscriber()`
 */
#if defined(Z_FEATURE_UNSTABLE_API)
typedef struct zc_liveliness_subscriber_options_t {
  bool history;
} zc_liveliness_subscriber_options_t;
#endif
/**
 * @warning This API has been marked as unstable: it works as advertised, but it may be changed in a future release.
 * @brief The options for `zc_liveliness_get()`
 */
#if defined(Z_FEATURE_UNSTABLE_API)
typedef struct zc_liveliness_get_options_t {
  uint32_t timeout_ms;
} zc_liveliness_get_options_t;
#endif
/**
 * @warning This API has been marked as unstable: it works as advertised, but it may be changed in a future release.
 * @brief Options passed to the `ze_declare_publication_cache()` function.
 */
#if defined(Z_FEATURE_UNSTABLE_API)
typedef struct ze_publication_cache_options_t {
  /**
   * The prefix used for queryable.
   */
  const struct z_loaned_keyexpr_t *queryable_prefix;
#if defined(Z_FEATURE_UNSTABLE_API)
  /**
   * The restriction for the matching queries that will be receive by this publication cache.
   */
  enum zc_locality_t queryable_origin;
#endif
  /**
   * The `complete` option for the queryable.
   */
  bool queryable_complete;
  /**
   * The the history size (i.e. maximum number of messages to store).
   */
  size_t history;
  /**
   * The limit number of cached resources.
   */
  size_t resources_limit;
} ze_publication_cache_options_t;
#endif
/**
 * @warning This API has been marked as unstable: it works as advertised, but it may be changed in a future release.
 * @brief A set of options that can be applied to a querying subscriber,
 * upon its declaration via `ze_declare_querying_subscriber()`.
 *
 */
#if defined(Z_FEATURE_UNSTABLE_API)
typedef struct ze_querying_subscriber_options_t {
#if defined(Z_FEATURE_UNSTABLE_API)
  /**
   * The restriction for the matching publications that will be receive by this subscriber.
   */
  enum zc_locality_t allowed_origin;
#endif
  /**
   * The selector to be used for queries.
   */
  const struct z_loaned_keyexpr_t *query_selector;
  /**
   * The target to be used for queries.
   */
  enum z_query_target_t query_target;
  /**
   * The consolidation mode to be used for queries.
   */
  struct z_query_consolidation_t query_consolidation;
#if defined(Z_FEATURE_UNSTABLE_API)
  /**
   * The accepted replies for queries.
   */
  enum zc_reply_keyexpr_t query_accept_replies;
#endif
  /**
   * The timeout to be used for queries.
   */
  uint64_t query_timeout_ms;
} ze_querying_subscriber_options_t;
#endif
ZENOHC_API extern const unsigned int Z_ROUTER;
ZENOHC_API extern const unsigned int Z_PEER;
ZENOHC_API extern const unsigned int Z_CLIENT;
ZENOHC_API extern const char *Z_CONFIG_MODE_KEY;
ZENOHC_API extern const char *Z_CONFIG_CONNECT_KEY;
ZENOHC_API extern const char *Z_CONFIG_LISTEN_KEY;
ZENOHC_API extern const char *Z_CONFIG_USER_KEY;
ZENOHC_API extern const char *Z_CONFIG_PASSWORD_KEY;
ZENOHC_API extern const char *Z_CONFIG_MULTICAST_SCOUTING_KEY;
ZENOHC_API extern const char *Z_CONFIG_MULTICAST_INTERFACE_KEY;
ZENOHC_API extern const char *Z_CONFIG_MULTICAST_IPV4_ADDRESS_KEY;
ZENOHC_API extern const char *Z_CONFIG_SCOUTING_TIMEOUT_KEY;
ZENOHC_API extern const char *Z_CONFIG_SCOUTING_DELAY_KEY;
ZENOHC_API extern const char *Z_CONFIG_ADD_TIMESTAMP_KEY;
ZENOHC_API extern const char *Z_CONFIG_SHARED_MEMORY_KEY;
ZENOHC_API extern const unsigned int Z_SHM_POSIX_PROTOCOL_ID;
#if (defined(Z_FEATURE_SHARED_MEMORY) && defined(Z_FEATURE_UNSTABLE_API))
ZENOHC_API
void z_alloc_layout_alloc(struct z_buf_alloc_result_t *out_result,
                          const z_loaned_alloc_layout_t *layout);
#endif
#if (defined(Z_FEATURE_SHARED_MEMORY) && defined(Z_FEATURE_UNSTABLE_API))
ZENOHC_API
void z_alloc_layout_alloc_gc(struct z_buf_alloc_result_t *out_result,
                             const z_loaned_alloc_layout_t *layout);
#endif
#if (defined(Z_FEATURE_SHARED_MEMORY) && defined(Z_FEATURE_UNSTABLE_API))
ZENOHC_API
void z_alloc_layout_alloc_gc_defrag(struct z_buf_alloc_result_t *out_result,
                                    const z_loaned_alloc_layout_t *layout);
#endif
#if (defined(Z_FEATURE_SHARED_MEMORY) && defined(Z_FEATURE_UNSTABLE_API))
ZENOHC_API
void z_alloc_layout_alloc_gc_defrag_blocking(struct z_buf_alloc_result_t *out_result,
                                             const z_loaned_alloc_layout_t *layout);
#endif
#if (defined(Z_FEATURE_SHARED_MEMORY) && defined(Z_FEATURE_UNSTABLE_API))
ZENOHC_API
void z_alloc_layout_alloc_gc_defrag_dealloc(struct z_buf_alloc_result_t *out_result,
                                            const z_loaned_alloc_layout_t *layout);
#endif
/**
 * Deletes Alloc Layout
 */
#if (defined(Z_FEATURE_SHARED_MEMORY) && defined(Z_FEATURE_UNSTABLE_API))
ZENOHC_API void z_alloc_layout_drop(z_moved_alloc_layout_t *this_);
#endif
/**
 * Borrows Alloc Layout
 */
#if (defined(Z_FEATURE_SHARED_MEMORY) && defined(Z_FEATURE_UNSTABLE_API))
ZENOHC_API const z_loaned_alloc_layout_t *z_alloc_layout_loan(const z_owned_alloc_layout_t *this_);
<<<<<<< HEAD
=======
#endif
/**
 * Mutably borrows Alloc Layout
 */
#if (defined(Z_FEATURE_SHARED_MEMORY) && defined(Z_FEATURE_UNSTABLE_API))
ZENOHC_API z_loaned_alloc_layout_t *z_alloc_layout_loan_mut(z_owned_alloc_layout_t *this_);
>>>>>>> cdc06c82
#endif
/**
 * @warning This API has been marked as unstable: it works as advertised, but it may be changed in a future release.
 * @brief Creates a new Alloc Layout for SHM Provider.
 */
#if (defined(Z_FEATURE_SHARED_MEMORY) && defined(Z_FEATURE_UNSTABLE_API))
ZENOHC_API
z_result_t z_alloc_layout_new(z_owned_alloc_layout_t *this_,
                              const z_loaned_shm_provider_t *provider,
                              size_t size,
                              struct z_alloc_alignment_t alignment);
#endif
#if (defined(Z_FEATURE_SHARED_MEMORY) && defined(Z_FEATURE_UNSTABLE_API))
ZENOHC_API
z_result_t z_alloc_layout_threadsafe_alloc_gc_defrag_async(struct z_buf_alloc_result_t *out_result,
                                                           const z_loaned_alloc_layout_t *layout,
                                                           struct zc_threadsafe_context_t result_context,
                                                           void (*result_callback)(void*,
                                                                                   struct z_buf_alloc_result_t*));
#endif
/**
 * Constructs an owned shallow copy of data in provided uninitialized memory location.
 */
ZENOHC_API void z_bytes_clone(struct z_owned_bytes_t *dst, const struct z_loaned_bytes_t *this_);
/**
 * Deserializes into a signed integer.
 * @return 0 in case of success, negative error code otherwise.
 */
ZENOHC_API
z_result_t z_bytes_deserialize_into_double(const struct z_loaned_bytes_t *this_,
                                           double *dst);
/**
 * Deserializes into a float.
 * @return 0 in case of success, negative error code otherwise.
 */
ZENOHC_API
z_result_t z_bytes_deserialize_into_float(const struct z_loaned_bytes_t *this_,
                                          float *dst);
/**
 * Deserializes into a signed integer.
 * @return 0 in case of success, negative error code otherwise.
 */
ZENOHC_API
z_result_t z_bytes_deserialize_into_int16(const struct z_loaned_bytes_t *this_,
                                          int16_t *dst);
/**
 * Deserializes into a signed integer.
 * @return 0 in case of success, negative error code otherwise.
 */
ZENOHC_API
z_result_t z_bytes_deserialize_into_int32(const struct z_loaned_bytes_t *this_,
                                          int32_t *dst);
/**
 * Deserializes into a signed integer.
 * @return 0 in case of success, negative error code otherwise.
 */
ZENOHC_API
z_result_t z_bytes_deserialize_into_int64(const struct z_loaned_bytes_t *this_,
                                          int64_t *dst);
/**
 * Deserializes into a signed integer.
 * @return 0 in case of success, negative error code otherwise.
 */
ZENOHC_API
z_result_t z_bytes_deserialize_into_int8(const struct z_loaned_bytes_t *this_,
                                         int8_t *dst);
/**
 * @warning This API has been marked as unstable: it works as advertised, but it may be changed in a future release.
 * @brief Deserializes data into a loaned SHM buffer.
 *
 * @param this_: Data to deserialize.
 * @param dst: An uninitialized memory location where to construct a deserialized SHM buffer.
 */
#if (defined(Z_FEATURE_SHARED_MEMORY) && defined(Z_FEATURE_UNSTABLE_API))
ZENOHC_API
z_result_t z_bytes_deserialize_into_loaned_shm(const struct z_loaned_bytes_t *this_,
                                               const z_loaned_shm_t **dst);
#endif
/**
 * @warning This API has been marked as unstable: it works as advertised, but it may be changed in a future release.
 * @brief Deserializes data into a mutably loaned SHM buffer.
 *
 * @param this_: Data to deserialize.
 * @param dst: An uninitialized memory location where to construct a deserialized SHM buffer.
 */
#if (defined(Z_FEATURE_SHARED_MEMORY) && defined(Z_FEATURE_UNSTABLE_API))
ZENOHC_API
z_result_t z_bytes_deserialize_into_mut_loaned_shm(struct z_loaned_bytes_t *this_,
                                                   z_loaned_shm_t **dst);
#endif
/**
 * @warning This API has been marked as unstable: it works as advertised, but it may be changed in a future release.
 * @brief Deserializes data into an owned SHM buffer by copying it's shared reference.
 *
 * @param this_: Data to deserialize.
 * @param dst: An uninitialized memory location where to construct a deserialized string.
 */
#if (defined(Z_FEATURE_SHARED_MEMORY) && defined(Z_FEATURE_UNSTABLE_API))
ZENOHC_API
z_result_t z_bytes_deserialize_into_owned_shm(const struct z_loaned_bytes_t *this_,
                                              z_owned_shm_t *dst);
#endif
/**
 * Deserializes into a pair of `z_owned_bytes_t` objects.
 * @return 0 in case of success, negative error code otherwise.
 */
ZENOHC_API
z_result_t z_bytes_deserialize_into_pair(const struct z_loaned_bytes_t *this_,
                                         struct z_owned_bytes_t *first,
                                         struct z_owned_bytes_t *second);
/**
 * Deserializes data into an owned slice.
 *
 * @param this_: Data to deserialize.
 * @param dst: An uninitialized memory location where to construct a slice.
 */
ZENOHC_API
z_result_t z_bytes_deserialize_into_slice(const struct z_loaned_bytes_t *this_,
                                          struct z_owned_slice_t *dst);
/**
 * Deserializes data into an owned non-null-terminated string.
 *
 * @param this_: Data to deserialize.
 * @param dst: An uninitialized memory location where to construct a deserialized string.
 */
ZENOHC_API
z_result_t z_bytes_deserialize_into_string(const struct z_loaned_bytes_t *this_,
                                           struct z_owned_string_t *dst);
/**
 * Deserializes into an unsigned integer.
 * @return 0 in case of success, negative error code otherwise.
 */
ZENOHC_API
z_result_t z_bytes_deserialize_into_uint16(const struct z_loaned_bytes_t *this_,
                                           uint16_t *dst);
/**
 * Deserializes into an unsigned integer.
 * @return 0 in case of success, negative error code otherwise.
 */
ZENOHC_API
z_result_t z_bytes_deserialize_into_uint32(const struct z_loaned_bytes_t *this_,
                                           uint32_t *dst);
/**
 * Deserializes into an unsigned integer.
 * @return 0 in case of success, negative error code otherwise.
 */
ZENOHC_API
z_result_t z_bytes_deserialize_into_uint64(const struct z_loaned_bytes_t *this_,
                                           uint64_t *dst);
/**
 * Deserializes into an unsigned integer.
 * @return 0 in case of success, negative error code otherwise.
 */
ZENOHC_API
z_result_t z_bytes_deserialize_into_uint8(const struct z_loaned_bytes_t *this_,
                                          uint8_t *dst);
/**
 * Drops `this_`, resetting it to gravestone value. If there are any shallow copies
 * created by `z_bytes_clone()`, they would still stay valid.
 */
ZENOHC_API void z_bytes_drop(struct z_moved_bytes_t *this_);
/**
 * Constructs an empty instance of `z_owned_bytes_t`.
 */
ZENOHC_API void z_bytes_empty(struct z_owned_bytes_t *this_);
/**
 * Serializes a data from buffer.
 * @param this_: An uninitialized location in memory where `z_owned_bytes_t` is to be constructed.
 * @param data: A pointer to the buffer containing data. `this_` will take ownership of the buffer.
 * @param len: Length of the buffer.
 * @param deleter: A thread-safe function, that will be called on `data` when `this_` is dropped. Can be `NULL` if `data` is located in static memory and does not require a drop.
 * @param context: An optional context to be passed to `deleter`.
 * @return 0 in case of success, negative error code otherwise.
 */
ZENOHC_API
z_result_t z_bytes_from_buf(struct z_owned_bytes_t *this_,
                            uint8_t *data,
                            size_t len,
                            void (*deleter)(void *data, void *context),
                            void *context);
/**
 * Constructs payload from an iterator to `z_owned_bytes_t`.
 * @param this_: An uninitialized location in memory where `z_owned_bytes_t` is to be constructed.
 * @param iterator_body: Iterator body function, providing data items. Returning false is treated as iteration end.
 * @param context: Arbitrary context that will be passed to iterator_body.
 * @return 0 in case of success, negative error code otherwise.
 */
ZENOHC_API
z_result_t z_bytes_from_iter(struct z_owned_bytes_t *this_,
                             bool (*iterator_body)(struct z_owned_bytes_t *data, void *context),
                             void *context);
/**
 * Serializes a pair of `z_owned_bytes_t` objects which are consumed in the process.
 * @return 0 in case of success, negative error code otherwise.
 */
ZENOHC_API
z_result_t z_bytes_from_pair(struct z_owned_bytes_t *this_,
                             struct z_moved_bytes_t *first,
                             struct z_moved_bytes_t *second);
/**
 * Serializes a slice.
 * The slice is consumed upon function return.
 */
ZENOHC_API void z_bytes_from_slice(struct z_owned_bytes_t *this_, struct z_moved_slice_t *slice);
/**
 * Serializes a statically allocated constant data.
 * @param this_: An uninitialized location in memory where `z_owned_bytes_t` is to be constructed.
 * @param data: A pointer to the statically allocated constant data.
 * @param len: Number of bytes to serialize.
 * @return 0 in case of success, negative error code otherwise.
 */
ZENOHC_API
z_result_t z_bytes_from_static_buf(struct z_owned_bytes_t *this_,
                                   uint8_t *data,
                                   size_t len);
/**
 * Serializes a statically allocated constant null-terminated string by aliasing.
 * @param this_: An uninitialized location in memory where `z_owned_bytes_t` is to be constructed.
 * @param str: a pointer to the statically allocated constant string.
 * @return 0 in case of success, negative error code otherwise.
 */
ZENOHC_API z_result_t z_bytes_from_static_str(struct z_owned_bytes_t *this_, const char *str);
/**
 * Serializes a null-terminated string.
 * @param this_: An uninitialized location in memory where `z_owned_bytes_t` is to be constructed.
 * @param str: a pointer to the string. `this_` will take ownership of the buffer.
 * @param deleter: A thread-safe function, that will be called on `str` when `this_` is dropped. Can be `NULL` if `str` is located in static memory and does not require a drop.
 * @param context: An optional context to be passed to `deleter`.
 * @return 0 in case of success, negative error code otherwise.
 */
ZENOHC_API
z_result_t z_bytes_from_str(struct z_owned_bytes_t *this_,
                            char *str,
                            void (*deleter)(void *data, void *context),
                            void *context);
/**
 * Serializes a string.
 * The string is consumed upon function return.
 */
ZENOHC_API void z_bytes_from_string(struct z_owned_bytes_t *this_, struct z_moved_string_t *s);
/**
 * Returns an iterator for multi-element serialized data.
 *
 * The `data` should outlive the iterator.
 */
ZENOHC_API struct z_bytes_iterator_t z_bytes_get_iterator(const struct z_loaned_bytes_t *data);
/**
 * Returns a reader for the data.
 *
 * The `data` should outlive the reader.
 */
ZENOHC_API struct z_bytes_reader_t z_bytes_get_reader(const struct z_loaned_bytes_t *data);
/**
 * Returns an iterator on raw bytes slices contained in the `z_loaned_bytes_t`.
 *
 * Zenoh may store data in non-contiguous regions of memory, this iterator
 * then allows to access raw data directly without any attempt of deserializing it.
 * Please note that no guarantee is provided on the internal memory layout.
 * The only provided guarantee is on the bytes order that is preserved.
 */
ZENOHC_API
struct z_bytes_slice_iterator_t z_bytes_get_slice_iterator(const struct z_loaned_bytes_t *this_);
/**
 * @brief Gets writer for`this_`.
 * @note Creating another writer while previous one is still in use is undefined behaviour.
 */
ZENOHC_API struct z_bytes_writer_t z_bytes_get_writer(struct z_loaned_bytes_t *this_);
/**
 * Returns ``true`` if `this_` is empty, ``false`` otherwise.
 */
ZENOHC_API bool z_bytes_is_empty(const struct z_loaned_bytes_t *this_);
/**
 * Constructs `z_owned_bytes_t` object corresponding to the next element of serialized data.
 *
 * Will construct null-state `z_owned_bytes_t` when iterator reaches the end.
 * @return ``false`` when iterator reaches the end,  ``true`` otherwise
 */
ZENOHC_API bool z_bytes_iterator_next(struct z_bytes_iterator_t *iter, struct z_owned_bytes_t *out);
/**
 * Returns total number of bytes in the payload.
 */
ZENOHC_API size_t z_bytes_len(const struct z_loaned_bytes_t *this_);
/**
 * Borrows data.
 */
ZENOHC_API const struct z_loaned_bytes_t *z_bytes_loan(const struct z_owned_bytes_t *this_);
/**
 * Muatably borrows data.
 */
ZENOHC_API struct z_loaned_bytes_t *z_bytes_loan_mut(struct z_owned_bytes_t *this_);
/**
 * Reads data into specified destination.
 *
 * @param this_: Data reader to read from.
 * @param dst: Buffer where the read data is written.
 * @param len: Maximum number of bytes to read.
 * @return number of bytes read. If return value is smaller than `len`, it means that  theend of the data was reached.
 */
ZENOHC_API
size_t z_bytes_reader_read(struct z_bytes_reader_t *this_,
                           uint8_t *dst,
                           size_t len);
/**
 * Reads data into specified destination.
 *
 * @param this_: Data reader to read from.
 * @param dst: An uninitialized memory location where a new piece of data will be read. Note that it does not involve a copy, but only increases reference count.
 * @return ​0​ upon success, negative error code otherwise.
 */
ZENOHC_API
z_result_t z_bytes_reader_read_bounded(struct z_bytes_reader_t *this_,
                                       struct z_owned_bytes_t *dst);
/**
 * Sets the `reader` position indicator for the payload to the value pointed to by offset.
 * The new position is exactly `offset` bytes measured from the beginning of the payload if origin is `SEEK_SET`,
 * from the current reader position if origin is `SEEK_CUR`, and from the end of the payload if origin is `SEEK_END`.
 * @return ​0​ upon success, negative error code otherwise.
 */
ZENOHC_API
z_result_t z_bytes_reader_seek(struct z_bytes_reader_t *this_,
                               int64_t offset,
                               int origin);
/**
 * Gets the read position indicator.
 * @return read position indicator on success or -1L if failure occurs.
 */
ZENOHC_API int64_t z_bytes_reader_tell(struct z_bytes_reader_t *this_);
/**
 * Serializes a data from buffer by copying.
 * @param this_: An uninitialized location in memory where `z_owned_bytes_t` is to be constructed.
 * @param data: A pointer to the buffer containing data.
 * @param len: Length of the buffer.
 * @return 0 in case of success, negative error code otherwise.
 */
ZENOHC_API
z_result_t z_bytes_serialize_from_buf(struct z_owned_bytes_t *this_,
                                      const uint8_t *data,
                                      size_t len);
/**
 * Serializes a double.
 */
ZENOHC_API void z_bytes_serialize_from_double(struct z_owned_bytes_t *this_, double val);
/**
 * Serializes a float.
 */
ZENOHC_API void z_bytes_serialize_from_float(struct z_owned_bytes_t *this_, float val);
/**
 * Serializes a signed integer.
 */
ZENOHC_API void z_bytes_serialize_from_int16(struct z_owned_bytes_t *this_, int16_t val);
/**
 * Serializes a signed integer.
 */
ZENOHC_API void z_bytes_serialize_from_int32(struct z_owned_bytes_t *this_, int32_t val);
/**
 * Serializes a signed integer.
 */
ZENOHC_API void z_bytes_serialize_from_int64(struct z_owned_bytes_t *this_, int64_t val);
/**
 * Serializes a signed integer.
 */
ZENOHC_API void z_bytes_serialize_from_int8(struct z_owned_bytes_t *this_, int8_t val);
/**
 * @warning This API has been marked as unstable: it works as advertised, but it may be changed in a future release.
 * @brief Serializes from an immutable SHM buffer consuming it.
 */
#if (defined(Z_FEATURE_SHARED_MEMORY) && defined(Z_FEATURE_UNSTABLE_API))
ZENOHC_API
z_result_t z_bytes_serialize_from_shm(struct z_owned_bytes_t *this_,
                                      z_moved_shm_t *shm);
#endif
/**
 * @warning This API has been marked as unstable: it works as advertised, but it may be changed in a future release.
 * @brief Serializes from a mutable SHM buffer consuming it.
 */
#if (defined(Z_FEATURE_SHARED_MEMORY) && defined(Z_FEATURE_UNSTABLE_API))
ZENOHC_API
z_result_t z_bytes_serialize_from_shm_mut(struct z_owned_bytes_t *this_,
                                          z_moved_shm_mut_t *shm);
#endif
/**
 * Serializes a slice by copying.
 */
ZENOHC_API
void z_bytes_serialize_from_slice(struct z_owned_bytes_t *this_,
                                  const struct z_loaned_slice_t *slice);
/**
 * Serializes a null-terminated string by copying.
 * @param this_: An uninitialized location in memory where `z_owned_bytes_t` is to be constructed.
 * @param str: a pointer to the null-terminated string. `this_` will take ownership of the string.
 * @return 0 in case of success, negative error code otherwise.
 */
ZENOHC_API z_result_t z_bytes_serialize_from_str(struct z_owned_bytes_t *this_, const char *str);
/**
 * Serializes a string by copying.
 */
ZENOHC_API
void z_bytes_serialize_from_string(struct z_owned_bytes_t *this_,
                                   const struct z_loaned_string_t *str);
/**
 * Serializes an unsigned integer.
 */
ZENOHC_API void z_bytes_serialize_from_uint16(struct z_owned_bytes_t *this_, uint16_t val);
/**
 * Serializes an unsigned integer.
 */
ZENOHC_API void z_bytes_serialize_from_uint32(struct z_owned_bytes_t *this_, uint32_t val);
/**
 * Serializes an unsigned integer.
 */
ZENOHC_API void z_bytes_serialize_from_uint64(struct z_owned_bytes_t *this_, uint64_t val);
/**
 * Serializes an unsigned integer.
 */
ZENOHC_API void z_bytes_serialize_from_uint8(struct z_owned_bytes_t *this_, uint8_t val);
/**
 * Gets next slice.
 * @param this_: Slice iterator.
 * @param slice: An unitialized memory location where the view for the next slice will be constructed.
 * @return `false` if there are no more slices (in this case slice will stay unchanged), `true` otherwise.
 */
ZENOHC_API
bool z_bytes_slice_iterator_next(struct z_bytes_slice_iterator_t *this_,
                                 struct z_view_slice_t *slice);
/**
 * Appends bytes.
 * This allows to compose a serialized data out of multiple `z_owned_bytes_t` that may point to different memory regions.
 * Said in other terms, it allows to create a linear view on different memory regions without copy.
 *
 * @return 0 in case of success, negative error code otherwise
 */
ZENOHC_API
z_result_t z_bytes_writer_append(struct z_bytes_writer_t *this_,
                                 struct z_moved_bytes_t *bytes);
/**
 * Appends bytes, with boundaries information. It would allow to read the same piece of data using `z_bytes_reader_read_bounded()`.
 *
 * @return 0 in case of success, negative error code otherwise
 */
ZENOHC_API
z_result_t z_bytes_writer_append_bounded(struct z_bytes_writer_t *this_,
                                         struct z_moved_bytes_t *bytes);
/**
 * Writes `len` bytes from `src` into underlying data.
 *
 * @return 0 in case of success, negative error code otherwise.
 */
ZENOHC_API
z_result_t z_bytes_writer_write_all(struct z_bytes_writer_t *this_,
                                    const uint8_t *src,
                                    size_t len);
/**
 * @warning This API has been marked as unstable: it works as advertised, but it may be changed in a future release.
 * @brief Deletes Chunk Alloc Result.
 */
#if (defined(Z_FEATURE_SHARED_MEMORY) && defined(Z_FEATURE_UNSTABLE_API))
ZENOHC_API
void z_chunk_alloc_result_drop(z_moved_chunk_alloc_result_t *this_);
#endif
/**
 * @warning This API has been marked as unstable: it works as advertised, but it may be changed in a future release.
 * @brief Borrows Chunk Alloc Result.
 */
#if (defined(Z_FEATURE_SHARED_MEMORY) && defined(Z_FEATURE_UNSTABLE_API))
ZENOHC_API
const z_loaned_chunk_alloc_result_t *z_chunk_alloc_result_loan(const z_owned_chunk_alloc_result_t *this_);
<<<<<<< HEAD
=======
#endif
/**
 * @warning This API has been marked as unstable: it works as advertised, but it may be changed in a future release.
 * @brief Mutably borrows Chunk Alloc Result.
 */
#if (defined(Z_FEATURE_SHARED_MEMORY) && defined(Z_FEATURE_UNSTABLE_API))
ZENOHC_API
z_loaned_chunk_alloc_result_t *z_chunk_alloc_result_loan_mut(z_owned_chunk_alloc_result_t *this_);
>>>>>>> cdc06c82
#endif
/**
 * @warning This API has been marked as unstable: it works as advertised, but it may be changed in a future release.
 * @brief Creates a new Chunk Alloc Result with Error value.
 */
#if (defined(Z_FEATURE_SHARED_MEMORY) && defined(Z_FEATURE_UNSTABLE_API))
ZENOHC_API
void z_chunk_alloc_result_new_error(z_owned_chunk_alloc_result_t *this_,
                                    enum z_alloc_error_t alloc_error);
#endif
/**
 * @warning This API has been marked as unstable: it works as advertised, but it may be changed in a future release.
 * @brief Creates a new Chunk Alloc Result with Ok value.
 */
#if (defined(Z_FEATURE_SHARED_MEMORY) && defined(Z_FEATURE_UNSTABLE_API))
ZENOHC_API
z_result_t z_chunk_alloc_result_new_ok(z_owned_chunk_alloc_result_t *this_,
                                       struct z_allocated_chunk_t allocated_chunk);
#endif
/**
 * Get number of milliseconds passed since creation of `time`.
 */
ZENOHC_API uint64_t z_clock_elapsed_ms(const struct z_clock_t *time);
/**
 * Get number of seconds passed since creation of `time`.
 */
ZENOHC_API uint64_t z_clock_elapsed_s(const struct z_clock_t *time);
/**
 * Get number of microseconds passed since creation of `time`.
 */
ZENOHC_API uint64_t z_clock_elapsed_us(const struct z_clock_t *time);
/**
 * Returns monotonic clock time point corresponding to the current time instant.
 */
ZENOHC_API struct z_clock_t z_clock_now(void);
/**
 * Closes and drops a zenoh session. This also drops all the closure callbacks remaining from dropped (but not undeclared subscribers).
 *
 * @return 0 in  case of success, a negative value if an error occured while closing the session.
 */
ZENOHC_API
z_result_t z_close(struct z_moved_session_t *session,
                   const struct z_close_options_t *_options);
/**
 * Constructs the default value for `z_close_options_t`.
 */
ZENOHC_API void z_close_options_default(struct z_close_options_t *this_);
/**
 * @brief Constructs closure.
 * @param this_: uninitialized memory location where new closure will be constructed.
 * @param call: a closure body.
 * @param drop: an optional function to be called once on closure drop.
 * @param context: closure context.
 */
ZENOHC_API
void z_closure_hello(struct z_owned_closure_hello_t *this_,
                     void (*call)(struct z_loaned_hello_t *hello, void *context),
                     void (*drop)(void *context),
                     void *context);
/**
 * Calls the closure. Calling an uninitialized closure is a no-op.
 */
ZENOHC_API
void z_closure_hello_call(const struct z_loaned_closure_hello_t *closure,
                          struct z_loaned_hello_t *hello);
/**
 * Drops the closure. Droping an uninitialized closure is a no-op.
 */
ZENOHC_API void z_closure_hello_drop(struct z_moved_closure_hello_t *this_);
/**
 * Borrows closure.
 */
ZENOHC_API
const struct z_loaned_closure_hello_t *z_closure_hello_loan(const struct z_owned_closure_hello_t *closure);
/**
 * Mutably borrows closure.
 */
ZENOHC_API
struct z_loaned_closure_hello_t *z_closure_hello_loan_mut(struct z_owned_closure_hello_t *closure);
/**
 * @brief Constructs closure.
 * @param this_: uninitialized memory location where new closure will be constructed.
 * @param call: a closure body.
 * @param drop: an optional function to be called once on closure drop.
 * @param context: closure context.
 */
ZENOHC_API
void z_closure_query(struct z_owned_closure_query_t *this_,
                     void (*call)(struct z_loaned_query_t *query, void *context),
                     void (*drop)(void *context),
                     void *context);
/**
 * Calls the closure. Calling an uninitialized closure is a no-op.
 */
ZENOHC_API
void z_closure_query_call(const struct z_loaned_closure_query_t *closure,
                          struct z_loaned_query_t *query);
/**
 * Drops the closure, resetting it to its gravestone state.
 */
ZENOHC_API void z_closure_query_drop(struct z_moved_closure_query_t *closure_);
/**
 * Borrows closure.
 */
ZENOHC_API
const struct z_loaned_closure_query_t *z_closure_query_loan(const struct z_owned_closure_query_t *closure);
/**
 * Mutably borrows closure.
 */
ZENOHC_API
struct z_loaned_closure_query_t *z_closure_query_loan_mut(struct z_owned_closure_query_t *closure);
/**
 * @brief Constructs closure.
 * @param this_: uninitialized memory location where new closure will be constructed.
 * @param call: a closure body.
 * @param drop: an optional function to be called once on closure drop.
 * @param context: closure context.
 */
ZENOHC_API
void z_closure_reply(struct z_owned_closure_reply_t *this_,
                     void (*call)(struct z_loaned_reply_t *reply, void *context),
                     void (*drop)(void *context),
                     void *context);
/**
 * Calls the closure. Calling an uninitialized closure is a no-op.
 */
ZENOHC_API
void z_closure_reply_call(const struct z_loaned_closure_reply_t *closure,
                          struct z_loaned_reply_t *reply);
/**
 * Drops the closure, resetting it to its gravestone state. Droping an uninitialized closure is a no-op.
 */
ZENOHC_API
void z_closure_reply_drop(struct z_moved_closure_reply_t *closure_);
/**
 * Borrows closure.
 */
ZENOHC_API
const struct z_loaned_closure_reply_t *z_closure_reply_loan(const struct z_owned_closure_reply_t *closure);
/**
 * Mutably borrows closure.
 */
ZENOHC_API
struct z_loaned_closure_reply_t *z_closure_reply_loan_mut(struct z_owned_closure_reply_t *closure);
/**
 * @brief Constructs closure.
 * @param this_: uninitialized memory location where new closure will be constructed.
 * @param call: a closure body.
 * @param drop: an optional function to be called once on closure drop.
 * @param context: closure context.
 */
ZENOHC_API
void z_closure_sample(struct z_owned_closure_sample_t *this_,
                      void (*call)(struct z_loaned_sample_t *sample, void *context),
                      void (*drop)(void *context),
                      void *context);
/**
 * Calls the closure. Calling an uninitialized closure is a no-op.
 */
ZENOHC_API
void z_closure_sample_call(const struct z_loaned_closure_sample_t *closure,
                           struct z_loaned_sample_t *sample);
/**
 * Drops the closure. Droping an uninitialized closure is a no-op.
 */
ZENOHC_API void z_closure_sample_drop(struct z_moved_closure_sample_t *closure_);
/**
 * Borrows closure.
 */
ZENOHC_API
const struct z_loaned_closure_sample_t *z_closure_sample_loan(const struct z_owned_closure_sample_t *closure);
/**
 * Borrows closure.
 */
ZENOHC_API
struct z_loaned_closure_sample_t *z_closure_sample_loan_mut(struct z_owned_closure_sample_t *closure);
/**
 * @brief Constructs closure.
 * @param this_: uninitialized memory location where new closure will be constructed.
 * @param call: a closure body.
 * @param drop: an optional function to be called once on closure drop.
 * @param context: closure context.
 */
#if defined(Z_FEATURE_UNSTABLE_API)
ZENOHC_API
void z_closure_zid(struct z_owned_closure_zid_t *this_,
                   void (*call)(const z_id_t *z_id, void *context),
                   void (*drop)(void *context),
                   void *context);
#endif
/**
 * @warning This API has been marked as unstable: it works as advertised, but it may be changed in a future release.
 * @brief Calls the closure. Calling an uninitialized closure is a no-op.
 */
#if defined(Z_FEATURE_UNSTABLE_API)
ZENOHC_API
void z_closure_zid_call(const struct z_loaned_closure_zid_t *closure,
                        const z_id_t *z_id);
#endif
/**
 * @warning This API has been marked as unstable: it works as advertised, but it may be changed in a future release.
 * @brief Drops the closure, resetting it to its gravestone state. Droping an uninitialized (null) closure is a no-op.
 */
#if defined(Z_FEATURE_UNSTABLE_API)
ZENOHC_API
void z_closure_zid_drop(struct z_moved_closure_zid_t *closure_);
#endif
/**
 * @warning This API has been marked as unstable: it works as advertised, but it may be changed in a future release.
 * @brief Borrows closure.
 */
#if defined(Z_FEATURE_UNSTABLE_API)
ZENOHC_API
const struct z_loaned_closure_zid_t *z_closure_zid_loan(const struct z_owned_closure_zid_t *closure);
#endif
/**
 * @warning This API has been marked as unstable: it works as advertised, but it may be changed in a future release.
 * @brief Borrows closure.
 */
#if defined(Z_FEATURE_UNSTABLE_API)
ZENOHC_API
struct z_loaned_closure_zid_t *z_closure_zid_loan_mut(struct z_owned_closure_zid_t *closure);
#endif
/**
 * Drops conditional variable.
 */
ZENOHC_API void z_condvar_drop(struct z_moved_condvar_t *this_);
/**
 * Constructs conditional variable.
 */
ZENOHC_API void z_condvar_init(struct z_owned_condvar_t *this_);
/**
 * Borrows conditional variable.
 */
ZENOHC_API const struct z_loaned_condvar_t *z_condvar_loan(const struct z_owned_condvar_t *this_);
/**
 * Mutably borrows conditional variable.
 */
ZENOHC_API struct z_loaned_condvar_t *z_condvar_loan_mut(struct z_owned_condvar_t *this_);
/**
 * Wakes up one blocked thread waiting on this condiitonal variable.
 * @return 0 in case of success, negative error code in case of failure.
 */
ZENOHC_API z_result_t z_condvar_signal(const struct z_loaned_condvar_t *this_);
/**
 * Blocks the current thread until the conditional variable receives a notification.
 *
 * The function atomically unlocks the guard mutex `m` and blocks the current thread.
 * When the function returns the lock will have been re-aquired again.
 * Note: The function may be subject to spurious wakeups.
 */
ZENOHC_API
z_result_t z_condvar_wait(const struct z_loaned_condvar_t *this_,
                          struct z_loaned_mutex_t *m);
/**
 * Clones the config into provided uninitialized memory location.
 */
ZENOHC_API void z_config_clone(struct z_owned_config_t *dst, const struct z_loaned_config_t *this_);
/**
 * Constructs a new empty configuration.
 */
ZENOHC_API z_result_t z_config_default(struct z_owned_config_t *this_);
/**
 * Frees `config`, and resets it to its gravestone state.
 */
ZENOHC_API void z_config_drop(struct z_moved_config_t *this_);
/**
 * Borrows config.
 */
ZENOHC_API const struct z_loaned_config_t *z_config_loan(const struct z_owned_config_t *this_);
/**
 * Mutably borrows config.
 */
ZENOHC_API struct z_loaned_config_t *z_config_loan_mut(struct z_owned_config_t *this_);
/**
 * Constructs and declares a key expression on the network. This reduces key key expression to a numerical id,
 * which allows to save the bandwith, when passing key expression between Zenoh entities.
 *
 * @param this_: An uninitialized location in memory where key expression will be constructed.
 * @param session: Session on which to declare key expression.
 * @param key_expr: Key expression to declare on network.
 * @return 0 in case of success, negative error code otherwise.
 */
ZENOHC_API
z_result_t z_declare_keyexpr(struct z_owned_keyexpr_t *this_,
                             const struct z_loaned_session_t *session,
                             const struct z_loaned_keyexpr_t *key_expr);
/**
 * Constructs and declares a publisher for the given key expression.
 *
 * Data can be put and deleted with this publisher with the help of the
 * `z_publisher_put()` and `z_publisher_delete()` functions.
 *
 * @param this_: An unitilized location in memory where publisher will be constructed.
 * @param session: The Zenoh session.
 * @param key_expr: The key expression to publish.
 * @param options: Additional options for the publisher.
 *
 * @return 0 in case of success, negative error code otherwise.
 */
ZENOHC_API
z_result_t z_declare_publisher(struct z_owned_publisher_t *this_,
                               const struct z_loaned_session_t *session,
                               const struct z_loaned_keyexpr_t *key_expr,
                               struct z_publisher_options_t *options);
/**
 * Constructs a Queryable for the given key expression.
 *
 * @param this_: An uninitialized memory location where queryable will be constructed.
 * @param session: The zenoh session.
 * @param key_expr: The key expression the Queryable will reply to.
 * @param callback: The callback function that will be called each time a matching query is received. Its ownership is passed to queryable.
 * @param options: Options for the queryable.
 *
 * @return 0 in case of success, negative error code otherwise (in this case )
 */
ZENOHC_API
z_result_t z_declare_queryable(struct z_owned_queryable_t *this_,
                               const struct z_loaned_session_t *session,
                               const struct z_loaned_keyexpr_t *key_expr,
                               struct z_moved_closure_query_t *callback,
                               struct z_queryable_options_t *options);
/**
 * Constructs and declares a subscriber for a given key expression. Dropping subscriber
 *
 * @param this_: An uninitialized location in memory, where subscriber will be constructed.
 * @param session: The zenoh session.
 * @param key_expr: The key expression to subscribe.
 * @param callback: The callback function that will be called each time a data matching the subscribed expression is received.
 * @param options: The options to be passed to the subscriber declaration.
 *
 * @return 0 in case of success, negative error code otherwise (in this case subscriber will be in its gravestone state).
 */
ZENOHC_API
z_result_t z_declare_subscriber(struct z_owned_subscriber_t *this_,
                                const struct z_loaned_session_t *session,
                                const struct z_loaned_keyexpr_t *key_expr,
                                struct z_moved_closure_sample_t *callback,
                                struct z_subscriber_options_t *_options);
/**
 * Sends request to delete data on specified key expression (used when working with <a href="https://zenoh.io/docs/manual/abstractions/#storage"> Zenoh storages </a>).
 *
 * @param session: The zenoh session.
 * @param key_expr: The key expression to delete.
 * @param options: The delete options.
 *
 * @return 0 in case of success, negative values in case of failure.
 */
ZENOHC_API
z_result_t z_delete(const struct z_loaned_session_t *session,
                    const struct z_loaned_keyexpr_t *key_expr,
                    struct z_delete_options_t *options);
/**
 * Constructs the default value for `z_delete_options_t`.
 */
ZENOHC_API void z_delete_options_default(struct z_delete_options_t *this_);
/**
 * A Concise Binary Object Representation (CBOR)-encoded data.
 *
 * Constant alias for string: `"application/cbor"`.
 */
ZENOHC_API const struct z_loaned_encoding_t *z_encoding_application_cbor(void);
/**
 * A Common Data Representation (CDR)-encoded data.
 *
 * Constant alias for string: `"application/cdr"`.
 */
ZENOHC_API const struct z_loaned_encoding_t *z_encoding_application_cdr(void);
/**
 * Constrained Application Protocol (CoAP) data intended for CoAP-to-HTTP and HTTP-to-CoAP proxies.
 *
 * Constant alias for string: `"application/coap-payload"`.
 */
ZENOHC_API const struct z_loaned_encoding_t *z_encoding_application_coap_payload(void);
/**
 * A Java serialized object.
 *
 * Constant alias for string: `"application/java-serialized-object"`.
 */
ZENOHC_API const struct z_loaned_encoding_t *z_encoding_application_java_serialized_object(void);
/**
 * JSON data intended to be consumed by an application.
 *
 * Constant alias for string: `"application/json"`.
 */
ZENOHC_API const struct z_loaned_encoding_t *z_encoding_application_json(void);
/**
 * Defines a JSON document structure for expressing a sequence of operations to apply to a JSON document.
 *
 * Constant alias for string: `"application/json-patch+json"`.
 */
ZENOHC_API
const struct z_loaned_encoding_t *z_encoding_application_json_patch_json(void);
/**
 * A JSON text sequence consists of any number of JSON texts, all encoded in UTF-8.
 *
 * Constant alias for string: `"application/json-seq"`.
 */
ZENOHC_API const struct z_loaned_encoding_t *z_encoding_application_json_seq(void);
/**
 * A JSONPath defines a string syntax for selecting and extracting JSON values from within a given JSON value.
 *
 * Constant alias for string: `"application/jsonpath"`.
 */
ZENOHC_API
const struct z_loaned_encoding_t *z_encoding_application_jsonpath(void);
/**
 * A JSON Web Token (JWT).
 *
 * Constant alias for string: `"application/jwt"`.
 */
ZENOHC_API const struct z_loaned_encoding_t *z_encoding_application_jwt(void);
/**
 * An application-specific MPEG-4 encoded data, either audio or video.
 *
 * Constant alias for string: `"application/mp4"`.
 */
ZENOHC_API const struct z_loaned_encoding_t *z_encoding_application_mp4(void);
/**
 * An application-specific stream of bytes.
 *
 * Constant alias for string: `"application/octet-stream"`.
 */
ZENOHC_API const struct z_loaned_encoding_t *z_encoding_application_octet_stream(void);
/**
 * An [openmetrics](https://github.com/OpenObservability/OpenMetrics) data, common used by [Prometheus](https://prometheus.io/).
 *
 * Constant alias for string: `"application/openmetrics-text"`.
 */
ZENOHC_API
const struct z_loaned_encoding_t *z_encoding_application_openmetrics_text(void);
/**
 * An application-specific protobuf-encoded data.
 *
 * Constant alias for string: `"application/protobuf"`.
 */
ZENOHC_API const struct z_loaned_encoding_t *z_encoding_application_protobuf(void);
/**
 * A Python object serialized using [pickle](https://docs.python.org/3/library/pickle.html).
 *
 * Constant alias for string: `"application/python-serialized-object"`.
 */
ZENOHC_API const struct z_loaned_encoding_t *z_encoding_application_python_serialized_object(void);
/**
 * A SOAP 1.2 message serialized as XML 1.0.
 *
 * Constant alias for string: `"application/soap+xml"`.
 */
ZENOHC_API const struct z_loaned_encoding_t *z_encoding_application_soap_xml(void);
/**
 * An application-specific SQL query.
 *
 * Constant alias for string: `"application/sql"`.
 */
ZENOHC_API const struct z_loaned_encoding_t *z_encoding_application_sql(void);
/**
 * An encoded a list of tuples, each consisting of a name and a value.
 *
 * Constant alias for string: `"application/x-www-form-urlencoded"`.
 */
ZENOHC_API const struct z_loaned_encoding_t *z_encoding_application_x_www_form_urlencoded(void);
/**
 * An XML file intended to be consumed by an application..
 *
 * Constant alias for string: `"application/xml"`.
 */
ZENOHC_API const struct z_loaned_encoding_t *z_encoding_application_xml(void);
/**
 * YAML data intended to be consumed by an application.
 *
 * Constant alias for string: `"application/yaml"`.
 */
ZENOHC_API const struct z_loaned_encoding_t *z_encoding_application_yaml(void);
/**
 * A YANG-encoded data commonly used by the Network Configuration Protocol (NETCONF).
 *
 * Constant alias for string: `"application/yang"`.
 */
ZENOHC_API const struct z_loaned_encoding_t *z_encoding_application_yang(void);
/**
 * A MPEG-4 Advanced Audio Coding (AAC) media.
 *
 * Constant alias for string: `"audio/aac"`.
 */
ZENOHC_API const struct z_loaned_encoding_t *z_encoding_audio_aac(void);
/**
 * A Free Lossless Audio Codec (FLAC) media.
 *
 * Constant alias for string: `"audio/flac"`.
 */
ZENOHC_API const struct z_loaned_encoding_t *z_encoding_audio_flac(void);
/**
 * An audio codec defined in MPEG-1, MPEG-2, MPEG-4, or registered at the MP4 registration authority.
 *
 * Constant alias for string: `"audio/mp4"`.
 */
ZENOHC_API
const struct z_loaned_encoding_t *z_encoding_audio_mp4(void);
/**
 * An Ogg-encapsulated audio stream.
 *
 * Constant alias for string: `"audio/ogg"`.
 */
ZENOHC_API const struct z_loaned_encoding_t *z_encoding_audio_ogg(void);
/**
 * A Vorbis-encoded audio stream.
 *
 * Constant alias for string: `"audio/vorbis"`.
 */
ZENOHC_API const struct z_loaned_encoding_t *z_encoding_audio_vorbis(void);
/**
 * Constructs an owned copy of the encoding in provided uninitilized memory location.
 */
ZENOHC_API
void z_encoding_clone(struct z_owned_encoding_t *dst,
                      const struct z_loaned_encoding_t *this_);
/**
 * Frees the memory and resets the encoding it to its default value.
 */
ZENOHC_API void z_encoding_drop(struct z_moved_encoding_t *this_);
/**
 * Returns ``true`` if `this_` equals to `other`, ``false`` otherwise.
 */
ZENOHC_API
bool z_encoding_equals(const struct z_loaned_encoding_t *this_,
                       const struct z_loaned_encoding_t *other);
/**
 * Constructs a `z_owned_encoding_t` from a specified string.
 */
ZENOHC_API z_result_t z_encoding_from_str(struct z_owned_encoding_t *this_, const char *s);
/**
 * Constructs a `z_owned_encoding_t` from a specified substring.
 */
ZENOHC_API
z_result_t z_encoding_from_substr(struct z_owned_encoding_t *this_,
                                  const char *s,
                                  size_t len);
/**
 * A BitMap (BMP) image.
 *
 * Constant alias for string: `"image/bmp"`.
 */
ZENOHC_API const struct z_loaned_encoding_t *z_encoding_image_bmp(void);
/**
 * A Graphics Interchange Format (GIF) image.
 *
 * Constant alias for string: `"image/gif"`.
 */
ZENOHC_API const struct z_loaned_encoding_t *z_encoding_image_gif(void);
/**
 * A Joint Photographic Experts Group (JPEG) image.
 *
 * Constant alias for string: `"image/jpeg"`.
 */
ZENOHC_API const struct z_loaned_encoding_t *z_encoding_image_jpeg(void);
/**
 * A Portable Network Graphics (PNG) image.
 *
 * Constant alias for string: `"image/png"`.
 */
ZENOHC_API const struct z_loaned_encoding_t *z_encoding_image_png(void);
/**
 * A Web Portable (WebP) image.
 *
 *  Constant alias for string: `"image/webp"`.
 */
ZENOHC_API const struct z_loaned_encoding_t *z_encoding_image_webp(void);
/**
 * Borrows encoding.
 */
ZENOHC_API
const struct z_loaned_encoding_t *z_encoding_loan(const struct z_owned_encoding_t *this_);
/**
 * Returns a loaned default `z_loaned_encoding_t`.
 */
ZENOHC_API const struct z_loaned_encoding_t *z_encoding_loan_default(void);
/**
 * Mutably borrows encoding.
 */
ZENOHC_API struct z_loaned_encoding_t *z_encoding_loan_mut(struct z_owned_encoding_t *this_);
/**
 * Set a schema to this encoding from a c string. Zenoh does not define what a schema is and its semantichs is left to the implementer.
 * E.g. a common schema for `text/plain` encoding is `utf-8`.
 */
ZENOHC_API
z_result_t z_encoding_set_schema_from_str(struct z_loaned_encoding_t *this_,
                                          const char *s);
/**
 * Set a schema to this encoding from a c substring. Zenoh does not define what a schema is and its semantichs is left to the implementer.
 * E.g. a common schema for `text/plain` encoding is `utf-8`.
 */
ZENOHC_API
z_result_t z_encoding_set_schema_from_substr(struct z_loaned_encoding_t *this_,
                                             const char *s,
                                             size_t len);
/**
 * A CSS file.
 *
 * Constant alias for string: `"text/css"`.
 */
ZENOHC_API const struct z_loaned_encoding_t *z_encoding_text_css(void);
/**
 * A CSV file.
 *
 * Constant alias for string: `"text/csv"`.
 */
ZENOHC_API const struct z_loaned_encoding_t *z_encoding_text_csv(void);
/**
 * An HTML file.
 *
 * Constant alias for string: `"text/html"`.
 */
ZENOHC_API const struct z_loaned_encoding_t *z_encoding_text_html(void);
/**
 * A JavaScript file.
 *
 * Constant alias for string: `"text/javascript"`.
 */
ZENOHC_API const struct z_loaned_encoding_t *z_encoding_text_javascript(void);
/**
 * JSON data intended to be human readable.
 *
 * Constant alias for string: `"text/json"`.
 */
ZENOHC_API const struct z_loaned_encoding_t *z_encoding_text_json(void);
/**
 * JSON5 encoded data that are human readable.
 *
 * Constant alias for string: `"text/json5"`.
 */
ZENOHC_API const struct z_loaned_encoding_t *z_encoding_text_json5(void);
/**
 * A MarkDown file.
 *
 * Constant alias for string: `"text/markdown"`.
 */
ZENOHC_API const struct z_loaned_encoding_t *z_encoding_text_markdown(void);
/**
 * A textual file.
 *
 * Constant alias for string: `"text/plain"`.
 */
ZENOHC_API const struct z_loaned_encoding_t *z_encoding_text_plain(void);
/**
 * An XML file that is human readable.
 *
 * Constant alias for string: `"text/xml"`.
 */
ZENOHC_API const struct z_loaned_encoding_t *z_encoding_text_xml(void);
/**
 * YAML data intended to be human readable.
 *
 * Constant alias for string: `"text/yaml"`.
 */
ZENOHC_API const struct z_loaned_encoding_t *z_encoding_text_yaml(void);
/**
 * Constructs an owned non-null-terminated string from encoding
 *
 * @param this_: Encoding.
 * @param out_str: Uninitialized memory location where a string to be constructed.
 */
ZENOHC_API
void z_encoding_to_string(const struct z_loaned_encoding_t *this_,
                          struct z_owned_string_t *out_str);
/**
 * A h261-encoded video stream.
 *
 * Constant alias for string: `"video/h261"`.
 */
ZENOHC_API const struct z_loaned_encoding_t *z_encoding_video_h261(void);
/**
 * A h263-encoded video stream.
 *
 * Constant alias for string: `"video/h263"`.
 */
ZENOHC_API const struct z_loaned_encoding_t *z_encoding_video_h263(void);
/**
 * A h264-encoded video stream.
 *
 * Constant alias for string: `"video/h264"`.
 */
ZENOHC_API const struct z_loaned_encoding_t *z_encoding_video_h264(void);
/**
 * A h265-encoded video stream.
 *
 * Constant alias for string: `"video/h265"`.
 */
ZENOHC_API const struct z_loaned_encoding_t *z_encoding_video_h265(void);
/**
 * A h266-encoded video stream.
 *
 * Constant alias for string: `"video/h266"`.
 */
ZENOHC_API const struct z_loaned_encoding_t *z_encoding_video_h266(void);
/**
 * A video codec defined in MPEG-1, MPEG-2, MPEG-4, or registered at the MP4 registration authority.
 *
 * Constant alias for string: `"video/mp4"`.
 */
ZENOHC_API const struct z_loaned_encoding_t *z_encoding_video_mp4(void);
/**
 * An Ogg-encapsulated video stream.
 *
 * Constant alias for string: `"video/ogg"`.
 */
ZENOHC_API const struct z_loaned_encoding_t *z_encoding_video_ogg(void);
/**
 * An uncompressed, studio-quality video stream.
 *
 * Constant alias for string: `"video/raw"`.
 */
ZENOHC_API const struct z_loaned_encoding_t *z_encoding_video_raw(void);
/**
 * A VP8-encoded video stream.
 *
 * Constant alias for string: `"video/vp8"`.
 */
ZENOHC_API const struct z_loaned_encoding_t *z_encoding_video_vp8(void);
/**
 * A VP9-encoded video stream.
 *
 * Constant alias for string: `"video/vp9"`.
 */
ZENOHC_API const struct z_loaned_encoding_t *z_encoding_video_vp9(void);
/**
 * A boolean. `0` is `false`, `1` is `true`. Other values are invalid.
 *
 * Constant alias for string: `"zenoh/bool"`.
 *
 * Usually used for types: `bool`.
 */
ZENOHC_API const struct z_loaned_encoding_t *z_encoding_zenoh_bool(void);
/**
 * Just some bytes.
 *
 * Constant alias for string: `"zenoh/bytes"`.
 *
 * Usually used for types: `uint8_t[]`.
 */
ZENOHC_API const struct z_loaned_encoding_t *z_encoding_zenoh_bytes(void);
/**
 * A zenoh error.
 *
 * Constant alias for string: `"zenoh/error"`.
 *
 * Usually used for types: `z_reply_error_t`.
 */
ZENOHC_API const struct z_loaned_encoding_t *z_encoding_zenoh_error(void);
/**
 * A VLE-encoded 32bit float. Binary representation uses *IEEE 754-2008* *binary32* .
 *
 * Constant alias for string: `"zenoh/float32"`.
 *
 * Usually used for types: `float`.
 */
ZENOHC_API const struct z_loaned_encoding_t *z_encoding_zenoh_float32(void);
/**
 * A VLE-encoded 64bit float. Binary representation uses *IEEE 754-2008* *binary64*.
 *
 * Constant alias for string: `"zenoh/float64"`.
 *
 * Usually used for types: `double`.
 */
ZENOHC_API const struct z_loaned_encoding_t *z_encoding_zenoh_float64(void);
/**
 * A VLE-encoded signed little-endian 128bit integer. Binary representation uses two's complement.
 *
 * Constant alias for string: `"zenoh/int128"`.
 *
 * Usually used for types: `int128_t`.
 */
ZENOHC_API const struct z_loaned_encoding_t *z_encoding_zenoh_int128(void);
/**
 * A VLE-encoded signed little-endian 16bit integer. Binary representation uses two's complement.
 *
 * Constant alias for string: `"zenoh/int16"`.
 *
 * Usually used for types: `int16_t`.
 */
ZENOHC_API const struct z_loaned_encoding_t *z_encoding_zenoh_int16(void);
/**
 * A VLE-encoded signed little-endian 32bit integer. Binary representation uses two's complement.
 *
 * Constant alias for string: `"zenoh/int32"`.
 *
 * Usually used for types: `int32_t`.
 */
ZENOHC_API const struct z_loaned_encoding_t *z_encoding_zenoh_int32(void);
/**
 * A VLE-encoded signed little-endian 64bit integer. Binary representation uses two's complement.
 *
 * Constant alias for string: `"zenoh/int64"`.
 *
 * Usually used for types: `int64_t`.
 */
ZENOHC_API const struct z_loaned_encoding_t *z_encoding_zenoh_int64(void);
/**
 * A VLE-encoded signed little-endian 8bit integer. Binary representation uses two's complement.
 *
 * Constant alias for string: `"zenoh/int8"`.
 *
 * Usually used for types: `int8_t`.
 */
ZENOHC_API const struct z_loaned_encoding_t *z_encoding_zenoh_int8(void);
/**
 * A UTF-8 string.
 *
 * Constant alias for string: `"zenoh/string"`.
 *
 * Usually used for types: `const char*`.
 */
ZENOHC_API const struct z_loaned_encoding_t *z_encoding_zenoh_string(void);
/**
 * A VLE-encoded unsigned little-endian 128bit integer.
 *
 * Constant alias for string: `"zenoh/uint128"`.
 *
 * Usually used for types: `uint128_t`.
 */
ZENOHC_API const struct z_loaned_encoding_t *z_encoding_zenoh_uint128(void);
/**
 * A VLE-encoded unsigned little-endian 16bit integer.
 *
 * Constant alias for string: `"zenoh/uint16"`.
 *
 * Usually used for types: `uint16_t`.
 */
ZENOHC_API const struct z_loaned_encoding_t *z_encoding_zenoh_uint16(void);
/**
 * A VLE-encoded unsigned little-endian 32bit integer.
 *
 * Constant alias for string: `"zenoh/uint32"`.
 *
 * Usually used for types: `uint32_t`.
 */
ZENOHC_API const struct z_loaned_encoding_t *z_encoding_zenoh_uint32(void);
/**
 * A VLE-encoded unsigned little-endian 64bit integer.
 *
 * Constant alias for string: `"zenoh/uint64"`.
 *
 * Usually used for types: `uint64_t`.
 */
ZENOHC_API const struct z_loaned_encoding_t *z_encoding_zenoh_uint64(void);
/**
 * A VLE-encoded unsigned little-endian 8bit integer.
 *
 * Constant alias for string: `"zenoh/uint8"`.
 *
 * Usually used for types: `uint8_t`.
 */
ZENOHC_API const struct z_loaned_encoding_t *z_encoding_zenoh_uint8(void);
/**
 * @warning This API has been marked as unstable: it works as advertised, but it may be changed in a future release.
 * @brief Returns the entity id of the entity global id.
 */
#if defined(Z_FEATURE_UNSTABLE_API)
ZENOHC_API
uint32_t z_entity_global_id_eid(const z_entity_global_id_t *this_);
#endif
/**
 * @warning This API has been marked as unstable: it works as advertised, but it may be changed in a future release.
 * @brief Returns the zenoh id of entity global id.
 */
#if defined(Z_FEATURE_UNSTABLE_API)
ZENOHC_API
z_id_t z_entity_global_id_zid(const z_entity_global_id_t *this_);
#endif
/**
 * Constructs send and recieve ends of the fifo channel
 */
ZENOHC_API
void z_fifo_channel_query_new(struct z_owned_closure_query_t *callback,
                              struct z_owned_fifo_handler_query_t *handler,
                              size_t capacity);
/**
 * Constructs send and recieve ends of the fifo channel
 */
ZENOHC_API
void z_fifo_channel_reply_new(struct z_owned_closure_reply_t *callback,
                              struct z_owned_fifo_handler_reply_t *handler,
                              size_t capacity);
/**
 * Constructs send and recieve ends of the fifo channel
 */
ZENOHC_API
void z_fifo_channel_sample_new(struct z_owned_closure_sample_t *callback,
                               struct z_owned_fifo_handler_sample_t *handler,
                               size_t capacity);
/**
 * Drops the handler and resets it to a gravestone state.
 */
ZENOHC_API void z_fifo_handler_query_drop(struct z_moved_fifo_handler_query_t *this_);
/**
 * Borrows handler.
 */
ZENOHC_API
const struct z_loaned_fifo_handler_query_t *z_fifo_handler_query_loan(const struct z_owned_fifo_handler_query_t *this_);
/**
 * Borrows handler.
 */
ZENOHC_API
struct z_loaned_fifo_handler_query_t *z_fifo_handler_query_loan_mut(struct z_owned_fifo_handler_query_t *this_);
/**
 * Returns query from the fifo buffer. If there are no more pending queries will block until next query is received, or until
 * the channel is dropped (normally when Queryable is dropped).
 * @return 0 in case of success, `Z_CHANNEL_DISCONNECTED` if channel was dropped (the query will be in the gravestone state),
 * `Z_CHANNEL_NODATA` if the channel is still alive, but its buffer is empty (the query will be in the gravestone state).
 */
ZENOHC_API
z_result_t z_fifo_handler_query_recv(const struct z_loaned_fifo_handler_query_t *this_,
                                     struct z_owned_query_t *query);
/**
 * Returns query from the fifo buffer. If there are no more pending queries will return immediately (with query set to its gravestone state).
 * @return 0 in case of success, `Z_CHANNEL_DISCONNECTED` if channel was dropped (the query will be in the gravestone state),
 * `Z_CHANNEL_NODATA` if the channel is still alive, but its buffer is empty (the query will be in the gravestone state).
 */
ZENOHC_API
z_result_t z_fifo_handler_query_try_recv(const struct z_loaned_fifo_handler_query_t *this_,
                                         struct z_owned_query_t *query);
/**
 * Drops the handler and resets it to a gravestone state.
 */
ZENOHC_API void z_fifo_handler_reply_drop(struct z_moved_fifo_handler_reply_t *this_);
/**
 * Borrows handler.
 */
ZENOHC_API
const struct z_loaned_fifo_handler_reply_t *z_fifo_handler_reply_loan(const struct z_owned_fifo_handler_reply_t *this_);
/**
 * Mutably borrows handler.
 */
ZENOHC_API
struct z_loaned_fifo_handler_reply_t *z_fifo_handler_reply_loan_mut(struct z_owned_fifo_handler_reply_t *this_);
/**
 * Returns reply from the fifo buffer. If there are no more pending replies will block until next reply is received, or until
 * the channel is dropped (normally when all replies are received).
 * @return 0 in case of success, `Z_CHANNEL_DISCONNECTED` if channel was dropped (the reply will be in the gravestone state).
 */
ZENOHC_API
z_result_t z_fifo_handler_reply_recv(const struct z_loaned_fifo_handler_reply_t *this_,
                                     struct z_owned_reply_t *reply);
/**
 * Returns reply from the fifo buffer. If there are no more pending replies will return immediately (with reply set to its gravestone state).
 * @return 0 in case of success, `Z_CHANNEL_DISCONNECTED` if channel was dropped (the reply will be in the gravestone state),
 * `Z_CHANNEL_NODATA` if the channel is still alive, but its buffer is empty (the reply will be in the gravestone state).
 */
ZENOHC_API
z_result_t z_fifo_handler_reply_try_recv(const struct z_loaned_fifo_handler_reply_t *this_,
                                         struct z_owned_reply_t *reply);
/**
 * Drops the handler and resets it to a gravestone state.
 */
ZENOHC_API void z_fifo_handler_sample_drop(struct z_moved_fifo_handler_sample_t *this_);
/**
 * Borrows handler.
 */
ZENOHC_API
const struct z_loaned_fifo_handler_sample_t *z_fifo_handler_sample_loan(const struct z_owned_fifo_handler_sample_t *this_);
/**
 * Mutably borrows handler.
 */
ZENOHC_API
struct z_loaned_fifo_handler_sample_t *z_fifo_handler_sample_loan_mut(struct z_owned_fifo_handler_sample_t *this_);
/**
 * Returns sample from the fifo buffer. If there are no more pending replies will block until next sample is received, or until
 * the channel is dropped (normally when there are no more samples to receive).
 * @return 0 in case of success, `Z_CHANNEL_DISCONNECTED` if channel was dropped (the sample will be in the gravestone state).
 */
ZENOHC_API
z_result_t z_fifo_handler_sample_recv(const struct z_loaned_fifo_handler_sample_t *this_,
                                      struct z_owned_sample_t *sample);
/**
 * Returns sample from the fifo buffer.
 * If there are no more pending replies will return immediately (with sample set to its gravestone state).
 * @return 0 in case of success, `Z_CHANNEL_DISCONNECTED` if channel was dropped (the sample will be in the gravestone state),
 * `Z_CHANNEL_NODATA` if the channel is still alive, but its buffer is empty (the sample will be in the gravestone state).
 */
ZENOHC_API
z_result_t z_fifo_handler_sample_try_recv(const struct z_loaned_fifo_handler_sample_t *this_,
                                          struct z_owned_sample_t *sample);
/**
 * Query data from the matching queryables in the system.
 * Replies are provided through a callback function.
 *
 * @param session: The zenoh session.
 * @param key_expr: The key expression matching resources to query.
 * @param parameters: The query's parameters, similar to a url's query segment.
 * @param callback: The callback function that will be called on reception of replies for this query. It will be automatically dropped once all replies are processed.
 * @param options: Additional options for the get. All owned fields will be consumed.
 *
 * @return 0 in case of success, a negative error value upon failure.
 */
ZENOHC_API
z_result_t z_get(const struct z_loaned_session_t *session,
                 const struct z_loaned_keyexpr_t *key_expr,
                 const char *parameters,
                 struct z_moved_closure_reply_t *callback,
                 struct z_get_options_t *options);
/**
 * Constructs default `z_get_options_t`
 */
ZENOHC_API void z_get_options_default(struct z_get_options_t *this_);
/**
 * Constructs an owned copy of hello message.
 */
ZENOHC_API void z_hello_clone(struct z_owned_hello_t *dst, const struct z_loaned_hello_t *this_);
/**
 * Frees memory and resets hello message to its gravestone state.
 */
ZENOHC_API void z_hello_drop(struct z_moved_hello_t *this_);
/**
 * Borrows hello message.
 */
ZENOHC_API const struct z_loaned_hello_t *z_hello_loan(const struct z_owned_hello_t *this_);
/**
 * Borrows hello message.
 */
ZENOHC_API struct z_loaned_hello_t *z_hello_loan_mut(struct z_owned_hello_t *this_);
/**
 * Constructs an array of non-owned locators (in the form non-null-terminated strings) of Zenoh entity that sent hello message.
 *
 * The lifetime of locator strings is bound to `this_`.
 */
ZENOHC_API
void z_hello_locators(const struct z_loaned_hello_t *this_,
                      struct z_owned_string_array_t *locators_out);
/**
 * Returns type of Zenoh entity that transmitted hello message.
 */
ZENOHC_API enum z_whatami_t z_hello_whatami(const struct z_loaned_hello_t *this_);
/**
 * @warning This API has been marked as unstable: it works as advertised, but it may be changed in a future release.
 * @brief Returns id of Zenoh entity that transmitted hello message.
 */
#if defined(Z_FEATURE_UNSTABLE_API)
ZENOHC_API
z_id_t z_hello_zid(const struct z_loaned_hello_t *this_);
#endif
/**
 * @warning This API has been marked as unstable: it works as advertised, but it may be changed in a future release.
 * @brief Formats the `z_id_t` into 16-digit hex string (LSB-first order)
 */
#if defined(Z_FEATURE_UNSTABLE_API)
ZENOHC_API
void z_id_to_string(const z_id_t *zid,
                    struct z_owned_string_t *dst);
#endif
/**
 * @warning This API has been marked as unstable: it works as advertised, but it may be changed in a future release.
 * @brief Fetches the Zenoh IDs of all connected peers.
 *
 * `callback` will be called once for each ID, is guaranteed to never be called concurrently,
 * and is guaranteed to be dropped before this function exits.
 *
 * Retuns 0 on success, negative values on failure
 */
#if defined(Z_FEATURE_UNSTABLE_API)
ZENOHC_API
z_result_t z_info_peers_zid(const struct z_loaned_session_t *session,
                            struct z_moved_closure_zid_t *callback);
#endif
/**
 * @warning This API has been marked as unstable: it works as advertised, but it may be changed in a future release.
 * @brief Fetches the Zenoh IDs of all connected routers.
 *
 * `callback` will be called once for each ID, is guaranteed to never be called concurrently,
 * and is guaranteed to be dropped before this function exits.
 *
 * Retuns 0 on success, negative values on failure.
 */
#if defined(Z_FEATURE_UNSTABLE_API)
ZENOHC_API
z_result_t z_info_routers_zid(const struct z_loaned_session_t *session,
                              struct z_moved_closure_zid_t *callback);
#endif
/**
 * @warning This API has been marked as unstable: it works as advertised, but it may be changed in a future release.
 * @brief Returns the session's Zenoh ID.
 *
 * Unless the `session` is invalid, that ID is guaranteed to be non-zero.
 * In other words, this function returning an array of 16 zeros means you failed
 * to pass it a valid session.
 */
#if defined(Z_FEATURE_UNSTABLE_API)
ZENOHC_API
z_id_t z_info_zid(const struct z_loaned_session_t *session);
#endif
/**
 * Returns ``true`` if `this` is valid.
 */
#if (defined(Z_FEATURE_SHARED_MEMORY) && defined(Z_FEATURE_UNSTABLE_API))
ZENOHC_API bool z_internal_alloc_layout_check(const z_owned_alloc_layout_t *this_);
#endif
/**
 * Constructs Alloc Layout in its gravestone value.
 */
#if (defined(Z_FEATURE_SHARED_MEMORY) && defined(Z_FEATURE_UNSTABLE_API))
ZENOHC_API void z_internal_alloc_layout_null(z_owned_alloc_layout_t *this_);
#endif
/**
 * Returns ``true`` if `this_` is in a valid state, ``false`` if it is in a gravestone state.
 */
ZENOHC_API bool z_internal_bytes_check(const struct z_owned_bytes_t *this_);
/**
 * The gravestone value for `z_owned_bytes_t`.
 */
ZENOHC_API void z_internal_bytes_null(struct z_owned_bytes_t *this_);
/**
 * @warning This API has been marked as unstable: it works as advertised, but it may be changed in a future release.
 * @return ``true`` if `this` is valid.
 */
#if (defined(Z_FEATURE_SHARED_MEMORY) && defined(Z_FEATURE_UNSTABLE_API))
ZENOHC_API
bool z_internal_chunk_alloc_result_check(const z_owned_chunk_alloc_result_t *this_);
#endif
/**
 * @warning This API has been marked as unstable: it works as advertised, but it may be changed in a future release.
 * @brief Constructs Chunk Alloc Result in its gravestone value.
 */
#if (defined(Z_FEATURE_SHARED_MEMORY) && defined(Z_FEATURE_UNSTABLE_API))
ZENOHC_API
void z_internal_chunk_alloc_result_null(z_owned_chunk_alloc_result_t *this_);
#endif
/**
 * Returns ``true`` if closure is valid, ``false`` if it is in gravestone state.
 */
ZENOHC_API bool z_internal_closure_hello_check(const struct z_owned_closure_hello_t *this_);
/**
 * Constructs a closure in a gravestone state.
 */
ZENOHC_API void z_internal_closure_hello_null(struct z_owned_closure_hello_t *this_);
/**
 * Returns ``true`` if closure is valid, ``false`` if it is in gravestone state.
 */
ZENOHC_API bool z_internal_closure_query_check(const struct z_owned_closure_query_t *this_);
/**
 * Constructs a closure in its gravestone state.
 */
ZENOHC_API void z_internal_closure_query_null(struct z_owned_closure_query_t *this_);
/**
 * Returns ``true`` if closure is valid, ``false`` if it is in gravestone state.
 */
ZENOHC_API bool z_internal_closure_reply_check(const struct z_owned_closure_reply_t *this_);
/**
 * Constructs a closure int its gravestone state.
 */
ZENOHC_API void z_internal_closure_reply_null(struct z_owned_closure_reply_t *this_);
/**
 * Returns ``true`` if closure is valid, ``false`` if it is in gravestone state.
 */
ZENOHC_API bool z_internal_closure_sample_check(const struct z_owned_closure_sample_t *this_);
/**
 * Constructs a closure in its gravestone state.
 */
ZENOHC_API void z_internal_closure_sample_null(struct z_owned_closure_sample_t *this_);
/**
 * @warning This API has been marked as unstable: it works as advertised, but it may be changed in a future release.
 * @brief Returns ``true`` if closure is valid, ``false`` if it is in gravestone state.
 */
#if defined(Z_FEATURE_UNSTABLE_API)
ZENOHC_API
bool z_internal_closure_zid_check(const struct z_owned_closure_zid_t *this_);
#endif
/**
 * @warning This API has been marked as unstable: it works as advertised, but it may be changed in a future release.
 * @brief Constructs a null closure.
 */
#if defined(Z_FEATURE_UNSTABLE_API)
ZENOHC_API
void z_internal_closure_zid_null(struct z_owned_closure_zid_t *this_);
#endif
/**
 * Returns ``true`` if conditional variable is valid, ``false`` otherwise.
 */
ZENOHC_API bool z_internal_condvar_check(const struct z_owned_condvar_t *this_);
/**
 * Constructs conditional variable in a gravestone state.
 */
ZENOHC_API void z_internal_condvar_null(struct z_owned_condvar_t *this_);
/**
 * Returns ``true`` if config is valid, ``false`` if it is in a gravestone state.
 */
ZENOHC_API bool z_internal_config_check(const struct z_owned_config_t *this_);
/**
 * Constructs config in its gravestone state.
 */
ZENOHC_API void z_internal_config_null(struct z_owned_config_t *this_);
/**
 * Returns ``true`` if encoding is in non-default state, ``false`` otherwise.
 */
ZENOHC_API bool z_internal_encoding_check(const struct z_owned_encoding_t *this_);
/**
 * Constructs a default `z_owned_encoding_t`.
 */
ZENOHC_API void z_internal_encoding_null(struct z_owned_encoding_t *this_);
/**
 * Returns ``true`` if handler is valid, ``false`` if it is in gravestone state.
 */
ZENOHC_API
bool z_internal_fifo_handler_query_check(const struct z_owned_fifo_handler_query_t *this_);
/**
 * Constructs a handler in gravestone state.
 */
ZENOHC_API void z_internal_fifo_handler_query_null(struct z_owned_fifo_handler_query_t *this_);
/**
 * Returns ``true`` if handler is valid, ``false`` if it is in gravestone state.
 */
ZENOHC_API
bool z_internal_fifo_handler_reply_check(const struct z_owned_fifo_handler_reply_t *this_);
/**
 * Constructs a handler in gravestone state.
 */
ZENOHC_API void z_internal_fifo_handler_reply_null(struct z_owned_fifo_handler_reply_t *this_);
/**
 * Returns ``true`` if handler is valid, ``false`` if it is in gravestone state.
 */
ZENOHC_API
bool z_internal_fifo_handler_sample_check(const struct z_owned_fifo_handler_sample_t *this_);
/**
 * Constructs a handler in gravestone state.
 */
ZENOHC_API void z_internal_fifo_handler_sample_null(struct z_owned_fifo_handler_sample_t *this_);
/**
 * Returns ``true`` if `hello message` is valid, ``false`` if it is in a gravestone state.
 */
ZENOHC_API bool z_internal_hello_check(const struct z_owned_hello_t *this_);
/**
 * Constructs hello message in a gravestone state.
 */
ZENOHC_API void z_internal_hello_null(struct z_owned_hello_t *this_);
/**
 * Returns ``true`` if `keyexpr` is valid, ``false`` if it is in gravestone state.
 */
ZENOHC_API bool z_internal_keyexpr_check(const struct z_owned_keyexpr_t *this_);
/**
 * Constructs an owned key expression in a gravestone state.
 */
ZENOHC_API void z_internal_keyexpr_null(struct z_owned_keyexpr_t *this_);
/**
 * @warning This API has been marked as unstable: it works as advertised, but it may be changed in a future release.
 * @brief Returns ``true`` if `this` is valid.
 */
#if (defined(Z_FEATURE_SHARED_MEMORY) && defined(Z_FEATURE_UNSTABLE_API))
ZENOHC_API
bool z_internal_memory_layout_check(const z_owned_memory_layout_t *this_);
#endif
/**
 * @warning This API has been marked as unstable: it works as advertised, but it may be changed in a future release.
 * @brief Constructs Memory Layout in its gravestone value.
 */
#if (defined(Z_FEATURE_SHARED_MEMORY) && defined(Z_FEATURE_UNSTABLE_API))
ZENOHC_API
void z_internal_memory_layout_null(z_owned_memory_layout_t *this_);
#endif
/**
 * Returns ``true`` if mutex is valid, ``false`` otherwise.
 */
ZENOHC_API bool z_internal_mutex_check(const struct z_owned_mutex_t *this_);
/**
 * Constructs mutex in a gravestone state.
 */
ZENOHC_API void z_internal_mutex_null(struct z_owned_mutex_t *this_);
/**
 * Returns ``true`` if publisher is valid, ``false`` otherwise.
 */
ZENOHC_API bool z_internal_publisher_check(const struct z_owned_publisher_t *this_);
/**
 * Constructs a publisher in a gravestone state.
 */
ZENOHC_API void z_internal_publisher_null(struct z_owned_publisher_t *this_);
/**
 * Returns `false` if `this` is in a gravestone state, `true` otherwise.
 */
ZENOHC_API bool z_internal_query_check(const struct z_owned_query_t *query);
/**
 * Constructs query in its gravestone value.
 */
ZENOHC_API void z_internal_query_null(struct z_owned_query_t *this_);
/**
 * Returns ``true`` if queryable is valid, ``false`` otherwise.
 */
ZENOHC_API bool z_internal_queryable_check(const struct z_owned_queryable_t *this_);
/**
 * Constructs a queryable in its gravestone value.
 */
ZENOHC_API void z_internal_queryable_null(struct z_owned_queryable_t *this_);
/**
 * Returns ``true`` if `reply` is valid, ``false`` otherwise.
 */
ZENOHC_API bool z_internal_reply_check(const struct z_owned_reply_t *this_);
/**
 * Returns ``true`` if reply error is in non-default state, ``false`` otherwise.
 */
ZENOHC_API bool z_internal_reply_err_check(const struct z_owned_reply_err_t *this_);
/**
 * Constructs an empty `z_owned_reply_err_t`.
 */
ZENOHC_API void z_internal_reply_err_null(struct z_owned_reply_err_t *this_);
/**
 * Constructs the reply in its gravestone state.
 */
ZENOHC_API void z_internal_reply_null(struct z_owned_reply_t *this_);
/**
 * Returns ``true`` if handler is valid, ``false`` if it is in gravestone state.
 */
ZENOHC_API
bool z_internal_ring_handler_query_check(const struct z_owned_ring_handler_query_t *this_);
/**
 * Constructs a handler in gravestone state.
 */
ZENOHC_API void z_internal_ring_handler_query_null(struct z_owned_ring_handler_query_t *this_);
/**
 * Returns ``true`` if handler is valid, ``false`` if it is in gravestone state.
 */
ZENOHC_API
bool z_internal_ring_handler_reply_check(const struct z_owned_ring_handler_reply_t *this_);
/**
 * Constructs a handler in gravestone state.
 */
ZENOHC_API void z_internal_ring_handler_reply_null(struct z_owned_ring_handler_reply_t *this_);
/**
 * Returns ``true`` if handler is valid, ``false`` if it is in gravestone state.
 */
ZENOHC_API
bool z_internal_ring_handler_sample_check(const struct z_owned_ring_handler_sample_t *this_);
/**
 * Constructs a handler in gravestone state.
 */
ZENOHC_API void z_internal_ring_handler_sample_null(struct z_owned_ring_handler_sample_t *this_);
/**
 * Returns ``true`` if sample is valid, ``false`` if it is in gravestone state.
 */
ZENOHC_API bool z_internal_sample_check(const struct z_owned_sample_t *this_);
/**
 * Constructs sample in its gravestone state.
 */
ZENOHC_API void z_internal_sample_null(struct z_owned_sample_t *this_);
/**
 * Returns ``true`` if `session` is valid, ``false`` otherwise.
 */
ZENOHC_API bool z_internal_session_check(const struct z_owned_session_t *this_);
/**
 * Constructs a Zenoh session in its gravestone state.
 */
ZENOHC_API void z_internal_session_null(struct z_owned_session_t *this_);
/**
 * @warning This API has been marked as unstable: it works as advertised, but it may be changed in a future release.
 * @return ``true`` if `this` is valid.
 */
#if (defined(Z_FEATURE_SHARED_MEMORY) && defined(Z_FEATURE_UNSTABLE_API))
ZENOHC_API
bool z_internal_shm_check(const z_owned_shm_t *this_);
#endif
/**
 * @warning This API has been marked as unstable: it works as advertised, but it may be changed in a future release.
 * @return Returns ``true`` if `this` is valid.
 */
#if (defined(Z_FEATURE_SHARED_MEMORY) && defined(Z_FEATURE_UNSTABLE_API))
ZENOHC_API
bool z_internal_shm_client_check(const z_owned_shm_client_t *this_);
#endif
/**
 * @warning This API has been marked as unstable: it works as advertised, but it may be changed in a future release.
 * @brief Constructs SHM client in its gravestone value.
 */
#if (defined(Z_FEATURE_SHARED_MEMORY) && defined(Z_FEATURE_UNSTABLE_API))
ZENOHC_API
void z_internal_shm_client_null(z_owned_shm_client_t *this_);
#endif
/**
 * @warning This API has been marked as unstable: it works as advertised, but it may be changed in a future release.
 * @return ``true`` if `this` is valid.
 */
#if (defined(Z_FEATURE_SHARED_MEMORY) && defined(Z_FEATURE_UNSTABLE_API))
ZENOHC_API
bool z_internal_shm_client_storage_check(const z_owned_shm_client_storage_t *this_);
#endif
/**
 * @warning This API has been marked as unstable: it works as advertised, but it may be changed in a future release.
 * Constructs SHM Client Storage in its gravestone value.
 */
#if (defined(Z_FEATURE_SHARED_MEMORY) && defined(Z_FEATURE_UNSTABLE_API))
ZENOHC_API
void z_internal_shm_client_storage_null(z_owned_shm_client_storage_t *this_);
#endif
/**
 * @warning This API has been marked as unstable: it works as advertised, but it may be changed in a future release.
 * @return ``true`` if `this` is valid.
 */
#if (defined(Z_FEATURE_SHARED_MEMORY) && defined(Z_FEATURE_UNSTABLE_API))
ZENOHC_API
bool z_internal_shm_mut_check(const z_owned_shm_mut_t *this_);
#endif
/**
 * @warning This API has been marked as unstable: it works as advertised, but it may be changed in a future release.
 * @brief Constructs ZShmMut slice in its gravestone value.
 */
#if (defined(Z_FEATURE_SHARED_MEMORY) && defined(Z_FEATURE_UNSTABLE_API))
ZENOHC_API
void z_internal_shm_mut_null(z_owned_shm_mut_t *this_);
#endif
/**
 * @warning This API has been marked as unstable: it works as advertised, but it may be changed in a future release.
 * @brief Constructs ZShm slice in its gravestone value.
 */
#if (defined(Z_FEATURE_SHARED_MEMORY) && defined(Z_FEATURE_UNSTABLE_API))
ZENOHC_API
void z_internal_shm_null(z_owned_shm_t *this_);
#endif
/**
 * @warning This API has been marked as unstable: it works as advertised, but it may be changed in a future release.
 * @brief Returns ``true`` if `this` is valid.
 */
#if (defined(Z_FEATURE_SHARED_MEMORY) && defined(Z_FEATURE_UNSTABLE_API))
ZENOHC_API
bool z_internal_shm_provider_check(const z_owned_shm_provider_t *this_);
#endif
/**
 * @warning This API has been marked as unstable: it works as advertised, but it may be changed in a future release.
 * @brief Constructs SHM Provider in its gravestone value.
 */
#if (defined(Z_FEATURE_SHARED_MEMORY) && defined(Z_FEATURE_UNSTABLE_API))
ZENOHC_API
void z_internal_shm_provider_null(z_owned_shm_provider_t *this_);
#endif
/**
 * @return ``true`` if slice is not empty, ``false`` otherwise.
 */
ZENOHC_API bool z_internal_slice_check(const struct z_owned_slice_t *this_);
/**
 * Constructs an empty `z_owned_slice_t`.
 */
ZENOHC_API void z_internal_slice_null(struct z_owned_slice_t *this_);
/**
 * @warning This API has been marked as unstable: it works as advertised, but it may be changed in a future release.
 * @brief Returns ``true`` if source info is valid, ``false`` if it is in gravestone state.
 */
#if defined(Z_FEATURE_UNSTABLE_API)
ZENOHC_API
bool z_internal_source_info_check(const z_owned_source_info_t *this_);
#endif
/**
 * @warning This API has been marked as unstable: it works as advertised, but it may be changed in a future release.
 * @brief Constructs source info in its gravestone state.
 */
#if defined(Z_FEATURE_UNSTABLE_API)
ZENOHC_API
void z_internal_source_info_null(z_owned_source_info_t *this_);
#endif
/**
 * @return ``true`` if the string array is valid, ``false`` if it is in a gravestone state.
 */
ZENOHC_API bool z_internal_string_array_check(const struct z_owned_string_array_t *this_);
/**
 * Constructs string array in its gravestone state.
 */
ZENOHC_API void z_internal_string_array_null(struct z_owned_string_array_t *this_);
/**
 * @return ``true`` if `this_` is a valid string, ``false`` if it is in gravestone state.
 */
ZENOHC_API bool z_internal_string_check(const struct z_owned_string_t *this_);
/**
 * Constructs owned string in a gravestone state.
 */
ZENOHC_API void z_internal_string_null(struct z_owned_string_t *this_);
/**
 * Returns ``true`` if subscriber is valid, ``false`` otherwise.
 */
ZENOHC_API bool z_internal_subscriber_check(const struct z_owned_subscriber_t *this_);
/**
 * Constructs a subscriber in a gravestone state.
 */
ZENOHC_API void z_internal_subscriber_null(struct z_owned_subscriber_t *this_);
/**
 * Returns ``true`` if task is valid, ``false`` otherwise.
 */
ZENOHC_API bool z_internal_task_check(const struct z_owned_task_t *this_);
/**
 * Constructs task in a gravestone state.
 */
ZENOHC_API void z_internal_task_null(struct z_owned_task_t *this_);
/**
 * Constructs a non-owned non-null-terminated string from key expression.
 */
ZENOHC_API
void z_keyexpr_as_view_string(const struct z_loaned_keyexpr_t *this_,
                              struct z_view_string_t *out_string);
/**
 * Canonizes the passed string in place, possibly shortening it by modifying `len`.
 *
 * May SEGFAULT if `start` is NULL or lies in read-only memory (as values initialized with string litterals do).
 *
 * @return 0 upon success, negative error values upon failure (if the passed string was an invalid
 * key expression for reasons other than a non-canon form).
 */
ZENOHC_API
z_result_t z_keyexpr_canonize(char *start,
                              size_t *len);
/**
 * Canonizes the passed string in place, possibly shortening it by placing a new null-terminator.
 * May SEGFAULT if `start` is NULL or lies in read-only memory (as values initialized with string litterals do).
 *
 * @return 0 upon success, negative error values upon failure (if the passed string was an invalid
 * key expression for reasons other than a non-canon form).
 */
ZENOHC_API
z_result_t z_keyexpr_canonize_null_terminated(char *start);
/**
 * Constructs a copy of the key expression.
 */
ZENOHC_API
void z_keyexpr_clone(struct z_owned_keyexpr_t *dst,
                     const struct z_loaned_keyexpr_t *this_);
/**
 * Constructs key expression by concatenation of key expression in `left` with a string in `right`.
 * Returns 0 in case of success, negative error code otherwise.
 *
 * You should probably prefer `z_keyexpr_join` as Zenoh may then take advantage of the hierachical separation it inserts.
 * To avoid odd behaviors, concatenating a key expression starting with `*` to one ending with `*` is forbidden by this operation,
 * as this would extremely likely cause bugs.
 */
ZENOHC_API
z_result_t z_keyexpr_concat(struct z_owned_keyexpr_t *this_,
                            const struct z_loaned_keyexpr_t *left,
                            const char *right_start,
                            size_t right_len);
/**
 * Frees key expression and resets it to its gravestone state.
 */
ZENOHC_API void z_keyexpr_drop(struct z_moved_keyexpr_t *this_);
/**
 * Returns ``true`` if both ``left`` and ``right`` are equal, ``false`` otherwise.
 */
ZENOHC_API
bool z_keyexpr_equals(const struct z_loaned_keyexpr_t *left,
                      const struct z_loaned_keyexpr_t *right);
/**
 * Constructs a `z_owned_keyexpr_t` from a string, copying the passed string.
 * @return 0 in case of success, negative error code in case of failure (for example if `expr` is not a valid key expression or if it is
 * not in canon form.
 */
ZENOHC_API
z_result_t z_keyexpr_from_str(struct z_owned_keyexpr_t *this_,
                              const char *expr);
/**
 * Constructs `z_owned_keyexpr_t` from a string, copying the passed string. The copied string is canonized.
 * @return 0 in case of success, negative error code in case of failure (for example if expr is not a valid key expression
 * even despite canonization).
 */
ZENOHC_API
z_result_t z_keyexpr_from_str_autocanonize(struct z_owned_keyexpr_t *this_,
                                           const char *expr);
/**
 * Constructs a `z_owned_keyexpr_t` by copying a substring.
 *
 * @param this_: An uninitialized location in memory where key expression will be constructed.
 * @param expr: A buffer with length >= `len`.
 * @param len: Number of characters from `expr` to consider.
 * @return 0 in case of success, negative error code otherwise.
 */
ZENOHC_API
z_result_t z_keyexpr_from_substr(struct z_owned_keyexpr_t *this_,
                                 const char *expr,
                                 size_t len);
/**
 * Constructs a `z_keyexpr_t` by copying a substring.
 *
 * @param this_: An uninitialized location in memory where key expression will be constructed.
 * @param expr: A buffer of with length >= `len`.
 * @param len: Number of characters from `expr` to consider. Will be modified to be equal to canonized key expression length.
 * @return 0 in case of success, negative error code otherwise.
 */
ZENOHC_API
z_result_t z_keyexpr_from_substr_autocanonize(struct z_owned_keyexpr_t *this_,
                                              const char *start,
                                              size_t *len);
/**
 * Returns ``true`` if ``left`` includes ``right``, i.e. the set defined by ``left`` contains every key belonging to the set
 * defined by ``right``, ``false`` otherwise.
 */
ZENOHC_API
bool z_keyexpr_includes(const struct z_loaned_keyexpr_t *left,
                        const struct z_loaned_keyexpr_t *right);
/**
 * Returns ``true`` if the keyexprs intersect, i.e. there exists at least one key which is contained in both of the
 * sets defined by ``left`` and ``right``, ``false`` otherwise.
 */
ZENOHC_API
bool z_keyexpr_intersects(const struct z_loaned_keyexpr_t *left,
                          const struct z_loaned_keyexpr_t *right);
/**
 * Returns 0 if the passed string is a valid (and canon) key expression.
 * Otherwise returns negative error value.
 */
ZENOHC_API z_result_t z_keyexpr_is_canon(const char *start, size_t len);
/**
 * Constructs key expression by performing path-joining (automatically inserting) of `left` with `right`.
 * @return 0 in case of success, negative error code otherwise.
 */
ZENOHC_API
z_result_t z_keyexpr_join(struct z_owned_keyexpr_t *this_,
                          const struct z_loaned_keyexpr_t *left,
                          const struct z_loaned_keyexpr_t *right);
/**
 * Borrows `z_owned_keyexpr_t`.
 */
ZENOHC_API const struct z_loaned_keyexpr_t *z_keyexpr_loan(const struct z_owned_keyexpr_t *this_);
/**
 * Mutably borrows `z_owned_keyexpr_t`.
 */
ZENOHC_API struct z_loaned_keyexpr_t *z_keyexpr_loan_mut(struct z_owned_keyexpr_t *this_);
/**
 * @warning This API has been marked as unstable: it works as advertised, but it may be changed in a future release.
 * @brief Returns the relation between `left` and `right` from `left`'s point of view.
 *
 * @note This is slower than `z_keyexpr_intersects` and `keyexpr_includes`, so you should favor these methods for most applications.
 */
#if defined(Z_FEATURE_UNSTABLE_API)
ZENOHC_API
enum z_keyexpr_intersection_level_t z_keyexpr_relation_to(const struct z_loaned_keyexpr_t *left,
                                                          const struct z_loaned_keyexpr_t *right);
#endif
/**
 * @warning This API has been marked as unstable: it works as advertised, but it may be changed in a future release.
 * @brief Deletes Memory Layout.
 */
#if (defined(Z_FEATURE_SHARED_MEMORY) && defined(Z_FEATURE_UNSTABLE_API))
ZENOHC_API
void z_memory_layout_drop(z_moved_memory_layout_t *this_);
#endif
/**
 * @warning This API has been marked as unstable: it works as advertised, but it may be changed in a future release.
 * @brief Extract data from Memory Layout.
 */
#if (defined(Z_FEATURE_SHARED_MEMORY) && defined(Z_FEATURE_UNSTABLE_API))
ZENOHC_API
void z_memory_layout_get_data(const z_loaned_memory_layout_t *this_,
                              size_t *out_size,
                              struct z_alloc_alignment_t *out_alignment);
#endif
/**
 * @warning This API has been marked as unstable: it works as advertised, but it may be changed in a future release.
 * @brief Borrows Memory Layout.
 */
#if (defined(Z_FEATURE_SHARED_MEMORY) && defined(Z_FEATURE_UNSTABLE_API))
ZENOHC_API
const z_loaned_memory_layout_t *z_memory_layout_loan(const z_owned_memory_layout_t *this_);
<<<<<<< HEAD
=======
#endif
/**
 * @warning This API has been marked as unstable: it works as advertised, but it may be changed in a future release.
 * @brief Mutably borrows Memory Layout.
 */
#if (defined(Z_FEATURE_SHARED_MEMORY) && defined(Z_FEATURE_UNSTABLE_API))
ZENOHC_API
z_loaned_memory_layout_t *z_memory_layout_loan_mut(z_owned_memory_layout_t *this_);
>>>>>>> cdc06c82
#endif
/**
 * @warning This API has been marked as unstable: it works as advertised, but it may be changed in a future release.
 * @brief Creates a new Memory Layout.
 */
#if (defined(Z_FEATURE_SHARED_MEMORY) && defined(Z_FEATURE_UNSTABLE_API))
ZENOHC_API
z_result_t z_memory_layout_new(z_owned_memory_layout_t *this_,
                               size_t size,
                               struct z_alloc_alignment_t alignment);
#endif
/**
 * Drops mutex and resets it to its gravestone state.
 */
ZENOHC_API void z_mutex_drop(struct z_moved_mutex_t *this_);
/**
 * Constructs a mutex.
 * @return 0 in case of success, negative error code otherwise.
 */
ZENOHC_API z_result_t z_mutex_init(struct z_owned_mutex_t *this_);
/**
 * Mutably borrows mutex.
 */
ZENOHC_API struct z_loaned_mutex_t *z_mutex_loan_mut(struct z_owned_mutex_t *this_);
/**
 * Locks mutex. If mutex is already locked, blocks the thread until it aquires the lock.
 * @return 0 in case of success, negative error code in case of failure.
 */
ZENOHC_API z_result_t z_mutex_lock(struct z_loaned_mutex_t *this_);
/**
 * Tries to lock mutex. If mutex is already locked, return immediately.
 * @return 0 in case of success, negative value if failed to aquire the lock.
 */
ZENOHC_API z_result_t z_mutex_try_lock(struct z_loaned_mutex_t *this_);
/**
 * Unlocks previously locked mutex. If mutex was not locked by the current thread, the behaviour is undefined.
 * @return 0 in case of success, negative error code otherwise.
 */
ZENOHC_API
z_result_t z_mutex_unlock(struct z_loaned_mutex_t *this_);
/**
 * Constructs and opens a new Zenoh session.
 *
 * @return 0 in case of success, negative error code otherwise (in this case the session will be in its gravestone state).
 */
ZENOHC_API
z_result_t z_open(struct z_owned_session_t *this_,
                  struct z_moved_config_t *config,
                  const struct z_open_options_t *_options);
/**
 * Constructs the default value for `z_open_options_t`.
 */
ZENOHC_API void z_open_options_default(struct z_open_options_t *this_);
/**
 * @warning This API has been marked as unstable: it works as advertised, but it may be changed in a future release.
 * @brief Constructs and opens a new Zenoh session with specified client storage.
 *
 * @return 0 in case of success, negative error code otherwise (in this case the session will be in its gravestone state).
 */
#if (defined(Z_FEATURE_SHARED_MEMORY) && defined(Z_FEATURE_UNSTABLE_API))
ZENOHC_API
z_result_t z_open_with_custom_shm_clients(struct z_owned_session_t *this_,
                                          struct z_moved_config_t *config,
                                          const z_loaned_shm_client_storage_t *shm_clients);
#endif
/**
 * @warning This API has been marked as unstable: it works as advertised, but it may be changed in a future release.
 * @brief Creates a new POSIX SHM Client.
 */
#if (defined(Z_FEATURE_SHARED_MEMORY) && defined(Z_FEATURE_UNSTABLE_API))
ZENOHC_API
void z_posix_shm_client_new(z_owned_shm_client_t *this_);
#endif
/**
 * @warning This API has been marked as unstable: it works as advertised, but it may be changed in a future release.
 * @brief Creates a new POSIX SHM Provider.
 */
#if (defined(Z_FEATURE_SHARED_MEMORY) && defined(Z_FEATURE_UNSTABLE_API))
ZENOHC_API
z_result_t z_posix_shm_provider_new(z_owned_shm_provider_t *this_,
                                    const z_loaned_memory_layout_t *layout);
#endif
/**
 * Returns the default value of #z_priority_t.
 */
ZENOHC_API enum z_priority_t z_priority_default(void);
/**
 * Sends a `DELETE` message onto the publisher's key expression.
 *
 * @return 0 in case of success, negative error code in case of failure.
 */
ZENOHC_API
z_result_t z_publisher_delete(const struct z_loaned_publisher_t *publisher,
                              const struct z_publisher_delete_options_t *options);
/**
 * Constructs the default values for the delete operation via a publisher entity.
 */
ZENOHC_API void z_publisher_delete_options_default(struct z_publisher_delete_options_t *this_);
/**
 * Frees memory and resets publisher to its gravestone state.
 */
ZENOHC_API void z_publisher_drop(struct z_moved_publisher_t *this_);
/**
 * @warning This API has been marked as unstable: it works as advertised, but it may be changed in a future release.
 * @brief Returns the ID of the publisher.
 */
#if defined(Z_FEATURE_UNSTABLE_API)
ZENOHC_API
z_entity_global_id_t z_publisher_id(const struct z_loaned_publisher_t *publisher);
#endif
/**
 * Returns the key expression of the publisher.
 */
ZENOHC_API
const struct z_loaned_keyexpr_t *z_publisher_keyexpr(const struct z_loaned_publisher_t *publisher);
/**
 * Borrows publisher.
 */
ZENOHC_API
const struct z_loaned_publisher_t *z_publisher_loan(const struct z_owned_publisher_t *this_);
/**
 * Mutably borrows publisher.
 */
ZENOHC_API struct z_loaned_publisher_t *z_publisher_loan_mut(struct z_owned_publisher_t *this_);
/**
 * Constructs the default value for `z_publisher_options_t`.
 */
ZENOHC_API void z_publisher_options_default(struct z_publisher_options_t *this_);
/**
 * Sends a `PUT` message onto the publisher's key expression, transfering the payload ownership.
 *
 *
 * The payload and all owned options fields are consumed upon function return.
 *
 * @param this_: The publisher.
 * @param session: The Zenoh session.
 * @param payload: The dat to publish. WIll be consumed.
 * @param options: The publisher put options. All owned fields will be consumed.
 *
 * @return 0 in case of success, negative error values in case of failure.
 */
ZENOHC_API
z_result_t z_publisher_put(const struct z_loaned_publisher_t *this_,
                           struct z_moved_bytes_t *payload,
                           struct z_publisher_put_options_t *options);
/**
 * Constructs the default value for `z_publisher_put_options_t`.
 */
ZENOHC_API void z_publisher_put_options_default(struct z_publisher_put_options_t *this_);
/**
 * Publishes data on specified key expression.
 *
 * @param session: The Zenoh session.
 * @param key_expr: The key expression to publish to.
 * @param payload: The value to put (consumed upon function return).
 * @param options: The put options (all owned values will be consumed upon function return).
 *
 * @return 0 in case of success, negative error values in case of failure.
 */
ZENOHC_API
z_result_t z_put(const struct z_loaned_session_t *session,
                 const struct z_loaned_keyexpr_t *key_expr,
                 struct z_moved_bytes_t *payload,
                 struct z_put_options_t *options);
/**
 * Constructs the default value for `z_put_options_t`.
 */
ZENOHC_API void z_put_options_default(struct z_put_options_t *this_);
/**
 * Gets query attachment.
 *
 * Returns NULL if query does not contain an attachment.
 */
ZENOHC_API const struct z_loaned_bytes_t *z_query_attachment(const struct z_loaned_query_t *this_);
/**
 * Constructs a shallow copy of the query, allowing to keep it in an "open" state past the callback's return.
 *
 * This operation is infallible, but may return a gravestone value if `query` itself was a gravestone value (which cannot be the case in a callback).
 */
ZENOHC_API
void z_query_clone(struct z_owned_query_t *dst,
                   const struct z_loaned_query_t *this_);
/**
 * Automatic query consolidation strategy selection.
 *
 * A query consolidation strategy will automatically be selected depending the query selector.
 * If the selector contains time range properties, no consolidation is performed.
 * Otherwise the `z_query_consolidation_latest` strategy is used.
 */
ZENOHC_API struct z_query_consolidation_t z_query_consolidation_auto(void);
/**
 * Creates a default `z_query_consolidation_t` (consolidation mode AUTO).
 */
ZENOHC_API struct z_query_consolidation_t z_query_consolidation_default(void);
/**
 * Latest consolidation.
 *
 * This strategy optimizes bandwidth on all links in the system but will provide a very poor latency.
 */
ZENOHC_API
struct z_query_consolidation_t z_query_consolidation_latest(void);
/**
 * Monotonic consolidation.
 *
 * This strategy offers the best latency. Replies are directly transmitted to the application when received
 * without needing to wait for all replies. This mode does not guarantee that there will be no duplicates.
 */
ZENOHC_API
struct z_query_consolidation_t z_query_consolidation_monotonic(void);
/**
 * No consolidation.
 *
 * This strategy is useful when querying timeseries data bases or when using quorums.
 */
ZENOHC_API struct z_query_consolidation_t z_query_consolidation_none(void);
/**
 * Destroys the query resetting it to its gravestone value.
 */
ZENOHC_API void z_query_drop(struct z_moved_query_t *this_);
/**
 * Gets query <a href="https://github.com/eclipse-zenoh/roadmap/blob/main/rfcs/ALL/Query%20Payload.md">payload encoding</a>.
 *
 * Returns NULL if query does not contain an encoding.
 */
ZENOHC_API
const struct z_loaned_encoding_t *z_query_encoding(const struct z_loaned_query_t *this_);
/**
 * Gets query key expression.
 */
ZENOHC_API const struct z_loaned_keyexpr_t *z_query_keyexpr(const struct z_loaned_query_t *this_);
/**
 * Borrows the query.
 */
ZENOHC_API const struct z_loaned_query_t *z_query_loan(const struct z_owned_query_t *this_);
/**
 * Mutably borrows the query.
 */
ZENOHC_API struct z_loaned_query_t *z_query_loan_mut(struct z_owned_query_t *this_);
/**
 * Gets query <a href="https://github.com/eclipse-zenoh/roadmap/tree/main/rfcs/ALL/Selectors">value selector</a>.
 */
ZENOHC_API
void z_query_parameters(const struct z_loaned_query_t *this_,
                        struct z_view_string_t *parameters);
/**
 * Gets query <a href="https://github.com/eclipse-zenoh/roadmap/blob/main/rfcs/ALL/Query%20Payload.md">payload</a>.
 *
 * Returns NULL if query does not contain a payload.
 */
ZENOHC_API
const struct z_loaned_bytes_t *z_query_payload(const struct z_loaned_query_t *this_);
/**
 * Sends a reply to a query.
 *
 * This function must be called inside of a Queryable callback passing the
 * query received as parameters of the callback function. This function can
 * be called multiple times to send multiple replies to a query. The reply
 * will be considered complete when the Queryable callback returns.
 *
 * @param this_: The query to reply to.
 * @param key_expr: The key of this reply.
 * @param payload: The payload of this reply. Will be consumed.
 * @param options: The options of this reply. All owned fields will be consumed.
 *
 * @return 0 in case of success, negative error code otherwise.
 */
ZENOHC_API
z_result_t z_query_reply(const struct z_loaned_query_t *this_,
                         const struct z_loaned_keyexpr_t *key_expr,
                         struct z_moved_bytes_t *payload,
                         struct z_query_reply_options_t *options);
/**
 * Sends a delete reply to a query.
 *
 * This function must be called inside of a Queryable callback passing the
 * query received as parameters of the callback function. This function can
 * be called multiple times to send multiple replies to a query. The reply
 * will be considered complete when the Queryable callback returns.
 *
 * @param this: The query to reply to.
 * @param key_expr: The key of this delete reply.
 * @param options: The options of this delete reply. All owned fields will be consumed.
 *
 * @return 0 in case of success, negative error code otherwise.
 */
ZENOHC_API
z_result_t z_query_reply_del(const struct z_loaned_query_t *this_,
                             const struct z_loaned_keyexpr_t *key_expr,
                             struct z_query_reply_del_options_t *options);
/**
 * Constructs the default value for `z_query_reply_del_options_t`.
 */
ZENOHC_API void z_query_reply_del_options_default(struct z_query_reply_del_options_t *this_);
/**
 * Sends a error reply to a query.
 *
 * This function must be called inside of a Queryable callback passing the
 * query received as parameters of the callback function. This function can
 * be called multiple times to send multiple replies to a query. The reply
 * will be considered complete when the Queryable callback returns.
 *
 * @param this_: The query to reply to.
 * @param payload: The payload carrying error message. Will be consumed.
 * @param options: The options of this reply. All owned fields will be consumed.
 *
 * @return 0 in case of success, negative error code otherwise.
 */
ZENOHC_API
z_result_t z_query_reply_err(const struct z_loaned_query_t *this_,
                             struct z_moved_bytes_t *payload,
                             struct z_query_reply_err_options_t *options);
/**
 * Constructs the default value for `z_query_reply_err_options_t`.
 */
ZENOHC_API void z_query_reply_err_options_default(struct z_query_reply_err_options_t *this_);
/**
 * Constructs the default value for `z_query_reply_options_t`.
 */
ZENOHC_API void z_query_reply_options_default(struct z_query_reply_options_t *this_);
/**
 * Create a default `z_query_target_t`.
 */
ZENOHC_API enum z_query_target_t z_query_target_default(void);
/**
 * Frees memory and resets queryable to its gravestone state.
 * The callback closure is not dropped, and thus the queries continue to be served until the corresponding session is closed.
 */
ZENOHC_API
void z_queryable_drop(struct z_moved_queryable_t *this_);
/**
 * @warning This API has been marked as unstable: it works as advertised, but it may be changed in a future release.
 * @brief Returns the ID of the queryable.
 */
#if defined(Z_FEATURE_UNSTABLE_API)
ZENOHC_API
z_entity_global_id_t z_queryable_id(const struct z_loaned_queryable_t *queryable);
#endif
ZENOHC_API
const struct z_loaned_queryable_t *z_queryable_loan(const struct z_owned_queryable_t *this_);
ZENOHC_API struct z_loaned_queryable_t *z_queryable_loan_mut(struct z_owned_queryable_t *this_);
/**
 * Constructs the default value for `z_query_reply_options_t`.
 */
ZENOHC_API void z_queryable_options_default(struct z_queryable_options_t *this_);
/**
 * Fills buffer with random data.
 */
ZENOHC_API void z_random_fill(void *buf, size_t len);
/**
 * Generates random `uint16_t`.
 */
ZENOHC_API uint16_t z_random_u16(void);
/**
 * Generates random `uint32_t`.
 */
ZENOHC_API uint32_t z_random_u32(void);
/**
 * Generates random `uint64_t`.
 */
ZENOHC_API uint64_t z_random_u64(void);
/**
 * Generates random `uint8_t`.
 */
ZENOHC_API uint8_t z_random_u8(void);
/**
 * @warning This API has been marked as unstable: it works as advertised, but it may be changed in a future release.
 */
#if (defined(Z_FEATURE_SHARED_MEMORY) && defined(Z_FEATURE_UNSTABLE_API))
ZENOHC_API
void z_ref_shm_client_storage_global(z_owned_shm_client_storage_t *this_);
#endif
/**
 * @warning This API has been marked as unstable: it works as advertised, but it may be changed in a future release.
 * @brief Returns the default value for `reliability`.
 */
#if defined(Z_FEATURE_UNSTABLE_API)
ZENOHC_API
enum z_reliability_t z_reliability_default(void);
#endif
/**
 * Constructs an owned shallow copy of reply in provided uninitialized memory location.
 */
ZENOHC_API void z_reply_clone(struct z_owned_reply_t *dst, const struct z_loaned_reply_t *this_);
/**
 * Frees reply, resetting it to its gravestone state.
 */
ZENOHC_API void z_reply_drop(struct z_moved_reply_t *this_);
/**
 * Yields the contents of the reply by asserting it indicates a failure.
 *
 * Returns `NULL` if reply does not contain a error  (i. e. if `z_reply_is_ok` returns ``true``).
 */
ZENOHC_API const struct z_loaned_reply_err_t *z_reply_err(const struct z_loaned_reply_t *this_);
/**
 * Constructs a copy of the reply error message.
 */
ZENOHC_API
void z_reply_err_clone(struct z_owned_reply_err_t *dst,
                       const struct z_loaned_reply_err_t *this_);
/**
 * Frees the memory and resets the reply error it to its default value.
 */
ZENOHC_API void z_reply_err_drop(struct z_moved_reply_err_t *this_);
/**
 * Returns reply error encoding.
 */
ZENOHC_API
const struct z_loaned_encoding_t *z_reply_err_encoding(const struct z_loaned_reply_err_t *this_);
/**
 * Borrows reply error.
 */
ZENOHC_API
const struct z_loaned_reply_err_t *z_reply_err_loan(const struct z_owned_reply_err_t *this_);
/**
 * Mutably borrows reply error.
 */
ZENOHC_API struct z_loaned_reply_err_t *z_reply_err_loan_mut(struct z_owned_reply_err_t *this_);
/**
 * Returns reply error payload.
 */
ZENOHC_API
const struct z_loaned_bytes_t *z_reply_err_payload(const struct z_loaned_reply_err_t *this_);
/**
 * Returns ``true`` if reply contains a valid response, ``false`` otherwise (in this case it contains a errror value).
 */
ZENOHC_API
bool z_reply_is_ok(const struct z_loaned_reply_t *this_);
/**
 * Borrows reply.
 */
ZENOHC_API const struct z_loaned_reply_t *z_reply_loan(const struct z_owned_reply_t *this_);
/**
 * Mutably borrows reply.
 */
ZENOHC_API struct z_loaned_reply_t *z_reply_loan_mut(struct z_owned_reply_t *this_);
/**
 * Yields the contents of the reply by asserting it indicates a success.
 *
 * Returns `NULL` if reply does not contain a sample (i. e. if `z_reply_is_ok` returns ``false``).
 */
ZENOHC_API const struct z_loaned_sample_t *z_reply_ok(const struct z_loaned_reply_t *this_);
/**
 * @warning This API has been marked as unstable: it works as advertised, but it may be changed in a future release.
 * @brief Gets the id of the zenoh instance that answered this Reply.
 * @return `true` if id is present.
 */
#if defined(Z_FEATURE_UNSTABLE_API)
ZENOHC_API
bool z_reply_replier_id(const struct z_loaned_reply_t *this_,
                        z_id_t *out_id);
#endif
/**
 * Constructs send and recieve ends of the ring channel
 */
ZENOHC_API
void z_ring_channel_query_new(struct z_owned_closure_query_t *callback,
                              struct z_owned_ring_handler_query_t *handler,
                              size_t capacity);
/**
 * Constructs send and recieve ends of the ring channel
 */
ZENOHC_API
void z_ring_channel_reply_new(struct z_owned_closure_reply_t *callback,
                              struct z_owned_ring_handler_reply_t *handler,
                              size_t capacity);
/**
 * Constructs send and recieve ends of the ring channel
 */
ZENOHC_API
void z_ring_channel_sample_new(struct z_owned_closure_sample_t *callback,
                               struct z_owned_ring_handler_sample_t *handler,
                               size_t capacity);
/**
 * Drops the handler and resets it to a gravestone state.
 */
ZENOHC_API void z_ring_handler_query_drop(struct z_moved_ring_handler_query_t *this_);
/**
 * Borrows handler.
 */
ZENOHC_API
const struct z_loaned_ring_handler_query_t *z_ring_handler_query_loan(const struct z_owned_ring_handler_query_t *this_);
/**
 * Borrows handler.
 */
ZENOHC_API
struct z_loaned_ring_handler_query_t *z_ring_handler_query_loan_mut(struct z_owned_ring_handler_query_t *this_);
/**
 * Returns query from the ring buffer. If there are no more pending queries will block until next query is received, or until
 * the channel is dropped (normally when Queryable is dropped).
 * @return 0 in case of success, `Z_CHANNEL_DISCONNECTED` if channel was dropped (the query will be in the gravestone state).
 */
ZENOHC_API
z_result_t z_ring_handler_query_recv(const struct z_loaned_ring_handler_query_t *this_,
                                     struct z_owned_query_t *query);
/**
 * Returns query from the ring buffer. If there are no more pending queries will return immediately (with query set to its gravestone state).
 * @return 0 in case of success, `Z_CHANNEL_DISCONNECTED` if channel was dropped (the query will be in the gravestone state),
 * Z_CHANNEL_NODATA if the channel is still alive, but its buffer is empty (the query will be in the gravestone state).
 */
ZENOHC_API
z_result_t z_ring_handler_query_try_recv(const struct z_loaned_ring_handler_query_t *this_,
                                         struct z_owned_query_t *query);
/**
 * Drops the handler and resets it to a gravestone state.
 */
ZENOHC_API void z_ring_handler_reply_drop(struct z_moved_ring_handler_reply_t *this_);
/**
 * Borrows handler.
 */
ZENOHC_API
const struct z_loaned_ring_handler_reply_t *z_ring_handler_reply_loan(const struct z_owned_ring_handler_reply_t *this_);
/**
 * Mutably borrows handler.
 */
ZENOHC_API
struct z_loaned_ring_handler_reply_t *z_ring_handler_reply_loan_mut(struct z_owned_ring_handler_reply_t *this_);
/**
 * Returns reply from the ring buffer. If there are no more pending replies will block until next reply is received, or until
 * the channel is dropped (normally when all replies are received).
 * @return 0 in case of success, `Z_CHANNEL_DISCONNECTED` if channel was dropped (the reply will be in the gravestone state).
 */
ZENOHC_API
z_result_t z_ring_handler_reply_recv(const struct z_loaned_ring_handler_reply_t *this_,
                                     struct z_owned_reply_t *reply);
/**
 * Returns reply from the ring buffer. If there are no more pending replies will return immediately (with reply set to its gravestone state).
 * @return 0 in case of success, `Z_CHANNEL_DISCONNECTED` if channel was dropped (the reply will be in the gravestone state),
 * `Z_CHANNEL_NODATA` if the channel is still alive, but its buffer is empty (the reply will be in the gravestone state).
 */
ZENOHC_API
z_result_t z_ring_handler_reply_try_recv(const struct z_loaned_ring_handler_reply_t *this_,
                                         struct z_owned_reply_t *reply);
/**
 * Drops the handler and resets it to a gravestone state.
 */
ZENOHC_API void z_ring_handler_sample_drop(struct z_moved_ring_handler_sample_t *this_);
/**
 * Borrows handler.
 */
ZENOHC_API
const struct z_loaned_ring_handler_sample_t *z_ring_handler_sample_loan(const struct z_owned_ring_handler_sample_t *this_);
/**
 * Borrows handler.
 */
ZENOHC_API
struct z_loaned_ring_handler_sample_t *z_ring_handler_sample_loan_mut(struct z_owned_ring_handler_sample_t *this_);
/**
 * Returns sample from the ring buffer. If there are no more pending replies will block until next sample is received, or until
 * the channel is dropped (normally when there are no more replies to receive).
 * @return 0 in case of success, `Z_CHANNEL_DISCONNECTED` if channel was dropped (the sample will be in the gravestone state).
 */
ZENOHC_API
z_result_t z_ring_handler_sample_recv(const struct z_loaned_ring_handler_sample_t *this_,
                                      struct z_owned_sample_t *sample);
/**
 * Returns sample from the ring buffer. If there are no more pending replies will return immediately (with sample set to its gravestone state).
 * @return 0 in case of success, `Z_CHANNEL_DISCONNECTED` if channel was dropped (the sample will be in the gravestone state),
 * `Z_CHANNEL_NODATA` if the channel is still alive, but its buffer is empty (the sample will be in the gravestone state).
 */
ZENOHC_API
z_result_t z_ring_handler_sample_try_recv(const struct z_loaned_ring_handler_sample_t *this_,
                                          struct z_owned_sample_t *sample);
/**
 * Returns sample attachment.
 *
 * Returns `NULL`, if sample does not contain any attachment.
 */
ZENOHC_API
const struct z_loaned_bytes_t *z_sample_attachment(const struct z_loaned_sample_t *this_);
/**
 * Constructs an owned shallow copy of the sample (i.e. all modficiations applied to the copy, might be visible in the original) in provided uninitilized memory location.
 */
ZENOHC_API
void z_sample_clone(struct z_owned_sample_t *dst,
                    const struct z_loaned_sample_t *this_);
/**
 * Returns sample qos congestion control value.
 */
ZENOHC_API
enum z_congestion_control_t z_sample_congestion_control(const struct z_loaned_sample_t *this_);
/**
 * Frees the memory and invalidates the sample, resetting it to a gravestone state.
 */
ZENOHC_API void z_sample_drop(struct z_moved_sample_t *this_);
/**
 * Returns the encoding associated with the sample data.
 */
ZENOHC_API
const struct z_loaned_encoding_t *z_sample_encoding(const struct z_loaned_sample_t *this_);
/**
 * Returns whether sample qos express flag was set or not.
 */
ZENOHC_API bool z_sample_express(const struct z_loaned_sample_t *this_);
/**
 * Returns the key expression of the sample.
 */
ZENOHC_API const struct z_loaned_keyexpr_t *z_sample_keyexpr(const struct z_loaned_sample_t *this_);
/**
 * Returns the sample kind.
 */
ZENOHC_API enum z_sample_kind_t z_sample_kind(const struct z_loaned_sample_t *this_);
/**
 * Borrows sample.
 */
ZENOHC_API const struct z_loaned_sample_t *z_sample_loan(const struct z_owned_sample_t *this_);
/**
 * Mutably borrows sample.
 */
ZENOHC_API struct z_loaned_sample_t *z_sample_loan_mut(struct z_owned_sample_t *this_);
/**
 * Returns the sample payload data.
 */
ZENOHC_API const struct z_loaned_bytes_t *z_sample_payload(const struct z_loaned_sample_t *this_);
/**
 * Returns sample qos priority value.
 */
ZENOHC_API enum z_priority_t z_sample_priority(const struct z_loaned_sample_t *this_);
/**
 * @warning This API has been marked as unstable: it works as advertised, but it may be changed in a future release.
 * @brief Returns the reliability setting the sample was delivered with.
 */
#if defined(Z_FEATURE_UNSTABLE_API)
ZENOHC_API
enum z_reliability_t z_sample_reliability(const struct z_loaned_sample_t *this_);
#endif
/**
 * @warning This API has been marked as unstable: it works as advertised, but it may be changed in a future release.
 * @brief Returns the sample source_info.
 */
#if defined(Z_FEATURE_UNSTABLE_API)
ZENOHC_API
const z_loaned_source_info_t *z_sample_source_info(const struct z_loaned_sample_t *this_);
#endif
/**
 * Returns the sample timestamp.
 *
 * Will return `NULL`, if sample is not associated with a timestamp.
 */
ZENOHC_API const struct z_timestamp_t *z_sample_timestamp(const struct z_loaned_sample_t *this_);
/**
 * Scout for routers and/or peers.
 *
 * @param config: A set of properties to configure scouting session.
 * @param callback: A closure that will be called on each hello message received from discoverd Zenoh entities.
 * @param options: A set of scouting options
 *
 * @return 0 if successful, negative error values upon failure.
 */
ZENOHC_API
z_result_t z_scout(struct z_moved_config_t *config,
                   struct z_moved_closure_hello_t *callback,
                   const struct z_scout_options_t *options);
/**
 * Constructs the default values for the scouting operation.
 */
ZENOHC_API void z_scout_options_default(struct z_scout_options_t *this_);
/**
 * Frees memory and invalidates the session.
 */
ZENOHC_API void z_session_drop(struct z_moved_session_t *this_);
/**
 * Borrows session.
 */
ZENOHC_API const struct z_loaned_session_t *z_session_loan(const struct z_owned_session_t *this_);
/**
 * Mutably borrows session.
 */
ZENOHC_API struct z_loaned_session_t *z_session_loan_mut(struct z_owned_session_t *this_);
/**
 * @warning This API has been marked as unstable: it works as advertised, but it may be changed in a future release.
 * @brief Deletes SHM Client.
 */
#if (defined(Z_FEATURE_SHARED_MEMORY) && defined(Z_FEATURE_UNSTABLE_API))
ZENOHC_API
void z_shm_client_drop(z_moved_shm_client_t *this_);
#endif
/**
 * @warning This API has been marked as unstable: it works as advertised, but it may be changed in a future release.
 * @brief Creates a new SHM Client.
 */
#if (defined(Z_FEATURE_SHARED_MEMORY) && defined(Z_FEATURE_UNSTABLE_API))
ZENOHC_API
void z_shm_client_new(z_owned_shm_client_t *this_,
                      struct zc_threadsafe_context_t context,
                      struct zc_shm_client_callbacks_t callbacks);
#endif
/**
 * @warning This API has been marked as unstable: it works as advertised, but it may be changed in a future release.
 * @brief Performs a shallow copy of SHM Client Storage.
 */
#if (defined(Z_FEATURE_SHARED_MEMORY) && defined(Z_FEATURE_UNSTABLE_API))
ZENOHC_API
void z_shm_client_storage_clone(z_owned_shm_client_storage_t *this_,
                                const z_loaned_shm_client_storage_t *from);
#endif
/**
 * @warning This API has been marked as unstable: it works as advertised, but it may be changed in a future release.
 * @brief Derefs SHM Client Storage.
 */
#if (defined(Z_FEATURE_SHARED_MEMORY) && defined(Z_FEATURE_UNSTABLE_API))
ZENOHC_API
void z_shm_client_storage_drop(z_moved_shm_client_storage_t *this_);
#endif
/**
 * @warning This API has been marked as unstable: it works as advertised, but it may be changed in a future release.
 * @brief Borrows SHM Client Storage.
 */
#if (defined(Z_FEATURE_SHARED_MEMORY) && defined(Z_FEATURE_UNSTABLE_API))
ZENOHC_API
const z_loaned_shm_client_storage_t *z_shm_client_storage_loan(const z_owned_shm_client_storage_t *this_);
#endif
/**
 * @warning This API has been marked as unstable: it works as advertised, but it may be changed in a future release.
 * @brief Mutably borrows SHM Client Storage.
 */
#if (defined(Z_FEATURE_SHARED_MEMORY) && defined(Z_FEATURE_UNSTABLE_API))
ZENOHC_API
<<<<<<< HEAD
=======
z_loaned_shm_client_storage_t *z_shm_client_storage_loan_mut(z_owned_shm_client_storage_t *this_);
#endif
/**
 * @warning This API has been marked as unstable: it works as advertised, but it may be changed in a future release.
 */
#if (defined(Z_FEATURE_SHARED_MEMORY) && defined(Z_FEATURE_UNSTABLE_API))
ZENOHC_API
>>>>>>> cdc06c82
z_result_t z_shm_client_storage_new(z_owned_shm_client_storage_t *this_,
                                    const zc_loaned_shm_client_list_t *clients,
                                    bool add_default_client_set);
#endif
/**
 * @warning This API has been marked as unstable: it works as advertised, but it may be changed in a future release.
 */
#if (defined(Z_FEATURE_SHARED_MEMORY) && defined(Z_FEATURE_UNSTABLE_API))
ZENOHC_API
void z_shm_client_storage_new_default(z_owned_shm_client_storage_t *this_);
#endif
/**
 * @warning This API has been marked as unstable: it works as advertised, but it may be changed in a future release.
 * @brief Converts borrowed ZShm slice to owned ZShm slice by performing a shallow SHM reference copy.
 */
#if (defined(Z_FEATURE_SHARED_MEMORY) && defined(Z_FEATURE_UNSTABLE_API))
ZENOHC_API
void z_shm_clone(z_owned_shm_t *out,
                 const z_loaned_shm_t *this_);
#endif
/**
 * @warning This API has been marked as unstable: it works as advertised, but it may be changed in a future release.
 * @return the pointer of the ZShm slice.
 */
#if (defined(Z_FEATURE_SHARED_MEMORY) && defined(Z_FEATURE_UNSTABLE_API))
ZENOHC_API
const unsigned char *z_shm_data(const z_loaned_shm_t *this_);
#endif
/**
 * @warning This API has been marked as unstable: it works as advertised, but it may be changed in a future release.
 * @brief Deletes ZShm slice.
 */
#if (defined(Z_FEATURE_SHARED_MEMORY) && defined(Z_FEATURE_UNSTABLE_API))
ZENOHC_API
void z_shm_drop(z_moved_shm_t *this_);
#endif
/**
 * @warning This API has been marked as unstable: it works as advertised, but it may be changed in a future release.
 * @brief Constructs ZShm slice from ZShmMut slice.
 */
#if (defined(Z_FEATURE_SHARED_MEMORY) && defined(Z_FEATURE_UNSTABLE_API))
ZENOHC_API
void z_shm_from_mut(z_owned_shm_t *this_,
                    z_moved_shm_mut_t *that);
#endif
/**
 * @warning This API has been marked as unstable: it works as advertised, but it may be changed in a future release.
 * @return the length of the ZShm slice.
 */
#if (defined(Z_FEATURE_SHARED_MEMORY) && defined(Z_FEATURE_UNSTABLE_API))
ZENOHC_API
size_t z_shm_len(const z_loaned_shm_t *this_);
#endif
/**
 * @warning This API has been marked as unstable: it works as advertised, but it may be changed in a future release.
 * @brief Borrows ZShm slice.
 */
#if (defined(Z_FEATURE_SHARED_MEMORY) && defined(Z_FEATURE_UNSTABLE_API))
ZENOHC_API
const z_loaned_shm_t *z_shm_loan(const z_owned_shm_t *this_);
#endif
/**
 * @brief Mutably borrows ZShm slice.
 */
#if (defined(Z_FEATURE_SHARED_MEMORY) && defined(Z_FEATURE_UNSTABLE_API))
ZENOHC_API z_loaned_shm_t *z_shm_loan_mut(z_owned_shm_t *this_);
#endif
/**
 * @warning This API has been marked as unstable: it works as advertised, but it may be changed in a future release.
 * @return the immutable pointer to the underlying data.
 */
#if (defined(Z_FEATURE_SHARED_MEMORY) && defined(Z_FEATURE_UNSTABLE_API))
ZENOHC_API
const unsigned char *z_shm_mut_data(const z_loaned_shm_mut_t *this_);
#endif
/**
 * @warning This API has been marked as unstable: it works as advertised, but it may be changed in a future release.
 * @return the mutable pointer to the underlying data.
 */
#if (defined(Z_FEATURE_SHARED_MEMORY) && defined(Z_FEATURE_UNSTABLE_API))
ZENOHC_API
unsigned char *z_shm_mut_data_mut(z_loaned_shm_mut_t *this_);
#endif
/**
 * @warning This API has been marked as unstable: it works as advertised, but it may be changed in a future release.
 * @brief Deletes ZShmMut slice.
 */
#if (defined(Z_FEATURE_SHARED_MEMORY) && defined(Z_FEATURE_UNSTABLE_API))
ZENOHC_API
void z_shm_mut_drop(z_moved_shm_mut_t *this_);
#endif
/**
 * @warning This API has been marked as unstable: it works as advertised, but it may be changed in a future release.
 * @return the length of the ZShmMut slice.
 */
#if (defined(Z_FEATURE_SHARED_MEMORY) && defined(Z_FEATURE_UNSTABLE_API))
ZENOHC_API
size_t z_shm_mut_len(const z_loaned_shm_mut_t *this_);
#endif
/**
 * @warning This API has been marked as unstable: it works as advertised, but it may be changed in a future release.
 * @brief Borrows ZShmMut slice.
 */
#if (defined(Z_FEATURE_SHARED_MEMORY) && defined(Z_FEATURE_UNSTABLE_API))
ZENOHC_API
const z_loaned_shm_mut_t *z_shm_mut_loan(const z_owned_shm_mut_t *this_);
#endif
/**
 * @warning This API has been marked as unstable: it works as advertised, but it may be changed in a future release.
 * @brief Mutably borrows ZShmMut slice.
 */
#if (defined(Z_FEATURE_SHARED_MEMORY) && defined(Z_FEATURE_UNSTABLE_API))
ZENOHC_API
z_loaned_shm_mut_t *z_shm_mut_loan_mut(z_owned_shm_mut_t *this_);
#endif
/**
 * @warning This API has been marked as unstable: it works as advertised, but it may be changed in a future release.
 * @brief Tries to obtain mutable SHM buffer instead of immutable one.
 * @param this: mutable SHM buffer to be initialized upon success
 * @param that: immutable SHM buffer
 * @param immut: immutable SHM buffer returned back to caller's side
 * ONLY in case of Z_EUNAVAILABLE failure
 * @return Z_OK in case of success, Z_EUNAVAILABLE in case of unsuccessful write access,
 * Z_EINVAL if moved value is incorrect.
 */
#if (defined(Z_FEATURE_SHARED_MEMORY) && defined(Z_FEATURE_UNSTABLE_API))
ZENOHC_API
z_result_t z_shm_mut_try_from_immut(z_owned_shm_mut_t *this_,
                                    z_moved_shm_t *that,
                                    z_owned_shm_t *immut);
#endif
/**
 * @warning This API has been marked as unstable: it works as advertised, but it may be changed in a future release.
 */
#if (defined(Z_FEATURE_SHARED_MEMORY) && defined(Z_FEATURE_UNSTABLE_API))
ZENOHC_API
void z_shm_provider_alloc(struct z_buf_layout_alloc_result_t *out_result,
                          const z_loaned_shm_provider_t *provider,
                          size_t size,
                          struct z_alloc_alignment_t alignment);
#endif
/**
 * @warning This API has been marked as unstable: it works as advertised, but it may be changed in a future release.
 */
#if (defined(Z_FEATURE_SHARED_MEMORY) && defined(Z_FEATURE_UNSTABLE_API))
ZENOHC_API
void z_shm_provider_alloc_gc(struct z_buf_layout_alloc_result_t *out_result,
                             const z_loaned_shm_provider_t *provider,
                             size_t size,
                             struct z_alloc_alignment_t alignment);
#endif
/**
 * @warning This API has been marked as unstable: it works as advertised, but it may be changed in a future release.
 */
#if (defined(Z_FEATURE_SHARED_MEMORY) && defined(Z_FEATURE_UNSTABLE_API))
ZENOHC_API
void z_shm_provider_alloc_gc_defrag(struct z_buf_layout_alloc_result_t *out_result,
                                    const z_loaned_shm_provider_t *provider,
                                    size_t size,
                                    struct z_alloc_alignment_t alignment);
#endif
/**
 * @warning This API has been marked as unstable: it works as advertised, but it may be changed in a future release.
 */
#if (defined(Z_FEATURE_SHARED_MEMORY) && defined(Z_FEATURE_UNSTABLE_API))
ZENOHC_API
z_result_t z_shm_provider_alloc_gc_defrag_async(struct z_buf_layout_alloc_result_t *out_result,
                                                const z_loaned_shm_provider_t *provider,
                                                size_t size,
                                                struct z_alloc_alignment_t alignment,
                                                struct zc_threadsafe_context_t result_context,
                                                void (*result_callback)(void*,
                                                                        struct z_buf_layout_alloc_result_t*));
#endif
/**
 * @warning This API has been marked as unstable: it works as advertised, but it may be changed in a future release.
 */
#if (defined(Z_FEATURE_SHARED_MEMORY) && defined(Z_FEATURE_UNSTABLE_API))
ZENOHC_API
void z_shm_provider_alloc_gc_defrag_blocking(struct z_buf_layout_alloc_result_t *out_result,
                                             const z_loaned_shm_provider_t *provider,
                                             size_t size,
                                             struct z_alloc_alignment_t alignment);
#endif
/**
 * @warning This API has been marked as unstable: it works as advertised, but it may be changed in a future release.
 */
#if (defined(Z_FEATURE_SHARED_MEMORY) && defined(Z_FEATURE_UNSTABLE_API))
ZENOHC_API
void z_shm_provider_alloc_gc_defrag_dealloc(struct z_buf_layout_alloc_result_t *out_result,
                                            const z_loaned_shm_provider_t *provider,
                                            size_t size,
                                            struct z_alloc_alignment_t alignment);
#endif
/**
 * @warning This API has been marked as unstable: it works as advertised, but it may be changed in a future release.
 */
#if (defined(Z_FEATURE_SHARED_MEMORY) && defined(Z_FEATURE_UNSTABLE_API))
ZENOHC_API
size_t z_shm_provider_available(const z_loaned_shm_provider_t *provider);
#endif
/**
 * @warning This API has been marked as unstable: it works as advertised, but it may be changed in a future release.
 */
#if (defined(Z_FEATURE_SHARED_MEMORY) && defined(Z_FEATURE_UNSTABLE_API))
ZENOHC_API
size_t z_shm_provider_defragment(const z_loaned_shm_provider_t *provider);
#endif
/**
 * @warning This API has been marked as unstable: it works as advertised, but it may be changed in a future release.
 * @brief Deletes SHM Provider.
 */
#if (defined(Z_FEATURE_SHARED_MEMORY) && defined(Z_FEATURE_UNSTABLE_API))
ZENOHC_API
void z_shm_provider_drop(z_moved_shm_provider_t *this_);
#endif
/**
 * @warning This API has been marked as unstable: it works as advertised, but it may be changed in a future release.
 */
#if (defined(Z_FEATURE_SHARED_MEMORY) && defined(Z_FEATURE_UNSTABLE_API))
ZENOHC_API
size_t z_shm_provider_garbage_collect(const z_loaned_shm_provider_t *provider);
#endif
/**
 * @warning This API has been marked as unstable: it works as advertised, but it may be changed in a future release.
 * @brief Borrows SHM Provider.
 */
#if (defined(Z_FEATURE_SHARED_MEMORY) && defined(Z_FEATURE_UNSTABLE_API))
ZENOHC_API
const z_loaned_shm_provider_t *z_shm_provider_loan(const z_owned_shm_provider_t *this_);
#endif
/**
 * @warning This API has been marked as unstable: it works as advertised, but it may be changed in a future release.
 * @brief Mutably borrows SHM Provider.
 */
#if (defined(Z_FEATURE_SHARED_MEMORY) && defined(Z_FEATURE_UNSTABLE_API))
ZENOHC_API
<<<<<<< HEAD
=======
z_loaned_shm_provider_t *z_shm_provider_loan_mut(z_owned_shm_provider_t *this_);
#endif
/**
 * @warning This API has been marked as unstable: it works as advertised, but it may be changed in a future release.
 */
#if (defined(Z_FEATURE_SHARED_MEMORY) && defined(Z_FEATURE_UNSTABLE_API))
ZENOHC_API
>>>>>>> cdc06c82
z_result_t z_shm_provider_map(z_owned_shm_mut_t *out_result,
                              const z_loaned_shm_provider_t *provider,
                              struct z_allocated_chunk_t allocated_chunk,
                              size_t len);
#endif
/**
 * @warning This API has been marked as unstable: it works as advertised, but it may be changed in a future release.
 * @brief Creates a new SHM Provider.
 */
#if (defined(Z_FEATURE_SHARED_MEMORY) && defined(Z_FEATURE_UNSTABLE_API))
ZENOHC_API
void z_shm_provider_new(z_owned_shm_provider_t *this_,
                        z_protocol_id_t id,
                        struct zc_context_t context,
                        struct zc_shm_provider_backend_callbacks_t callbacks);
#endif
/**
 * @warning This API has been marked as unstable: it works as advertised, but it may be changed in a future release.
 * @brief Creates a new threadsafe SHM Provider.
 */
#if (defined(Z_FEATURE_SHARED_MEMORY) && defined(Z_FEATURE_UNSTABLE_API))
ZENOHC_API
void z_shm_provider_threadsafe_new(z_owned_shm_provider_t *this_,
                                   z_protocol_id_t id,
                                   struct zc_threadsafe_context_t context,
                                   struct zc_shm_provider_backend_callbacks_t callbacks);
#endif
/**
 * @warning This API has been marked as unstable: it works as advertised, but it may be changed in a future release.
 * @brief Mutably borrows ZShm slice as borrowed ZShmMut slice.
 */
#if (defined(Z_FEATURE_SHARED_MEMORY) && defined(Z_FEATURE_UNSTABLE_API))
ZENOHC_API
z_loaned_shm_mut_t *z_shm_try_mut(z_owned_shm_t *this_);
#endif
/**
 * @warning This API has been marked as unstable: it works as advertised, but it may be changed in a future release.
 * @brief Tries to reborrow mutably-borrowed ZShm slice as borrowed ZShmMut slice.
 */
#if (defined(Z_FEATURE_SHARED_MEMORY) && defined(Z_FEATURE_UNSTABLE_API))
ZENOHC_API
z_loaned_shm_mut_t *z_shm_try_reloan_mut(z_loaned_shm_t *this_);
#endif
/**
 * Puts current thread to sleep for specified amount of milliseconds.
 */
ZENOHC_API z_result_t z_sleep_ms(size_t time);
/**
 * Puts current thread to sleep for specified amount of seconds.
 */
ZENOHC_API z_result_t z_sleep_s(size_t time);
/**
 * Puts current thread to sleep for specified amount of microseconds.
 */
ZENOHC_API z_result_t z_sleep_us(size_t time);
/**
 * Constructs an owned copy of a slice.
 */
ZENOHC_API void z_slice_clone(struct z_owned_slice_t *dst, const struct z_loaned_slice_t *this_);
/**
 * Constructs a slice by copying a `len` bytes long sequence starting at `start`.
 *
 * @return -1 if `start == NULL` and `len > 0` (creating an empty slice), 0 otherwise.
 */
ZENOHC_API
z_result_t z_slice_copy_from_buf(struct z_owned_slice_t *this_,
                                 const uint8_t *start,
                                 size_t len);
/**
 * @return the pointer to the slice data.
 */
ZENOHC_API const uint8_t *z_slice_data(const struct z_loaned_slice_t *this_);
/**
 * Frees the memory and invalidates the slice.
 */
ZENOHC_API void z_slice_drop(struct z_moved_slice_t *this_);
/**
 * Constructs an empty `z_owned_slice_t`.
 */
ZENOHC_API void z_slice_empty(struct z_owned_slice_t *this_);
/**
 * Constructs a slice by transferring ownership of `data` to it.
 * @param this_: Pointer to an uninitialized memoery location where slice will be constructed.
 * @param data: Pointer to the data to be owned by `this_`.
 * @param len: Number of bytes in `data`.
 * @param deleter: A thread-safe delete function to free the `data`. Will be called once when `this_` is dropped. Can be NULL, in case if `data` is allocated in static memory.
 * @param context: An optional context to be passed to the `deleter`.
 *
 * @return -1 if `start == NULL` and `len > 0` (creating an empty slice), 0 otherwise.
 */
ZENOHC_API
z_result_t z_slice_from_buf(struct z_owned_slice_t *this_,
                            uint8_t *data,
                            size_t len,
                            void (*drop)(void *data, void *context),
                            void *context);
/**
 * @return ``true`` if slice is empty, ``false`` otherwise.
 */
ZENOHC_API bool z_slice_is_empty(const struct z_loaned_slice_t *this_);
/**
 * @return the length of the slice.
 */
ZENOHC_API size_t z_slice_len(const struct z_loaned_slice_t *this_);
/**
 * Borrows slice.
 */
ZENOHC_API const struct z_loaned_slice_t *z_slice_loan(const struct z_owned_slice_t *this_);
/**
 * Mutably borrows slice.
 */
ZENOHC_API struct z_loaned_slice_t *z_slice_loan_mut(struct z_owned_slice_t *this_);
/**
 * @warning This API has been marked as unstable: it works as advertised, but it may be changed in a future release.
 * @brief Frees the memory and invalidates the source info, resetting it to a gravestone state.
 */
#if defined(Z_FEATURE_UNSTABLE_API)
ZENOHC_API
void z_source_info_drop(z_moved_source_info_t *this_);
#endif
/**
 * @warning This API has been marked as unstable: it works as advertised, but it may be changed in a future release.
 * @brief Returns the source_id of the source info.
 */
#if defined(Z_FEATURE_UNSTABLE_API)
ZENOHC_API
z_entity_global_id_t z_source_info_id(const z_loaned_source_info_t *this_);
<<<<<<< HEAD
=======
#endif
/**
 * @warning This API has been marked as unstable: it works as advertised, but it may be changed in a future release.
 * @brief Borrows source info.
 */
#if defined(Z_FEATURE_UNSTABLE_API)
ZENOHC_API
const z_loaned_source_info_t *z_source_info_loan(const z_owned_source_info_t *this_);
>>>>>>> cdc06c82
#endif
/**
 * @warning This API has been marked as unstable: it works as advertised, but it may be changed in a future release.
 * @brief Borrows source info.
 */
#if defined(Z_FEATURE_UNSTABLE_API)
ZENOHC_API
<<<<<<< HEAD
const z_loaned_source_info_t *z_source_info_loan(const z_owned_source_info_t *this_);
=======
const z_loaned_source_info_t *z_source_info_loan_mut(const z_owned_source_info_t *this_);
>>>>>>> cdc06c82
#endif
/**
 * @warning This API has been marked as unstable: it works as advertised, but it may be changed in a future release.
 * @brief Creates source info.
 */
#if defined(Z_FEATURE_UNSTABLE_API)
ZENOHC_API
z_result_t z_source_info_new(z_owned_source_info_t *this_,
                             const z_entity_global_id_t *source_id,
                             uint32_t source_sn);
#endif
/**
 * @warning This API has been marked as unstable: it works as advertised, but it may be changed in a future release.
 * @brief Returns the source_sn of the source info.
 */
#if defined(Z_FEATURE_UNSTABLE_API)
ZENOHC_API
uint32_t z_source_info_sn(const z_loaned_source_info_t *this_);
#endif
/**
 * Constructs an owned copy of a string array.
 */
ZENOHC_API
void z_string_array_clone(struct z_owned_string_array_t *dst,
                          const struct z_loaned_string_array_t *this_);
/**
 * Destroys the string array, resetting it to its gravestone value.
 */
ZENOHC_API void z_string_array_drop(struct z_moved_string_array_t *this_);
/**
 * @return the value at the position of index in the string array.
 *
 * Will return `NULL` if the index is out of bounds.
 */
ZENOHC_API
const struct z_loaned_string_t *z_string_array_get(const struct z_loaned_string_array_t *this_,
                                                   size_t index);
/**
 * @return ``true`` if the array is empty, ``false`` otherwise.
 */
ZENOHC_API bool z_string_array_is_empty(const struct z_loaned_string_array_t *this_);
/**
 * @return number of elements in the array.
 */
ZENOHC_API size_t z_string_array_len(const struct z_loaned_string_array_t *this_);
/**
 * Borrows string array.
 */
ZENOHC_API
const struct z_loaned_string_array_t *z_string_array_loan(const struct z_owned_string_array_t *this_);
/**
 * Mutably borrows string array.
 */
ZENOHC_API
struct z_loaned_string_array_t *z_string_array_loan_mut(struct z_owned_string_array_t *this_);
/**
 * Constructs a new empty string array.
 */
ZENOHC_API void z_string_array_new(struct z_owned_string_array_t *this_);
/**
 * Appends specified value to the end of the string array by alias.
 *
 * @return the new length of the array.
 */
ZENOHC_API
size_t z_string_array_push_by_alias(struct z_loaned_string_array_t *this_,
                                    const struct z_loaned_string_t *value);
/**
 * Appends specified value to the end of the string array by copying.
 *
 * @return the new length of the array.
 */
ZENOHC_API
size_t z_string_array_push_by_copy(struct z_loaned_string_array_t *this_,
                                   const struct z_loaned_string_t *value);
ZENOHC_API const struct z_loaned_slice_t *z_string_as_slice(const struct z_loaned_string_t *this_);
/**
 * Constructs an owned copy of a string.
 */
ZENOHC_API void z_string_clone(struct z_owned_string_t *dst, const struct z_loaned_string_t *this_);
/**
 * Constructs an owned string by copying `str` into it (including terminating 0), using `strlen` (this should therefore not be used with untrusted inputs).
 *
 * @return -1 if `str == NULL` (and creates a string in a gravestone state), 0 otherwise.
 */
ZENOHC_API
z_result_t z_string_copy_from_str(struct z_owned_string_t *this_,
                                  const char *str);
/**
 * Constructs an owned string by copying a `str` substring of length `len`.
 *
 * @return -1 if `str == NULL` and `len > 0` (and creates a string in a gravestone state), 0 otherwise.
 */
ZENOHC_API
z_result_t z_string_copy_from_substr(struct z_owned_string_t *this_,
                                     const char *str,
                                     size_t len);
/**
 * @return the pointer of the string data.
 */
ZENOHC_API const char *z_string_data(const struct z_loaned_string_t *this_);
/**
 * Frees memory and invalidates `z_owned_string_t`, putting it in gravestone state.
 */
ZENOHC_API void z_string_drop(struct z_moved_string_t *this_);
/**
 * Constructs an empty owned string.
 */
ZENOHC_API void z_string_empty(struct z_owned_string_t *this_);
/**
 * Constructs an owned string by transferring ownership of a null-terminated string `str` to it.
 * @param this_: Pointer to an uninitialized memory location where an owned string will be constructed.
 * @param value: Pointer to a null terminated string to be owned by `this_`.
 * @param deleter: A thread-safe delete function to free the `str`. Will be called once when `str` is dropped. Can be NULL, in case if `str` is allocated in static memory.
 * @param context: An optional context to be passed to the `deleter`.
 * @return -1 if `str == NULL` and `len > 0` (and creates a string in a gravestone state), 0 otherwise.
 */
ZENOHC_API
z_result_t z_string_from_str(struct z_owned_string_t *this_,
                             char *str,
                             void (*drop)(void *value, void *context),
                             void *context);
/**
 * @return ``true`` if string is empty, ``false`` otherwise.
 */
ZENOHC_API bool z_string_is_empty(const struct z_loaned_string_t *this_);
/**
 * @return the length of the string (without terminating 0 character).
 */
ZENOHC_API size_t z_string_len(const struct z_loaned_string_t *this_);
/**
 * Borrows string.
 */
ZENOHC_API const struct z_loaned_string_t *z_string_loan(const struct z_owned_string_t *this_);
/**
 * Mutably borrows string.
 */
ZENOHC_API struct z_loaned_string_t *z_string_loan_mut(struct z_owned_string_t *this_);
/**
 * Drops subscriber and resets it to its gravestone state.
 * The callback closure is not dropped and still keeps receiving and processing samples until the corresponding session is closed.
 */
ZENOHC_API
void z_subscriber_drop(struct z_moved_subscriber_t *this_);
/**
 * Returns the key expression of the subscriber.
 */
ZENOHC_API
const struct z_loaned_keyexpr_t *z_subscriber_keyexpr(const struct z_loaned_subscriber_t *subscriber);
/**
 * Borrows subscriber.
 */
ZENOHC_API
const struct z_loaned_subscriber_t *z_subscriber_loan(const struct z_owned_subscriber_t *this_);
/**
 * Mutably borrows subscriber.
 */
ZENOHC_API struct z_loaned_subscriber_t *z_subscriber_loan_mut(struct z_owned_subscriber_t *this_);
/**
 * Constructs the default value for `z_subscriber_options_t`.
 */
ZENOHC_API void z_subscriber_options_default(struct z_subscriber_options_t *this_);
/**
 * Detaches the task and releases all allocated resources.
 */
ZENOHC_API void z_task_detach(struct z_moved_task_t *this_);
/**
 * Drop the task. Same as `z_task_detach`. Use `z_task_join` to wait for the task completion.
 */
ZENOHC_API void z_task_drop(struct z_moved_task_t *this_);
/**
 * Constructs a new task.
 *
 * @param this_: An uninitialized memory location where task will be constructed.
 * @param _attr: Attributes of the task (currently unused).
 * @param fun: Function to be executed by the task.
 * @param arg: Argument that will be passed to the function `fun`.
 */
ZENOHC_API
z_result_t z_task_init(struct z_owned_task_t *this_,
                       const struct z_task_attr_t *_attr,
                       void (*fun)(void *arg),
                       void *arg);
/**
 * Joins the task and releases all allocated resources
 */
ZENOHC_API z_result_t z_task_join(struct z_moved_task_t *this_);
/**
 * Get number of milliseconds passed since creation of `time`.
 */
ZENOHC_API uint64_t z_time_elapsed_ms(const struct z_time_t *time);
/**
 * Get number of seconds passed since creation of `time`.
 */
ZENOHC_API uint64_t z_time_elapsed_s(const struct z_time_t *time);
/**
 * Get number of microseconds passed since creation of `time`.
 */
ZENOHC_API uint64_t z_time_elapsed_us(const struct z_time_t *time);
/**
 * Initialize clock with current time instant.
 */
ZENOHC_API struct z_time_t z_time_now(void);
/**
 * Converts current system time into null-terminated human readable string and writes it to the `buf`.
 *
 * @param buf: A buffer where the string will be writtent
 * @param len: Maximum number of characters to write (including terminating 0). The string will be truncated
 * if it is longer than `len`.
 */
ZENOHC_API
const char *z_time_now_as_str(const char *buf,
                              size_t len);
/**
 * @warning This API has been marked as unstable: it works as advertised, but it may be changed in a future release.
 * @brief Returns id associated with this timestamp.
 */
#if defined(Z_FEATURE_UNSTABLE_API)
ZENOHC_API
z_id_t z_timestamp_id(const struct z_timestamp_t *this_);
#endif
/**
 * Create uhlc timestamp from session id.
 */
ZENOHC_API
z_result_t z_timestamp_new(struct z_timestamp_t *this_,
                           const struct z_loaned_session_t *session);
/**
 * Returns NPT64 time associated with this timestamp.
 */
ZENOHC_API uint64_t z_timestamp_ntp64_time(const struct z_timestamp_t *this_);
/**
 * Undeclares the key expression generated by a call to `z_declare_keyexpr()`.
 * The key expression is consumed.
 * @return 0 in case of success, negative error code otherwise.
 */
ZENOHC_API
z_result_t z_undeclare_keyexpr(struct z_moved_keyexpr_t *this_,
                               const struct z_loaned_session_t *session);
/**
 * @brief Undeclares the given publisher, droping and invalidating it.
 *
 * @return 0 in case of success, negative error code otherwise.
 */
ZENOHC_API z_result_t z_undeclare_publisher(struct z_moved_publisher_t *this_);
/**
 * Undeclares a `z_owned_queryable_t` and drops it.
 *
 * Returns 0 in case of success, negative error code otherwise.
 */
ZENOHC_API z_result_t z_undeclare_queryable(struct z_moved_queryable_t *this_);
/**
 * Undeclares and drops subscriber.
 *
 * @return 0 in case of success, negative error code otherwise.
 */
ZENOHC_API z_result_t z_undeclare_subscriber(struct z_moved_subscriber_t *this_);
/**
 * Constructs a view key expression in empty state
 */
ZENOHC_API void z_view_keyexpr_empty(struct z_view_keyexpr_t *this_);
/**
 * Constructs a `z_view_keyexpr_t` by aliasing a string.
 * @return 0 in case of success, negative error code in case of failure (for example if expr is not a valid key expression or if it is
 * not in canon form.
 * `expr` must outlive the constucted key expression.
 */
ZENOHC_API
z_result_t z_view_keyexpr_from_str(struct z_view_keyexpr_t *this_,
                                   const char *expr);
/**
 * Constructs a `z_view_keyexpr_t` by aliasing a string.
 * The string is canonized in-place before being passed to keyexpr, possibly shortening it by modifying `len`.
 * May SEGFAULT if `expr` is NULL or lies in read-only memory (as values initialized with string litterals do).
 * `expr` must outlive the constucted key expression.
 */
ZENOHC_API
z_result_t z_view_keyexpr_from_str_autocanonize(struct z_view_keyexpr_t *this_,
                                                char *expr);
/**
 * Constructs a `z_view_keyexpr_t` by aliasing a string without checking any of `z_view_keyexpr_t`'s assertions:
 *
 *  - `s` MUST be valid UTF8.
 *  - `s` MUST follow the Key Expression specification, i.e.:
 *   - MUST NOT contain `//`, MUST NOT start nor end with `/`, MUST NOT contain any of the characters `?#$`.
 *   - any instance of `**` may only be lead or followed by `/`.
 *   - the key expression must have canon form.
 *
 * `s` must outlive constructed key expression.
 */
ZENOHC_API
void z_view_keyexpr_from_str_unchecked(struct z_view_keyexpr_t *this_,
                                       const char *s);
/**
 * Constructs a `z_view_keyexpr_t` by aliasing a substring.
 * `expr` must outlive the constucted key expression.
 *
 * @param this_: An uninitialized location in memory where key expression will be constructed.
 * @param expr: A buffer with length >= `len`.
 * @param len: Number of characters from `expr` to consider.
 * @return 0 in case of success, negative error code otherwise.
 */
ZENOHC_API
z_result_t z_view_keyexpr_from_substr(struct z_view_keyexpr_t *this_,
                                      const char *expr,
                                      size_t len);
/**
 * Constructs a `z_view_keyexpr_t` by aliasing a substring.
 * May SEGFAULT if `start` is NULL or lies in read-only memory (as values initialized with string litterals do).
 * `expr` must outlive the constucted key expression.
 *
 * @param this_: An uninitialized location in memory where key expression will be constructed
 * @param expr: A buffer of with length >= `len`.
 * @param len: Number of characters from `expr` to consider. Will be modified to be equal to canonized key expression length.
 * @return 0 in case of success, negative error code otherwise.
 */
ZENOHC_API
z_result_t z_view_keyexpr_from_substr_autocanonize(struct z_view_keyexpr_t *this_,
                                                   char *start,
                                                   size_t *len);
/**
 * Constructs a `z_view_keyexpr_t` by aliasing a substring without checking any of `z_view_keyexpr_t`'s assertions:
 *
 * - `start` MUST be valid UTF8.
 * - `start` MUST follow the Key Expression specification, i.e.:
 *  - MUST NOT contain ``//``, MUST NOT start nor end with ``/``, MUST NOT contain any of the characters ``?#$``.
 *  - any instance of ``**`` may only be lead or followed by ``/``.
 *  - the key expression must have canon form.
 *
 * `start` must outlive constructed key expression.
 */
ZENOHC_API
void z_view_keyexpr_from_substr_unchecked(struct z_view_keyexpr_t *this_,
                                          const char *start,
                                          size_t len);
/**
 * Returns ``true`` if `keyexpr` is valid, ``false`` if it is in gravestone state.
 */
ZENOHC_API bool z_view_keyexpr_is_empty(const struct z_view_keyexpr_t *this_);
/**
 * Borrows `z_view_keyexpr_t`.
 */
ZENOHC_API
const struct z_loaned_keyexpr_t *z_view_keyexpr_loan(const struct z_view_keyexpr_t *this_);
/**
 * Constructs an empty view slice.
 */
ZENOHC_API void z_view_slice_empty(struct z_view_slice_t *this_);
/**
 * Constructs a `len` bytes long view starting at `start`.
 *
 * @return -1 if `start == NULL` and `len > 0` (and creates an empty view slice), 0 otherwise.
 */
ZENOHC_API
z_result_t z_view_slice_from_buf(struct z_view_slice_t *this_,
                                 const uint8_t *start,
                                 size_t len);
/**
 * @return ``true`` if the slice is not empty, ``false`` otherwise.
 */
ZENOHC_API bool z_view_slice_is_empty(const struct z_view_slice_t *this_);
/**
 * Borrows view slice.
 */
ZENOHC_API const struct z_loaned_slice_t *z_view_slice_loan(const struct z_view_slice_t *this_);
/**
 * Constructs an empty view string.
 */
ZENOHC_API void z_view_string_empty(struct z_view_string_t *this_);
/**
 * Constructs a view string of `str`, using `strlen` (this should therefore not be used with untrusted inputs).
 *
 * @return -1 if `str == NULL` (and creates a string in a gravestone state), 0 otherwise.
 */
ZENOHC_API
z_result_t z_view_string_from_str(struct z_view_string_t *this_,
                                  const char *str);
/**
 * Constructs a view string to a specified substring of length `len`.
 *
 * @return -1 if `str == NULL` and `len > 0` (and creates a string in a gravestone state), 0 otherwise.
 */
ZENOHC_API
z_result_t z_view_string_from_substr(struct z_view_string_t *this_,
                                     const char *str,
                                     size_t len);
/**
 * @return ``true`` if view string is valid, ``false`` if it is in a gravestone state.
 */
ZENOHC_API bool z_view_string_is_empty(const struct z_view_string_t *this_);
/**
 * Borrows view string.
 */
ZENOHC_API const struct z_loaned_string_t *z_view_string_loan(const struct z_view_string_t *this_);
/**
 * Constructs a non-owned non-null-terminated string from the kind of zenoh entity.
 *
 * The string has static storage (i.e. valid until the end of the program).
 * @param whatami: A whatami bitmask of zenoh entity kind.
 * @param str_out: An uninitialized memory location where strring will be constructed.
 * @param len: Maximum number of bytes that can be written to the `buf`.
 *
 * @return 0 if successful, negative error values if whatami contains an invalid bitmask.
 */
ZENOHC_API
z_result_t z_whatami_to_view_string(enum z_whatami_t whatami,
                                    struct z_view_string_t *str_out);
/**
 * @brief Constructs closure.
 * @param this_: uninitialized memory location where new closure will be constructed.
 * @param call: a closure body.
 * @param drop: an optional function to be called once on closure drop.
 * @param context: closure context.
 */
ZENOHC_API
void zc_closure_log(struct zc_owned_closure_log_t *this_,
                    void (*call)(enum zc_log_severity_t severity,
                                 const struct z_loaned_string_t *msg,
                                 void *context),
                    void (*drop)(void *context),
                    void *context);
/**
 * Calls the closure. Calling an uninitialized closure is a no-op.
 */
ZENOHC_API
void zc_closure_log_call(const struct zc_loaned_closure_log_t *closure,
                         enum zc_log_severity_t severity,
                         const struct z_loaned_string_t *msg);
/**
 * Drops the closure. Droping an uninitialized closure is a no-op.
 */
ZENOHC_API void zc_closure_log_drop(struct zc_moved_closure_log_t *closure_);
/**
 * Borrows closure.
 */
ZENOHC_API
const struct zc_loaned_closure_log_t *zc_closure_log_loan(const struct zc_owned_closure_log_t *closure);
/**
 * @warning This API has been marked as unstable: it works as advertised, but it may be changed in a future release.
 * @brief Constructs closure.
 * @param this_: uninitialized memory location where new closure will be constructed.
 * @param call: a closure body.
 * @param drop: an optional function to be called once on closure drop.
 * @param context: closure context.
 */
#if defined(Z_FEATURE_UNSTABLE_API)
ZENOHC_API
void zc_closure_matching_status(struct zc_owned_closure_matching_status_t *this_,
                                void (*call)(const struct zc_matching_status_t *matching_status,
                                             void *context),
                                void (*drop)(void *context),
                                void *context);
#endif
/**
 * @warning This API has been marked as unstable: it works as advertised, but it may be changed in a future release.
 * @brief Calls the closure. Calling an uninitialized closure is a no-op.
 */
#if defined(Z_FEATURE_UNSTABLE_API)
ZENOHC_API
void zc_closure_matching_status_call(const struct zc_loaned_closure_matching_status_t *closure,
                                     const struct zc_matching_status_t *mathing_status);
#endif
/**
 * @warning This API has been marked as unstable: it works as advertised, but it may be changed in a future release.
 * @brief Drops the closure, resetting it to its gravestone state. Droping an uninitialized closure is a no-op.
 */
#if defined(Z_FEATURE_UNSTABLE_API)
ZENOHC_API
void zc_closure_matching_status_drop(struct zc_moved_closure_matching_status_t *closure_);
#endif
/**
 * @warning This API has been marked as unstable: it works as advertised, but it may be changed in a future release.
 * @brief Borrows closure.
 */
#if defined(Z_FEATURE_UNSTABLE_API)
ZENOHC_API
const struct zc_loaned_closure_matching_status_t *zc_closure_matching_status_loan(const struct zc_owned_closure_matching_status_t *closure);
#endif
/**
 * Constructs a configuration by parsing a file path stored in ZENOH_CONFIG environmental variable.
 *
 * Returns 0 in case of success, negative error code otherwise.
 */
ZENOHC_API z_result_t zc_config_from_env(struct z_owned_config_t *this_);
/**
 * Constructs a configuration by parsing a file at `path`. Currently supported format is JSON5, a superset of JSON.
 *
 * Returns 0 in case of success, negative error code otherwise.
 */
ZENOHC_API
z_result_t zc_config_from_file(struct z_owned_config_t *this_,
                               const char *path);
/**
 * Reads a configuration from a JSON-serialized string, such as '{mode:"client",connect:{endpoints:["tcp/127.0.0.1:7447"]}}'.
 *
 * Returns 0 in case of success, negative error code otherwise.
 */
ZENOHC_API
z_result_t zc_config_from_str(struct z_owned_config_t *this_,
                              const char *s);
/**
 * Gets the property with the given path key from the configuration, and constructs and owned string from it.
 */
ZENOHC_API
z_result_t zc_config_get_from_str(const struct z_loaned_config_t *this_,
                                  const char *key,
                                  struct z_owned_string_t *out_value_string);
/**
 * Gets the property with the given path key from the configuration, and constructs and owned string from it.
 */
ZENOHC_API
z_result_t zc_config_get_from_substr(const struct z_loaned_config_t *this_,
                                     const char *key,
                                     size_t key_len,
                                     struct z_owned_string_t *out_value_string);
/**
 * Inserts a JSON-serialized `value` at the `key` position of the configuration.
 *
 * Returns 0 if successful, a negative error code otherwise.
 */
ZENOHC_API
z_result_t zc_config_insert_json5(struct z_loaned_config_t *this_,
                                  const char *key,
                                  const char *value);
/**
 * Inserts a JSON-serialized `value` at the `key` position of the configuration.
 *
 * Returns 0 if successful, a negative error code otherwise.
 */
ZENOHC_API
z_result_t zc_config_insert_json5_from_substr(struct z_loaned_config_t *this_,
                                              const char *key,
                                              size_t key_len,
                                              const char *value,
                                              size_t value_len);
/**
 * Constructs a json string representation of the `config`, such as '{"mode":"client","connect":{"endpoints":["tcp/127.0.0.1:7447"]}}'.
 *
 * Returns 0 in case of success, negative error code otherwise.
 */
ZENOHC_API
z_result_t zc_config_to_string(const struct z_loaned_config_t *config,
                               struct z_owned_string_t *out_config_string);
/**
 * Initializes the zenoh runtime logger, using rust environment settings or the provided fallback level.
 * E.g.: `RUST_LOG=info` will enable logging at info level. Similarly, you can set the variable to `error` or `debug`.
 *
 * Note that if the environment variable is not set, then fallback filter will be used instead.
 * See https://docs.rs/env_logger/latest/env_logger/index.html for accepted filter format.
 *
 * @param fallback_filter: The fallback filter if the `RUST_LOG` environment variable is not set.
 */
ZENOHC_API
z_result_t zc_init_log_from_env_or(const char *fallback_filter);
/**
 * Initializes the zenoh runtime logger with custom callback.
 *
 * @param min_severity: Minimum severity level of log message to be be passed to the `callback`.
 * Messages with lower severity levels will be ignored.
 * @param callback: A closure that will be called with each log message severity level and content.
 */
ZENOHC_API
void zc_init_log_with_callback(enum zc_log_severity_t min_severity,
                               struct zc_moved_closure_log_t *callback);
/**
 * Returns ``true`` if closure is valid, ``false`` if it is in gravestone state.
 */
ZENOHC_API bool zc_internal_closure_log_check(const struct zc_owned_closure_log_t *this_);
/**
 * Constructs a closure in a gravestone state.
 */
ZENOHC_API void zc_internal_closure_log_null(struct zc_owned_closure_log_t *this_);
/**
 * @warning This API has been marked as unstable: it works as advertised, but it may be changed in a future release.
 * @brief Returns ``true`` if closure is valid, ``false`` if it is in gravestone state.
 */
#if defined(Z_FEATURE_UNSTABLE_API)
ZENOHC_API
bool zc_internal_closure_matching_status_check(const struct zc_owned_closure_matching_status_t *this_);
#endif
/**
 * @warning This API has been marked as unstable: it works as advertised, but it may be changed in a future release.
 * @brief Constructs a null value of 'zc_owned_closure_matching_status_t' type
 */
#if defined(Z_FEATURE_UNSTABLE_API)
ZENOHC_API
void zc_internal_closure_matching_status_null(struct zc_owned_closure_matching_status_t *this_);
#endif
/**
 * @warning This API has been marked as unstable: it works as advertised, but it may be changed in a future release.
 * @brief Returns ``true`` if liveliness token is valid, ``false`` otherwise.
 */
#if defined(Z_FEATURE_UNSTABLE_API)
ZENOHC_API
bool zc_internal_liveliness_token_check(const zc_owned_liveliness_token_t *this_);
#endif
/**
 * @warning This API has been marked as unstable: it works as advertised, but it may be changed in a future release.
 * @brief Constructs liveliness token in its gravestone state.
 */
#if defined(Z_FEATURE_UNSTABLE_API)
ZENOHC_API
void zc_internal_liveliness_token_null(zc_owned_liveliness_token_t *this_);
#endif
/**
 * @warning This API has been marked as unstable: it works as advertised, but it may be changed in a future release.
 * @brief Checks the matching listener is for the gravestone state
 */
#if defined(Z_FEATURE_UNSTABLE_API)
ZENOHC_API
bool zc_internal_matching_listener_check(const zc_owned_matching_listener_t *this_);
#endif
/**
 * @warning This API has been marked as unstable: it works as advertised, but it may be changed in a future release.
 * @brief Constructs an empty matching listener.
 */
#if defined(Z_FEATURE_UNSTABLE_API)
ZENOHC_API
void zc_internal_matching_listener_null(zc_owned_matching_listener_t *this_);
#endif
/**
 * @warning This API has been marked as unstable: it works as advertised, but it may be changed in a future release.
 * @brief Returns ``true`` if `this` is valid.
 */
#if (defined(Z_FEATURE_SHARED_MEMORY) && defined(Z_FEATURE_UNSTABLE_API))
ZENOHC_API
bool zc_internal_shm_client_list_check(const zc_owned_shm_client_list_t *this_);
#endif
/**
 * @warning This API has been marked as unstable: it works as advertised, but it may be changed in a future release.
 * @brief Constructs SHM client list in its gravestone value.
 */
#if (defined(Z_FEATURE_SHARED_MEMORY) && defined(Z_FEATURE_UNSTABLE_API))
ZENOHC_API
void zc_internal_shm_client_list_null(zc_owned_shm_client_list_t *this_);
#endif
/**
 * @warning This API has been marked as unstable: it works as advertised, but it may be changed in a future release.
 * @brief Constructs default value for `zc_liveliness_declaration_options_t`.
 */
#if defined(Z_FEATURE_UNSTABLE_API)
ZENOHC_API
void zc_liveliness_declaration_options_default(struct zc_liveliness_declaration_options_t *this_);
#endif
/**
 * @warning This API has been marked as unstable: it works as advertised, but it may be changed in a future release.
 * @brief Declares a subscriber on liveliness tokens that intersect `key_expr`.
 *
 * @param this_: An uninitialized memory location where subscriber will be constructed.
 * @param session: The Zenoh session.
 * @param key_expr: The key expression to subscribe to.
 * @param callback: The callback function that will be called each time a liveliness token status is changed.
 * @param _options: The options to be passed to the liveliness subscriber declaration.
 *
 * @return 0 in case of success, negative error values otherwise.
 */
#if defined(Z_FEATURE_UNSTABLE_API)
ZENOHC_API
z_result_t zc_liveliness_declare_subscriber(struct z_owned_subscriber_t *this_,
                                            const struct z_loaned_session_t *session,
                                            const struct z_loaned_keyexpr_t *key_expr,
                                            struct z_moved_closure_sample_t *callback,
                                            struct zc_liveliness_subscriber_options_t *options);
#endif
/**
 * @warning This API has been marked as unstable: it works as advertised, but it may be changed in a future release.
 * @brief Constructs and declares a liveliness token on the network.
 *
 * Liveliness token subscribers on an intersecting key expression will receive a PUT sample when connectivity
 * is achieved, and a DELETE sample if it's lost.
 *
 * @param this_: An uninitialized memory location where liveliness token will be constructed.
 * @param session: A Zenos session to declare the liveliness token.
 * @param key_expr: A keyexpr to declare a liveliess token for.
 * @param _options: Liveliness token declaration properties.
 */
#if defined(Z_FEATURE_UNSTABLE_API)
ZENOHC_API
z_result_t zc_liveliness_declare_token(zc_owned_liveliness_token_t *this_,
                                       const struct z_loaned_session_t *session,
                                       const struct z_loaned_keyexpr_t *key_expr,
                                       const struct zc_liveliness_declaration_options_t *_options);
#endif
/**
 * @warning This API has been marked as unstable: it works as advertised, but it may be changed in a future release.
 * @brief Queries liveliness tokens currently on the network with a key expression intersecting with `key_expr`.
 *
 * @param session: The Zenoh session.
 * @param key_expr: The key expression to query liveliness tokens for.
 * @param callback: The callback function that will be called for each received reply.
 * @param options: Additional options for the liveliness get operation.
 */
#if defined(Z_FEATURE_UNSTABLE_API)
ZENOHC_API
z_result_t zc_liveliness_get(const struct z_loaned_session_t *session,
                             const struct z_loaned_keyexpr_t *key_expr,
                             struct z_moved_closure_reply_t *callback,
                             struct zc_liveliness_get_options_t *options);
#endif
/**
 * @warning This API has been marked as unstable: it works as advertised, but it may be changed in a future release.
 * @brief Constructs default value `zc_liveliness_get_options_t`.
 */
#if defined(Z_FEATURE_UNSTABLE_API)
ZENOHC_API
void zc_liveliness_get_options_default(struct zc_liveliness_get_options_t *this_);
#endif
/**
 * @warning This API has been marked as unstable: it works as advertised, but it may be changed in a future release.
 * @brief Constucts default value for `zc_liveliness_declare_subscriber_options_t`.
 */
#if defined(Z_FEATURE_UNSTABLE_API)
ZENOHC_API
void zc_liveliness_subscriber_options_default(struct zc_liveliness_subscriber_options_t *this_);
#endif
/**
 * @warning This API has been marked as unstable: it works as advertised, but it may be changed in a future release.
 * @brief Undeclares liveliness token, frees memory and resets it to a gravestone state.
 */
#if defined(Z_FEATURE_UNSTABLE_API)
ZENOHC_API
void zc_liveliness_token_drop(zc_moved_liveliness_token_t *this_);
#endif
/**
 * @warning This API has been marked as unstable: it works as advertised, but it may be changed in a future release.
 * @brief Borrows token.
 */
#if defined(Z_FEATURE_UNSTABLE_API)
ZENOHC_API
const zc_loaned_liveliness_token_t *zc_liveliness_token_loan(const zc_owned_liveliness_token_t *this_);
#endif
/**
 * @warning This API has been marked as unstable: it works as advertised, but it may be changed in a future release.
 * @brief Destroys a liveliness token, notifying subscribers of its destruction.
 */
#if defined(Z_FEATURE_UNSTABLE_API)
ZENOHC_API
z_result_t zc_liveliness_undeclare_token(zc_moved_liveliness_token_t *this_);
#endif
/**
 * @warning This API has been marked as unstable: it works as advertised, but it may be changed in a future release.
 * @brief Returns default value of `zc_locality_t`
 */
#if defined(Z_FEATURE_UNSTABLE_API)
ZENOHC_API
enum zc_locality_t zc_locality_default(void);
#endif
/**
 * @warning This API has been marked as unstable: it works as advertised, but it may be changed in a future release.
 * @brief Gets publisher matching status - i.e. if there are any subscribers matching its key expression.
 *
 * @return 0 in case of success, negative error code otherwise (in this case matching_status is not updated).
 */
#if defined(Z_FEATURE_UNSTABLE_API)
ZENOHC_API
z_result_t zc_publisher_get_matching_status(const struct z_loaned_publisher_t *this_,
                                            struct zc_matching_status_t *matching_status);
#endif
/**
 * @warning This API has been marked as unstable: it works as advertised, but it may be changed in a future release.
 * @brief Constructs matching listener, registering a callback for notifying subscribers matching with a given publisher.
 *
 * @param this_: An unitilized memory location where matching listener will be constructed. The matching listener will be automatically dropped when publisher is dropped.
 * @param publisher: A publisher to associate with matching listener.
 * @param callback: A closure that will be called every time the matching status of the publisher changes (If last subscriber, disconnects or when the first subscriber connects).
 *
 * @return 0 in case of success, negative error code otherwise.
 */
#if defined(Z_FEATURE_UNSTABLE_API)
ZENOHC_API
z_result_t zc_publisher_matching_listener_declare(zc_owned_matching_listener_t *this_,
                                                  const struct z_loaned_publisher_t *publisher,
                                                  struct zc_moved_closure_matching_status_t *callback);
#endif
/**
 * @warning This API has been marked as unstable: it works as advertised, but it may be changed in a future release.
 * @brief Undeclares the given matching listener, droping and invalidating it.
 */
#if defined(Z_FEATURE_UNSTABLE_API)
ZENOHC_API
void zc_publisher_matching_listener_drop(zc_moved_matching_listener_t *this_);
#endif
/**
 * @warning This API has been marked as unstable: it works as advertised, but it may be changed in a future release.
 * @brief Undeclares the given matching listener, droping and invalidating it.
 *
 * @return 0 in case of success, negative error code otherwise.
 */
#if defined(Z_FEATURE_UNSTABLE_API)
ZENOHC_API
z_result_t zc_publisher_matching_listener_undeclare(zc_moved_matching_listener_t *this_);
#endif
/**
 * @warning This API has been marked as unstable: it works as advertised, but it may be changed in a future release.
 * @brief Returns the default value of #zc_reply_keyexpr_t.
 */
#if defined(Z_FEATURE_UNSTABLE_API)
ZENOHC_API
enum zc_reply_keyexpr_t zc_reply_keyexpr_default(void);
#endif
/**
 * @warning This API has been marked as unstable: it works as advertised, but it may be changed in a future release.
 */
#if (defined(Z_FEATURE_SHARED_MEMORY) && defined(Z_FEATURE_UNSTABLE_API))
ZENOHC_API
z_result_t zc_shm_client_list_add_client(zc_loaned_shm_client_list_t *this_,
                                         z_protocol_id_t id,
                                         z_moved_shm_client_t *client);
#endif
/**
 * @warning This API has been marked as unstable: it works as advertised, but it may be changed in a future release.
 * @brief Deletes list of SHM Clients.
 */
#if (defined(Z_FEATURE_SHARED_MEMORY) && defined(Z_FEATURE_UNSTABLE_API))
ZENOHC_API
void zc_shm_client_list_drop(zc_moved_shm_client_list_t *this_);
#endif
/**
 * @warning This API has been marked as unstable: it works as advertised, but it may be changed in a future release.
 * @brief Borrows list of SHM Clients.
 */
#if (defined(Z_FEATURE_SHARED_MEMORY) && defined(Z_FEATURE_UNSTABLE_API))
ZENOHC_API
const zc_loaned_shm_client_list_t *zc_shm_client_list_loan(const zc_owned_shm_client_list_t *this_);
#endif
/**
 * @warning This API has been marked as unstable: it works as advertised, but it may be changed in a future release.
 * @brief Mutably borrows list of SHM Clients.
 */
#if (defined(Z_FEATURE_SHARED_MEMORY) && defined(Z_FEATURE_UNSTABLE_API))
ZENOHC_API
zc_loaned_shm_client_list_t *zc_shm_client_list_loan_mut(zc_owned_shm_client_list_t *this_);
#endif
/**
 * @warning This API has been marked as unstable: it works as advertised, but it may be changed in a future release.
 * @brief Creates a new empty list of SHM Clients.
 */
#if (defined(Z_FEATURE_SHARED_MEMORY) && defined(Z_FEATURE_UNSTABLE_API))
ZENOHC_API
void zc_shm_client_list_new(zc_owned_shm_client_list_t *this_);
#endif
/**
 * Stops all Zenoh tasks and drops all related static variables.
 * All Zenoh-related structures should be properly dropped/undeclared PRIOR to this call.
 * None of Zenoh functionality can be used after this call.
 * Useful to suppress memory leaks messages due to Zenoh static variables (since they are never destroyed due to Rust language design).
 */
ZENOHC_API
void zc_stop_z_runtime(void);
/**
 * Initializes the zenoh runtime logger, using rust environment settings.
 * E.g.: `RUST_LOG=info` will enable logging at info level. Similarly, you can set the variable to `error` or `debug`.
 *
 * Note that if the environment variable is not set, then logging will not be enabled.
 * See https://docs.rs/env_logger/latest/env_logger/index.html for accepted filter format.
 */
ZENOHC_API
void zc_try_init_log_from_env(void);
/**
 * @warning This API has been marked as unstable: it works as advertised, but it may be changed in a future release.
 * @brief Constructs and declares a publication cache.
 *
 * @param this_: An uninitialized location in memory where publication cache will be constructed.
 * @param session: A Zenoh session.
 * @param key_expr: The key expression to publish to.
 * @param options: Additional options for the publication cache.
 *
 * @returns 0 in case of success, negative error code otherwise.
 */
#if defined(Z_FEATURE_UNSTABLE_API)
ZENOHC_API
z_result_t ze_declare_publication_cache(ze_owned_publication_cache_t *this_,
                                        const struct z_loaned_session_t *session,
                                        const struct z_loaned_keyexpr_t *key_expr,
                                        struct ze_publication_cache_options_t *options);
#endif
/**
 * @warning This API has been marked as unstable: it works as advertised, but it may be changed in a future release.
 * @brief Constructs and declares a querying subscriber for a given key expression.
 *
 * @param this_: An uninitialized memory location where querying subscriber will be constructed.
 * @param session: A Zenoh session.
 * @param key_expr: A key expression to subscribe to.
 * @param callback: The callback function that will be called each time a data matching the subscribed expression is received.
 * @param options: Additional options for the querying subscriber.
 *
 * @return 0 in case of success, negative error code otherwise.
 */
#if defined(Z_FEATURE_UNSTABLE_API)
ZENOHC_API
z_result_t ze_declare_querying_subscriber(ze_owned_querying_subscriber_t *this_,
                                          const struct z_loaned_session_t *session,
                                          const struct z_loaned_keyexpr_t *key_expr,
                                          struct z_moved_closure_sample_t *callback,
                                          struct ze_querying_subscriber_options_t *options);
#endif
/**
 * @warning This API has been marked as unstable: it works as advertised, but it may be changed in a future release.
 * @brief Returns ``true`` if publication cache is valid, ``false`` otherwise.
 */
#if defined(Z_FEATURE_UNSTABLE_API)
ZENOHC_API
bool ze_internal_publication_cache_check(const ze_owned_publication_cache_t *this_);
#endif
/**
 * @warning This API has been marked as unstable: it works as advertised, but it may be changed in a future release.
 * @brief Constructs a publication cache in a gravestone state.
 */
#if defined(Z_FEATURE_UNSTABLE_API)
ZENOHC_API
void ze_internal_publication_cache_null(ze_owned_publication_cache_t *this_);
#endif
/**
 * @warning This API has been marked as unstable: it works as advertised, but it may be changed in a future release.
 * @brief Returns ``true`` if querying subscriber is valid, ``false`` otherwise.
 */
#if defined(Z_FEATURE_UNSTABLE_API)
ZENOHC_API
bool ze_internal_querying_subscriber_check(const ze_owned_querying_subscriber_t *this_);
#endif
/**
 * Constructs a querying subscriber in a gravestone state.
 */
#if defined(Z_FEATURE_UNSTABLE_API)
ZENOHC_API void ze_internal_querying_subscriber_null(ze_owned_querying_subscriber_t *this_);
#endif
/**
 * @warning This API has been marked as unstable: it works as advertised, but it may be changed in a future release.
 * @brief Drops publication cache and resets it to its gravestone state.
 */
#if defined(Z_FEATURE_UNSTABLE_API)
ZENOHC_API
void ze_publication_cache_drop(ze_moved_publication_cache_t *this_);
#endif
/**
 * @warning This API has been marked as unstable: it works as advertised, but it may be changed in a future release.
 * @brief Returns the key expression of the publication cache.
 */
#if defined(Z_FEATURE_UNSTABLE_API)
ZENOHC_API
const struct z_loaned_keyexpr_t *ze_publication_cache_keyexpr(const ze_loaned_publication_cache_t *this_);
#endif
/**
 * @warning This API has been marked as unstable: it works as advertised, but it may be changed in a future release.
 * @brief Borrows publication cache.
 */
#if defined(Z_FEATURE_UNSTABLE_API)
ZENOHC_API
const ze_loaned_publication_cache_t *ze_publication_cache_loan(const ze_owned_publication_cache_t *this_);
#endif
/**
 * @warning This API has been marked as unstable: it works as advertised, but it may be changed in a future release.
 * @brief Constructs the default value for `ze_publication_cache_options_t`.
 */
#if defined(Z_FEATURE_UNSTABLE_API)
ZENOHC_API
void ze_publication_cache_options_default(struct ze_publication_cache_options_t *this_);
#endif
/**
 * @warning This API has been marked as unstable: it works as advertised, but it may be changed in a future release.
 * @brief Drops querying subscriber.
 * The callback closure is not dropped, and thus the queries continue to be served until the corresponding session is closed.
 */
#if defined(Z_FEATURE_UNSTABLE_API)
ZENOHC_API
void ze_querying_subscriber_drop(ze_moved_querying_subscriber_t *this_);
#endif
/**
 * @warning This API has been marked as unstable: it works as advertised, but it may be changed in a future release.
 * @brief Make querying subscriber perform an additional query on a specified selector.
 * The queried samples will be merged with the received publications and made available in the subscriber callback.
 * @return 0 in case of success, negative error code otherwise.
 */
#if defined(Z_FEATURE_UNSTABLE_API)
ZENOHC_API
z_result_t ze_querying_subscriber_get(const ze_loaned_querying_subscriber_t *this_,
                                      const struct z_loaned_keyexpr_t *selector,
                                      struct z_get_options_t *options);
#endif
/**
 * @warning This API has been marked as unstable: it works as advertised, but it may be changed in a future release.
 * @brief Borrows querying subscriber.
 */
#if defined(Z_FEATURE_UNSTABLE_API)
ZENOHC_API
const ze_loaned_querying_subscriber_t *ze_querying_subscriber_loan(const ze_owned_querying_subscriber_t *this_);
#endif
/**
 * @warning This API has been marked as unstable: it works as advertised, but it may be changed in a future release.
 * @brief Constructs the default value for `ze_querying_subscriber_options_t`.
 */
#if defined(Z_FEATURE_UNSTABLE_API)
ZENOHC_API
void ze_querying_subscriber_options_default(struct ze_querying_subscriber_options_t *this_);
#endif
/**
 * @warning This API has been marked as unstable: it works as advertised, but it may be changed in a future release.
 * @brief Undeclares and drops publication cache.
 * @return 0 in case of success, negative error code otherwise.
 */
#if defined(Z_FEATURE_UNSTABLE_API)
ZENOHC_API
z_result_t ze_undeclare_publication_cache(ze_moved_publication_cache_t *this_);
#endif
/**
 * @warning This API has been marked as unstable: it works as advertised, but it may be changed in a future release.
 * @brief Undeclares the given querying subscriber, drops it and resets to a gravestone state.
 *
 * @return 0 in case of success, negative error code otherwise.
 */
#if defined(Z_FEATURE_UNSTABLE_API)
ZENOHC_API
z_result_t ze_undeclare_querying_subscriber(ze_moved_querying_subscriber_t *this_);
#endif<|MERGE_RESOLUTION|>--- conflicted
+++ resolved
@@ -1347,15 +1347,12 @@
  */
 #if (defined(Z_FEATURE_SHARED_MEMORY) && defined(Z_FEATURE_UNSTABLE_API))
 ZENOHC_API const z_loaned_alloc_layout_t *z_alloc_layout_loan(const z_owned_alloc_layout_t *this_);
-<<<<<<< HEAD
-=======
 #endif
 /**
  * Mutably borrows Alloc Layout
  */
 #if (defined(Z_FEATURE_SHARED_MEMORY) && defined(Z_FEATURE_UNSTABLE_API))
 ZENOHC_API z_loaned_alloc_layout_t *z_alloc_layout_loan_mut(z_owned_alloc_layout_t *this_);
->>>>>>> cdc06c82
 #endif
 /**
  * @warning This API has been marked as unstable: it works as advertised, but it may be changed in a future release.
@@ -1822,8 +1819,6 @@
 #if (defined(Z_FEATURE_SHARED_MEMORY) && defined(Z_FEATURE_UNSTABLE_API))
 ZENOHC_API
 const z_loaned_chunk_alloc_result_t *z_chunk_alloc_result_loan(const z_owned_chunk_alloc_result_t *this_);
-<<<<<<< HEAD
-=======
 #endif
 /**
  * @warning This API has been marked as unstable: it works as advertised, but it may be changed in a future release.
@@ -1832,7 +1827,6 @@
 #if (defined(Z_FEATURE_SHARED_MEMORY) && defined(Z_FEATURE_UNSTABLE_API))
 ZENOHC_API
 z_loaned_chunk_alloc_result_t *z_chunk_alloc_result_loan_mut(z_owned_chunk_alloc_result_t *this_);
->>>>>>> cdc06c82
 #endif
 /**
  * @warning This API has been marked as unstable: it works as advertised, but it may be changed in a future release.
@@ -3481,8 +3475,6 @@
 #if (defined(Z_FEATURE_SHARED_MEMORY) && defined(Z_FEATURE_UNSTABLE_API))
 ZENOHC_API
 const z_loaned_memory_layout_t *z_memory_layout_loan(const z_owned_memory_layout_t *this_);
-<<<<<<< HEAD
-=======
 #endif
 /**
  * @warning This API has been marked as unstable: it works as advertised, but it may be changed in a future release.
@@ -3491,7 +3483,6 @@
 #if (defined(Z_FEATURE_SHARED_MEMORY) && defined(Z_FEATURE_UNSTABLE_API))
 ZENOHC_API
 z_loaned_memory_layout_t *z_memory_layout_loan_mut(z_owned_memory_layout_t *this_);
->>>>>>> cdc06c82
 #endif
 /**
  * @warning This API has been marked as unstable: it works as advertised, but it may be changed in a future release.
@@ -4209,8 +4200,6 @@
  */
 #if (defined(Z_FEATURE_SHARED_MEMORY) && defined(Z_FEATURE_UNSTABLE_API))
 ZENOHC_API
-<<<<<<< HEAD
-=======
 z_loaned_shm_client_storage_t *z_shm_client_storage_loan_mut(z_owned_shm_client_storage_t *this_);
 #endif
 /**
@@ -4218,7 +4207,6 @@
  */
 #if (defined(Z_FEATURE_SHARED_MEMORY) && defined(Z_FEATURE_UNSTABLE_API))
 ZENOHC_API
->>>>>>> cdc06c82
 z_result_t z_shm_client_storage_new(z_owned_shm_client_storage_t *this_,
                                     const zc_loaned_shm_client_list_t *clients,
                                     bool add_default_client_set);
@@ -4456,8 +4444,6 @@
  */
 #if (defined(Z_FEATURE_SHARED_MEMORY) && defined(Z_FEATURE_UNSTABLE_API))
 ZENOHC_API
-<<<<<<< HEAD
-=======
 z_loaned_shm_provider_t *z_shm_provider_loan_mut(z_owned_shm_provider_t *this_);
 #endif
 /**
@@ -4465,7 +4451,6 @@
  */
 #if (defined(Z_FEATURE_SHARED_MEMORY) && defined(Z_FEATURE_UNSTABLE_API))
 ZENOHC_API
->>>>>>> cdc06c82
 z_result_t z_shm_provider_map(z_owned_shm_mut_t *out_result,
                               const z_loaned_shm_provider_t *provider,
                               struct z_allocated_chunk_t allocated_chunk,
@@ -4593,8 +4578,6 @@
 #if defined(Z_FEATURE_UNSTABLE_API)
 ZENOHC_API
 z_entity_global_id_t z_source_info_id(const z_loaned_source_info_t *this_);
-<<<<<<< HEAD
-=======
 #endif
 /**
  * @warning This API has been marked as unstable: it works as advertised, but it may be changed in a future release.
@@ -4603,7 +4586,6 @@
 #if defined(Z_FEATURE_UNSTABLE_API)
 ZENOHC_API
 const z_loaned_source_info_t *z_source_info_loan(const z_owned_source_info_t *this_);
->>>>>>> cdc06c82
 #endif
 /**
  * @warning This API has been marked as unstable: it works as advertised, but it may be changed in a future release.
@@ -4611,11 +4593,7 @@
  */
 #if defined(Z_FEATURE_UNSTABLE_API)
 ZENOHC_API
-<<<<<<< HEAD
-const z_loaned_source_info_t *z_source_info_loan(const z_owned_source_info_t *this_);
-=======
 const z_loaned_source_info_t *z_source_info_loan_mut(const z_owned_source_info_t *this_);
->>>>>>> cdc06c82
 #endif
 /**
  * @warning This API has been marked as unstable: it works as advertised, but it may be changed in a future release.
