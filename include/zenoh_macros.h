#pragma once

#ifndef __cplusplus

#define z_loan(x) \
    _Generic((x), z_owned_session_t : z_session_loan,                 \
                  z_owned_keyexpr_t : z_keyexpr_loan,                 \
                  z_owned_config_t : z_config_loan,                   \
                  z_owned_publisher_t : z_publisher_loan,             \
                  z_owned_pull_subscriber_t : z_pull_subscriber_loan, \
                  z_owned_encoding_t : z_encoding_loan,               \
                  z_owned_hello_t : z_hello_loan                      \
            )(&x)
#define z_drop(x) \
    _Generic((x), z_owned_session_t * : z_close,                                    \
                  z_owned_publisher_t * : z_undeclare_publisher,                    \
                  z_owned_keyexpr_t * : z_keyexpr_drop,                             \
                  z_owned_config_t * : z_config_drop,                               \
                  z_owned_scouting_config_t * : z_scouting_config_drop,             \
                  z_owned_pull_subscriber_t * : z_undeclare_pull_subscriber,        \
                  z_owned_subscriber_t * : z_undeclare_subscriber,                  \
                  z_owned_queryable_t * : z_undeclare_queryable,                    \
                  z_owned_encoding_t * : z_encoding_drop,                           \
                  z_owned_reply_t * : z_reply_drop,                                 \
                  z_owned_closure_sample_t * : z_closure_sample_drop,               \
                  z_owned_closure_query_t * : z_closure_query_drop,                 \
                  z_owned_closure_reply_t * : z_closure_reply_drop,                 \
                  z_owned_closure_hello_t * : z_closure_hello_drop,                 \
                  z_owned_reply_channel_closure_t * : z_reply_channel_closure_drop, \
                  z_owned_reply_channel_t * : z_reply_channel_drop                  \
            )(x)

#define z_null(x) (*x = \
    _Generic((x), z_owned_session_t * : z_session_null,                             \
                  z_owned_publisher_t * : z_publisher_null,                         \
                  z_owned_keyexpr_t * : z_keyexpr_null,                             \
                  z_owned_config_t * : z_config_null,                               \
                  z_owned_scouting_config_t * : z_scouting_config_null,             \
                  z_owned_pull_subscriber_t * : z_pull_subscriber_null,             \
                  z_owned_subscriber_t * : z_subscriber_null,                       \
                  z_owned_queryable_t * : z_queryable_null,                         \
                  z_owned_encoding_t * : z_encoding_null,                           \
                  z_owned_reply_t * : z_reply_null,                                 \
                  z_owned_closure_sample_t * : z_closure_sample_null,               \
                  z_owned_closure_query_t * : z_closure_query_null,                 \
                  z_owned_closure_reply_t * : z_closure_reply_null,                 \
                  z_owned_closure_hello_t * : z_closure_hello_null,                 \
                  z_owned_reply_channel_closure_t * : z_reply_channel_closure_null, \
                  z_owned_reply_channel_t * : z_reply_channel_null                  \
            )())

#define z_check(x) \
    _Generic((x), z_owned_session_t : z_session_check,                 \
                  z_owned_publisher_t : z_publisher_check,             \
                  z_owned_keyexpr_t : z_keyexpr_check,                 \
                  z_keyexpr_t : z_keyexpr_is_initialized,              \
                  z_owned_config_t : z_config_check,                   \
                  z_owned_scouting_config_t : z_scouting_config_check, \
                  z_bytes_t : z_bytes_check,                           \
                  z_owned_subscriber_t : z_subscriber_check,           \
                  z_owned_pull_subscriber_t : z_pull_subscriber_check, \
                  z_owned_queryable_t : z_queryable_check,             \
                  z_owned_encoding_t : z_encoding_check,               \
                  z_owned_reply_t : z_reply_check                      \
            )(&x)

#define z_call(x, ...) \
    _Generic((x), z_owned_closure_sample_t : z_closure_sample_call,              \
                  z_owned_closure_query_t : z_closure_query_call,                \
                  z_owned_closure_reply_t : z_closure_reply_call,                \
                  z_owned_closure_hello_t : z_closure_hello_call,                \
                  z_owned_reply_channel_closure_t : z_reply_channel_closure_call \
            ) (&x, __VA_ARGS__)

#define _z_closure_overloader(callback, droper, ctx, ...) \
    { .context = (void*)ctx, .call = callback, .drop = droper }
#define z_closure(...) _z_closure_overloader(__VA_ARGS__, NULL, NULL)
#define z_move(x) (&x)

#else

template<class T> struct zenoh_loan_type { typedef T type; };
template<class T> inline typename zenoh_loan_type<T>::type z_loan(T&);

template<> struct zenoh_loan_type<z_owned_session_t>{ typedef z_session_t type; };
template<> struct zenoh_loan_type<z_owned_keyexpr_t>{ typedef z_keyexpr_t type; };
template<> struct zenoh_loan_type<z_owned_config_t>{ typedef z_config_t type; };
template<> struct zenoh_loan_type<z_owned_publisher_t>{ typedef z_publisher_t type; };
template<> struct zenoh_loan_type<z_owned_pull_subscriber_t>{ typedef z_pull_subscriber_t type; };
template<> struct zenoh_loan_type<z_owned_encoding_t>{ typedef z_encoding_t type; };
template<> struct zenoh_loan_type<z_owned_hello_t>{ typedef z_hello_t type; };

template<> inline z_session_t z_loan(z_owned_session_t& x) { return z_session_loan(&x); }
template<> inline z_keyexpr_t z_loan(z_owned_keyexpr_t& x) { return z_keyexpr_loan(&x); }
template<> inline z_config_t z_loan(z_owned_config_t& x) { return z_config_loan(&x); }
template<> inline z_publisher_t z_loan(z_owned_publisher_t& x) { return z_publisher_loan(&x); }
template<> inline z_pull_subscriber_t z_loan(z_owned_pull_subscriber_t& x) { return z_pull_subscriber_loan(&x); }
template<> inline z_encoding_t z_loan(z_owned_encoding_t& x) { return z_encoding_loan(&x); }
template<> inline z_hello_t z_loan(z_owned_hello_t& x) { return z_hello_loan(&x); }

template<class T> struct zenoh_drop_type { typedef T type; };
template<class T> inline typename zenoh_drop_type<T>::type z_drop(T*);

template<> struct zenoh_drop_type<z_owned_session_t> { typedef int8_t type; };
template<> struct zenoh_drop_type<z_owned_publisher_t> { typedef int8_t type; };
template<> struct zenoh_drop_type<z_owned_keyexpr_t> { typedef void type; };
template<> struct zenoh_drop_type<z_owned_config_t> { typedef void type; };
template<> struct zenoh_drop_type<z_owned_scouting_config_t> { typedef void type; };
template<> struct zenoh_drop_type<z_owned_pull_subscriber_t> { typedef int8_t type; };
template<> struct zenoh_drop_type<z_owned_subscriber_t> { typedef int8_t type; };
template<> struct zenoh_drop_type<z_owned_queryable_t> { typedef int8_t type; };
template<> struct zenoh_drop_type<z_owned_encoding_t> { typedef void type; };
template<> struct zenoh_drop_type<z_owned_reply_t> { typedef void type; };
template<> struct zenoh_drop_type<z_owned_closure_sample_t> { typedef void type; };
template<> struct zenoh_drop_type<z_owned_closure_query_t> { typedef void type; };
template<> struct zenoh_drop_type<z_owned_closure_reply_t> { typedef void type; };
template<> struct zenoh_drop_type<z_owned_closure_hello_t> { typedef void type; };
template<> struct zenoh_drop_type<z_owned_reply_channel_closure_t> { typedef void type; };
template<> struct zenoh_drop_type<z_owned_reply_channel_t> { typedef void type; };

template<> inline int8_t z_drop(z_owned_session_t* v) { return z_close(v); }
template<> inline int8_t z_drop(z_owned_publisher_t* v) { return z_undeclare_publisher(v); }
template<> inline void z_drop(z_owned_keyexpr_t* v) { z_keyexpr_drop(v); }
template<> inline void z_drop(z_owned_config_t* v) { z_config_drop(v); }
template<> inline void z_drop(z_owned_scouting_config_t* v) { z_scouting_config_drop(v); }
template<> inline int8_t z_drop(z_owned_pull_subscriber_t* v) { return z_undeclare_pull_subscriber(v); }
template<> inline int8_t z_drop(z_owned_subscriber_t* v) { return z_undeclare_subscriber(v); }
template<> inline int8_t z_drop(z_owned_queryable_t* v) { return z_undeclare_queryable(v); }
template<> inline void z_drop(z_owned_encoding_t* v) { z_encoding_drop(v); }
template<> inline void z_drop(z_owned_reply_t* v) { z_reply_drop(v); }
template<> inline void z_drop(z_owned_closure_sample_t* v) { z_closure_sample_drop(v); }
template<> inline void z_drop(z_owned_closure_query_t* v) { z_closure_query_drop(v); }
template<> inline void z_drop(z_owned_closure_reply_t* v) { z_closure_reply_drop(v); }
template<> inline void z_drop(z_owned_closure_hello_t* v) { z_closure_hello_drop(v); }
template<> inline void z_drop(z_owned_reply_channel_closure_t* v) { z_reply_channel_closure_drop(v); }
template<> inline void z_drop(z_owned_reply_channel_t* v) { z_reply_channel_drop(v); }

<<<<<<< HEAD
void z_null(z_owned_session_t& v) { v = z_session_null(); }
void z_null(z_owned_publisher_t& v) { v = z_publisher_null(); }
void z_null(z_owned_keyexpr_t& v) { v = z_keyexpr_null(); }
void z_null(z_owned_config_t& v) { v = z_config_null(); }
void z_null(z_owned_scouting_config_t& v) { v = z_scouting_config_null(); }
void z_null(z_owned_pull_subscriber_t& v) { v = z_pull_subscriber_null(); }
void z_null(z_owned_subscriber_t& v) { v = z_subscriber_null(); }
void z_null(z_owned_queryable_t& v) { v = z_queryable_null(); }
void z_null(z_owned_encoding_t& v) { v = z_encoding_null(); }
void z_null(z_owned_reply_t& v) { v = z_reply_null(); }
void z_null(z_owned_closure_sample_t& v) { v = z_closure_sample_null(); }
void z_null(z_owned_closure_query_t& v) { v = z_closure_query_null(); }
void z_null(z_owned_closure_reply_t& v) { v = z_closure_reply_null(); }
void z_null(z_owned_closure_hello_t& v) { v = z_closure_hello_null(); }
void z_null(z_owned_reply_channel_closure_t& v) { v = z_reply_channel_closure_null(); }
void z_null(z_owned_reply_channel_t& v) { v = z_reply_channel_null(); }

bool z_check(const z_owned_session_t& v) { return z_session_check(&v); }
bool z_check(const z_owned_publisher_t& v) { return z_publisher_check(&v); }
bool z_check(const z_owned_keyexpr_t& v) { return z_keyexpr_check(&v); }
bool z_check(const z_keyexpr_t& v) { return z_keyexpr_is_initialized(&v); }
bool z_check(const z_owned_config_t& v) { return z_config_check(&v); }
bool z_check(const z_owned_scouting_config_t& v) { return z_scouting_config_check(&v); }
bool z_check(const z_bytes_t& v) { return z_bytes_check(&v); }
bool z_check(const z_owned_subscriber_t& v) { return z_subscriber_check(&v); }
bool z_check(const z_owned_pull_subscriber_t& v) { return z_pull_subscriber_check(&v); }
bool z_check(const z_owned_queryable_t& v) { return z_queryable_check(&v); }
bool z_check(const z_owned_encoding_t& v) { return z_encoding_check(&v); }
bool z_check(const z_owned_reply_t& v) { return z_reply_check(&v); }
=======
inline bool z_check(const z_owned_session_t& v) { return z_session_check(&v); }
inline bool z_check(const z_owned_publisher_t& v) { return z_publisher_check(&v); }
inline bool z_check(const z_owned_keyexpr_t& v) { return z_keyexpr_check(&v); }
inline bool z_check(const z_keyexpr_t& v) { return z_keyexpr_is_initialized(&v); }
inline bool z_check(const z_owned_config_t& v) { return z_config_check(&v); }
inline bool z_check(const z_owned_scouting_config_t& v) { return z_scouting_config_check(&v); }
inline bool z_check(const z_bytes_t& v) { return z_bytes_check(&v); }
inline bool z_check(const z_owned_subscriber_t& v) { return z_subscriber_check(&v); }
inline bool z_check(const z_owned_pull_subscriber_t& v) { return z_pull_subscriber_check(&v); }
inline bool z_check(const z_owned_queryable_t& v) { return z_queryable_check(&v); }
inline bool z_check(const z_owned_encoding_t& v) { return z_encoding_check(&v); }
inline bool z_check(const z_owned_reply_t& v) { return z_reply_check(&v); }
>>>>>>> 051e5a01

inline void z_call(const struct z_owned_closure_sample_t &closure, const struct z_sample_t *sample) 
    { z_closure_sample_call(&closure, sample); }
inline void z_call(const struct z_owned_closure_query_t &closure, const struct z_query_t *query)
    { z_closure_query_call(&closure, query); }
inline void z_call(const struct z_owned_closure_reply_t &closure, struct z_owned_reply_t *sample)
    { z_closure_reply_call(&closure, sample); }
inline void z_call(const struct z_owned_closure_hello_t &closure, struct z_owned_hello_t *hello)
    { z_closure_hello_call(&closure, hello); }
inline bool z_call(const struct z_owned_reply_channel_closure_t &closure, struct z_owned_reply_t *sample)
    { return z_reply_channel_closure_call(&closure, sample); }

#define _z_closure_overloader(callback, droper, ctx, ...) \
    { .context = const_cast<void*>(static_cast<const void*>(ctx)), .call = callback, .drop = droper }
#define z_closure(...) _z_closure_overloader(__VA_ARGS__, NULL, NULL)
#define z_move(x) (&x)

#endif<|MERGE_RESOLUTION|>--- conflicted
+++ resolved
@@ -135,37 +135,23 @@
 template<> inline void z_drop(z_owned_reply_channel_closure_t* v) { z_reply_channel_closure_drop(v); }
 template<> inline void z_drop(z_owned_reply_channel_t* v) { z_reply_channel_drop(v); }
 
-<<<<<<< HEAD
-void z_null(z_owned_session_t& v) { v = z_session_null(); }
-void z_null(z_owned_publisher_t& v) { v = z_publisher_null(); }
-void z_null(z_owned_keyexpr_t& v) { v = z_keyexpr_null(); }
-void z_null(z_owned_config_t& v) { v = z_config_null(); }
-void z_null(z_owned_scouting_config_t& v) { v = z_scouting_config_null(); }
-void z_null(z_owned_pull_subscriber_t& v) { v = z_pull_subscriber_null(); }
-void z_null(z_owned_subscriber_t& v) { v = z_subscriber_null(); }
-void z_null(z_owned_queryable_t& v) { v = z_queryable_null(); }
-void z_null(z_owned_encoding_t& v) { v = z_encoding_null(); }
-void z_null(z_owned_reply_t& v) { v = z_reply_null(); }
-void z_null(z_owned_closure_sample_t& v) { v = z_closure_sample_null(); }
-void z_null(z_owned_closure_query_t& v) { v = z_closure_query_null(); }
-void z_null(z_owned_closure_reply_t& v) { v = z_closure_reply_null(); }
-void z_null(z_owned_closure_hello_t& v) { v = z_closure_hello_null(); }
-void z_null(z_owned_reply_channel_closure_t& v) { v = z_reply_channel_closure_null(); }
-void z_null(z_owned_reply_channel_t& v) { v = z_reply_channel_null(); }
+inline void z_null(z_owned_session_t& v) { v = z_session_null(); }
+inline void z_null(z_owned_publisher_t& v) { v = z_publisher_null(); }
+inline void z_null(z_owned_keyexpr_t& v) { v = z_keyexpr_null(); }
+inline void z_null(z_owned_config_t& v) { v = z_config_null(); }
+inline void z_null(z_owned_scouting_config_t& v) { v = z_scouting_config_null(); }
+inline void z_null(z_owned_pull_subscriber_t& v) { v = z_pull_subscriber_null(); }
+inline void z_null(z_owned_subscriber_t& v) { v = z_subscriber_null(); }
+inline void z_null(z_owned_queryable_t& v) { v = z_queryable_null(); }
+inline void z_null(z_owned_encoding_t& v) { v = z_encoding_null(); }
+inline void z_null(z_owned_reply_t& v) { v = z_reply_null(); }
+inline void z_null(z_owned_closure_sample_t& v) { v = z_closure_sample_null(); }
+inline void z_null(z_owned_closure_query_t& v) { v = z_closure_query_null(); }
+inline void z_null(z_owned_closure_reply_t& v) { v = z_closure_reply_null(); }
+inline void z_null(z_owned_closure_hello_t& v) { v = z_closure_hello_null(); }
+inline void z_null(z_owned_reply_channel_closure_t& v) { v = z_reply_channel_closure_null(); }
+inline void z_null(z_owned_reply_channel_t& v) { v = z_reply_channel_null(); }
 
-bool z_check(const z_owned_session_t& v) { return z_session_check(&v); }
-bool z_check(const z_owned_publisher_t& v) { return z_publisher_check(&v); }
-bool z_check(const z_owned_keyexpr_t& v) { return z_keyexpr_check(&v); }
-bool z_check(const z_keyexpr_t& v) { return z_keyexpr_is_initialized(&v); }
-bool z_check(const z_owned_config_t& v) { return z_config_check(&v); }
-bool z_check(const z_owned_scouting_config_t& v) { return z_scouting_config_check(&v); }
-bool z_check(const z_bytes_t& v) { return z_bytes_check(&v); }
-bool z_check(const z_owned_subscriber_t& v) { return z_subscriber_check(&v); }
-bool z_check(const z_owned_pull_subscriber_t& v) { return z_pull_subscriber_check(&v); }
-bool z_check(const z_owned_queryable_t& v) { return z_queryable_check(&v); }
-bool z_check(const z_owned_encoding_t& v) { return z_encoding_check(&v); }
-bool z_check(const z_owned_reply_t& v) { return z_reply_check(&v); }
-=======
 inline bool z_check(const z_owned_session_t& v) { return z_session_check(&v); }
 inline bool z_check(const z_owned_publisher_t& v) { return z_publisher_check(&v); }
 inline bool z_check(const z_owned_keyexpr_t& v) { return z_keyexpr_check(&v); }
@@ -178,7 +164,6 @@
 inline bool z_check(const z_owned_queryable_t& v) { return z_queryable_check(&v); }
 inline bool z_check(const z_owned_encoding_t& v) { return z_encoding_check(&v); }
 inline bool z_check(const z_owned_reply_t& v) { return z_reply_check(&v); }
->>>>>>> 051e5a01
 
 inline void z_call(const struct z_owned_closure_sample_t &closure, const struct z_sample_t *sample) 
     { z_closure_sample_call(&closure, sample); }
