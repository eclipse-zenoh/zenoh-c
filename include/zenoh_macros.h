#pragma once
// clang-format off


#ifndef __cplusplus

static inline z_moved_bytes_t* z_bytes_move(z_owned_bytes_t* x) { return (z_moved_bytes_t*)(x); }
static inline z_moved_closure_hello_t* z_closure_hello_move(z_owned_closure_hello_t* x) { return (z_moved_closure_hello_t*)(x); }
static inline z_moved_closure_query_t* z_closure_query_move(z_owned_closure_query_t* x) { return (z_moved_closure_query_t*)(x); }
static inline z_moved_closure_reply_t* z_closure_reply_move(z_owned_closure_reply_t* x) { return (z_moved_closure_reply_t*)(x); }
static inline z_moved_closure_sample_t* z_closure_sample_move(z_owned_closure_sample_t* x) { return (z_moved_closure_sample_t*)(x); }
static inline z_moved_condvar_t* z_condvar_move(z_owned_condvar_t* x) { return (z_moved_condvar_t*)(x); }
static inline z_moved_config_t* z_config_move(z_owned_config_t* x) { return (z_moved_config_t*)(x); }
static inline z_moved_encoding_t* z_encoding_move(z_owned_encoding_t* x) { return (z_moved_encoding_t*)(x); }
static inline z_moved_fifo_handler_query_t* z_fifo_handler_query_move(z_owned_fifo_handler_query_t* x) { return (z_moved_fifo_handler_query_t*)(x); }
static inline z_moved_fifo_handler_reply_t* z_fifo_handler_reply_move(z_owned_fifo_handler_reply_t* x) { return (z_moved_fifo_handler_reply_t*)(x); }
static inline z_moved_fifo_handler_sample_t* z_fifo_handler_sample_move(z_owned_fifo_handler_sample_t* x) { return (z_moved_fifo_handler_sample_t*)(x); }
static inline z_moved_hello_t* z_hello_move(z_owned_hello_t* x) { return (z_moved_hello_t*)(x); }
static inline z_moved_keyexpr_t* z_keyexpr_move(z_owned_keyexpr_t* x) { return (z_moved_keyexpr_t*)(x); }
static inline z_moved_mutex_t* z_mutex_move(z_owned_mutex_t* x) { return (z_moved_mutex_t*)(x); }
static inline z_moved_publisher_t* z_publisher_move(z_owned_publisher_t* x) { return (z_moved_publisher_t*)(x); }
static inline z_moved_query_t* z_query_move(z_owned_query_t* x) { return (z_moved_query_t*)(x); }
static inline z_moved_queryable_t* z_queryable_move(z_owned_queryable_t* x) { return (z_moved_queryable_t*)(x); }
static inline z_moved_reply_t* z_reply_move(z_owned_reply_t* x) { return (z_moved_reply_t*)(x); }
static inline z_moved_reply_err_t* z_reply_err_move(z_owned_reply_err_t* x) { return (z_moved_reply_err_t*)(x); }
static inline z_moved_ring_handler_query_t* z_ring_handler_query_move(z_owned_ring_handler_query_t* x) { return (z_moved_ring_handler_query_t*)(x); }
static inline z_moved_ring_handler_reply_t* z_ring_handler_reply_move(z_owned_ring_handler_reply_t* x) { return (z_moved_ring_handler_reply_t*)(x); }
static inline z_moved_ring_handler_sample_t* z_ring_handler_sample_move(z_owned_ring_handler_sample_t* x) { return (z_moved_ring_handler_sample_t*)(x); }
static inline z_moved_sample_t* z_sample_move(z_owned_sample_t* x) { return (z_moved_sample_t*)(x); }
static inline z_moved_session_t* z_session_move(z_owned_session_t* x) { return (z_moved_session_t*)(x); }
static inline z_moved_slice_t* z_slice_move(z_owned_slice_t* x) { return (z_moved_slice_t*)(x); }
static inline z_moved_string_array_t* z_string_array_move(z_owned_string_array_t* x) { return (z_moved_string_array_t*)(x); }
static inline z_moved_string_t* z_string_move(z_owned_string_t* x) { return (z_moved_string_t*)(x); }
static inline z_moved_subscriber_t* z_subscriber_move(z_owned_subscriber_t* x) { return (z_moved_subscriber_t*)(x); }
static inline z_moved_task_t* z_task_move(z_owned_task_t* x) { return (z_moved_task_t*)(x); }
static inline zc_moved_closure_log_t* zc_closure_log_move(zc_owned_closure_log_t* x) { return (zc_moved_closure_log_t*)(x); }


#define z_loan(this_) \
    _Generic((this_), \
        z_owned_bytes_t : z_bytes_loan, \
        z_owned_closure_hello_t : z_closure_hello_loan, \
        z_owned_closure_query_t : z_closure_query_loan, \
        z_owned_closure_reply_t : z_closure_reply_loan, \
        z_owned_closure_sample_t : z_closure_sample_loan, \
        z_owned_condvar_t : z_condvar_loan, \
        z_owned_config_t : z_config_loan, \
        z_owned_encoding_t : z_encoding_loan, \
        z_owned_fifo_handler_query_t : z_fifo_handler_query_loan, \
        z_owned_fifo_handler_reply_t : z_fifo_handler_reply_loan, \
        z_owned_fifo_handler_sample_t : z_fifo_handler_sample_loan, \
        z_owned_hello_t : z_hello_loan, \
        z_owned_keyexpr_t : z_keyexpr_loan, \
        z_owned_publisher_t : z_publisher_loan, \
        z_owned_query_t : z_query_loan, \
        z_owned_queryable_t : z_queryable_loan, \
        z_owned_reply_err_t : z_reply_err_loan, \
        z_owned_reply_t : z_reply_loan, \
        z_owned_ring_handler_query_t : z_ring_handler_query_loan, \
        z_owned_ring_handler_reply_t : z_ring_handler_reply_loan, \
        z_owned_ring_handler_sample_t : z_ring_handler_sample_loan, \
        z_owned_sample_t : z_sample_loan, \
        z_owned_session_t : z_session_loan, \
        z_owned_slice_t : z_slice_loan, \
        z_owned_string_array_t : z_string_array_loan, \
        z_owned_string_t : z_string_loan, \
        z_owned_subscriber_t : z_subscriber_loan, \
        z_view_keyexpr_t : z_view_keyexpr_loan, \
        z_view_slice_t : z_view_slice_loan, \
        z_view_string_t : z_view_string_loan, \
        zc_owned_closure_log_t : zc_closure_log_loan \
    )(&this_)

#define z_loan_mut(this_) \
    _Generic((this_), \
        z_owned_bytes_t : z_bytes_loan_mut, \
        z_owned_condvar_t : z_condvar_loan_mut, \
        z_owned_config_t : z_config_loan_mut, \
        z_owned_encoding_t : z_encoding_loan_mut, \
        z_owned_mutex_t : z_mutex_loan_mut, \
        z_owned_publisher_t : z_publisher_loan_mut, \
        z_owned_string_array_t : z_string_array_loan_mut \
    )(&this_)

#define z_drop(this_) \
    _Generic((this_), \
        z_moved_bytes_t* : z_bytes_drop, \
        z_moved_closure_hello_t* : z_closure_hello_drop, \
        z_moved_closure_query_t* : z_closure_query_drop, \
        z_moved_closure_reply_t* : z_closure_reply_drop, \
        z_moved_closure_sample_t* : z_closure_sample_drop, \
        z_moved_condvar_t* : z_condvar_drop, \
        z_moved_config_t* : z_config_drop, \
        z_moved_encoding_t* : z_encoding_drop, \
        z_moved_fifo_handler_query_t* : z_fifo_handler_query_drop, \
        z_moved_fifo_handler_reply_t* : z_fifo_handler_reply_drop, \
        z_moved_fifo_handler_sample_t* : z_fifo_handler_sample_drop, \
        z_moved_hello_t* : z_hello_drop, \
        z_moved_keyexpr_t* : z_keyexpr_drop, \
        z_moved_mutex_t* : z_mutex_drop, \
        z_moved_publisher_t* : z_publisher_drop, \
        z_moved_query_t* : z_query_drop, \
        z_moved_queryable_t* : z_queryable_drop, \
        z_moved_reply_t* : z_reply_drop, \
        z_moved_reply_err_t* : z_reply_err_drop, \
        z_moved_ring_handler_query_t* : z_ring_handler_query_drop, \
        z_moved_ring_handler_reply_t* : z_ring_handler_reply_drop, \
        z_moved_ring_handler_sample_t* : z_ring_handler_sample_drop, \
        z_moved_sample_t* : z_sample_drop, \
        z_moved_session_t* : z_session_drop, \
        z_moved_slice_t* : z_slice_drop, \
        z_moved_string_array_t* : z_string_array_drop, \
        z_moved_string_t* : z_string_drop, \
        z_moved_subscriber_t* : z_subscriber_drop, \
        z_moved_task_t* : z_task_drop, \
        zc_moved_closure_log_t* : zc_closure_log_drop \
    )(this_)

#define z_move(this_) \
    _Generic((this_), \
        z_owned_bytes_t : z_bytes_move, \
        z_owned_closure_hello_t : z_closure_hello_move, \
        z_owned_closure_query_t : z_closure_query_move, \
        z_owned_closure_reply_t : z_closure_reply_move, \
        z_owned_closure_sample_t : z_closure_sample_move, \
        z_owned_condvar_t : z_condvar_move, \
        z_owned_config_t : z_config_move, \
        z_owned_encoding_t : z_encoding_move, \
        z_owned_fifo_handler_query_t : z_fifo_handler_query_move, \
        z_owned_fifo_handler_reply_t : z_fifo_handler_reply_move, \
        z_owned_fifo_handler_sample_t : z_fifo_handler_sample_move, \
        z_owned_hello_t : z_hello_move, \
        z_owned_keyexpr_t : z_keyexpr_move, \
        z_owned_mutex_t : z_mutex_move, \
        z_owned_publisher_t : z_publisher_move, \
        z_owned_query_t : z_query_move, \
        z_owned_queryable_t : z_queryable_move, \
        z_owned_reply_t : z_reply_move, \
        z_owned_reply_err_t : z_reply_err_move, \
        z_owned_ring_handler_query_t : z_ring_handler_query_move, \
        z_owned_ring_handler_reply_t : z_ring_handler_reply_move, \
        z_owned_ring_handler_sample_t : z_ring_handler_sample_move, \
        z_owned_sample_t : z_sample_move, \
        z_owned_session_t : z_session_move, \
        z_owned_slice_t : z_slice_move, \
        z_owned_string_array_t : z_string_array_move, \
        z_owned_string_t : z_string_move, \
        z_owned_subscriber_t : z_subscriber_move, \
        z_owned_task_t : z_task_move, \
        zc_owned_closure_log_t : zc_closure_log_move \
    )(&this_)

#define z_internal_null(this_) \
    _Generic((this_), \
        z_owned_bytes_t* : z_internal_bytes_null, \
        z_owned_closure_hello_t* : z_internal_closure_hello_null, \
        z_owned_closure_query_t* : z_internal_closure_query_null, \
        z_owned_closure_reply_t* : z_internal_closure_reply_null, \
        z_owned_closure_sample_t* : z_internal_closure_sample_null, \
        z_owned_condvar_t* : z_internal_condvar_null, \
        z_owned_config_t* : z_internal_config_null, \
        z_owned_encoding_t* : z_internal_encoding_null, \
        z_owned_fifo_handler_query_t* : z_internal_fifo_handler_query_null, \
        z_owned_fifo_handler_reply_t* : z_internal_fifo_handler_reply_null, \
        z_owned_fifo_handler_sample_t* : z_internal_fifo_handler_sample_null, \
        z_owned_hello_t* : z_internal_hello_null, \
        z_owned_keyexpr_t* : z_internal_keyexpr_null, \
        z_owned_mutex_t* : z_internal_mutex_null, \
        z_owned_publisher_t* : z_internal_publisher_null, \
        z_owned_query_t* : z_internal_query_null, \
        z_owned_queryable_t* : z_internal_queryable_null, \
        z_owned_reply_err_t* : z_internal_reply_err_null, \
        z_owned_reply_t* : z_internal_reply_null, \
        z_owned_ring_handler_query_t* : z_internal_ring_handler_query_null, \
        z_owned_ring_handler_reply_t* : z_internal_ring_handler_reply_null, \
        z_owned_ring_handler_sample_t* : z_internal_ring_handler_sample_null, \
        z_owned_sample_t* : z_internal_sample_null, \
        z_owned_session_t* : z_internal_session_null, \
        z_owned_slice_t* : z_internal_slice_null, \
        z_owned_string_array_t* : z_internal_string_array_null, \
        z_owned_string_t* : z_internal_string_null, \
        z_owned_subscriber_t* : z_internal_subscriber_null, \
        z_owned_task_t* : z_internal_task_null, \
        zc_owned_closure_log_t* : zc_internal_closure_log_null \
    )(this_)

static inline void z_bytes_take(z_owned_bytes_t* this_, z_moved_bytes_t* x) { *this_ = x->_this; z_internal_bytes_null(&x->_this); }
static inline void z_closure_hello_take(z_owned_closure_hello_t* this_, z_moved_closure_hello_t* x) { *this_ = x->_this; z_internal_closure_hello_null(&x->_this); }
static inline void z_closure_query_take(z_owned_closure_query_t* closure_, z_moved_closure_query_t* x) { *closure_ = x->_this; z_internal_closure_query_null(&x->_this); }
static inline void z_closure_reply_take(z_owned_closure_reply_t* closure_, z_moved_closure_reply_t* x) { *closure_ = x->_this; z_internal_closure_reply_null(&x->_this); }
static inline void z_closure_sample_take(z_owned_closure_sample_t* closure_, z_moved_closure_sample_t* x) { *closure_ = x->_this; z_internal_closure_sample_null(&x->_this); }
static inline void z_condvar_take(z_owned_condvar_t* this_, z_moved_condvar_t* x) { *this_ = x->_this; z_internal_condvar_null(&x->_this); }
static inline void z_config_take(z_owned_config_t* this_, z_moved_config_t* x) { *this_ = x->_this; z_internal_config_null(&x->_this); }
static inline void z_encoding_take(z_owned_encoding_t* this_, z_moved_encoding_t* x) { *this_ = x->_this; z_internal_encoding_null(&x->_this); }
static inline void z_fifo_handler_query_take(z_owned_fifo_handler_query_t* this_, z_moved_fifo_handler_query_t* x) { *this_ = x->_this; z_internal_fifo_handler_query_null(&x->_this); }
static inline void z_fifo_handler_reply_take(z_owned_fifo_handler_reply_t* this_, z_moved_fifo_handler_reply_t* x) { *this_ = x->_this; z_internal_fifo_handler_reply_null(&x->_this); }
static inline void z_fifo_handler_sample_take(z_owned_fifo_handler_sample_t* this_, z_moved_fifo_handler_sample_t* x) { *this_ = x->_this; z_internal_fifo_handler_sample_null(&x->_this); }
static inline void z_hello_take(z_owned_hello_t* this_, z_moved_hello_t* x) { *this_ = x->_this; z_internal_hello_null(&x->_this); }
static inline void z_keyexpr_take(z_owned_keyexpr_t* this_, z_moved_keyexpr_t* x) { *this_ = x->_this; z_internal_keyexpr_null(&x->_this); }
static inline void z_mutex_take(z_owned_mutex_t* this_, z_moved_mutex_t* x) { *this_ = x->_this; z_internal_mutex_null(&x->_this); }
static inline void z_publisher_take(z_owned_publisher_t* this_, z_moved_publisher_t* x) { *this_ = x->_this; z_internal_publisher_null(&x->_this); }
static inline void z_query_take(z_owned_query_t* this_, z_moved_query_t* x) { *this_ = x->_this; z_internal_query_null(&x->_this); }
static inline void z_queryable_take(z_owned_queryable_t* this_, z_moved_queryable_t* x) { *this_ = x->_this; z_internal_queryable_null(&x->_this); }
static inline void z_reply_take(z_owned_reply_t* this_, z_moved_reply_t* x) { *this_ = x->_this; z_internal_reply_null(&x->_this); }
static inline void z_reply_err_take(z_owned_reply_err_t* this_, z_moved_reply_err_t* x) { *this_ = x->_this; z_internal_reply_err_null(&x->_this); }
static inline void z_ring_handler_query_take(z_owned_ring_handler_query_t* this_, z_moved_ring_handler_query_t* x) { *this_ = x->_this; z_internal_ring_handler_query_null(&x->_this); }
static inline void z_ring_handler_reply_take(z_owned_ring_handler_reply_t* this_, z_moved_ring_handler_reply_t* x) { *this_ = x->_this; z_internal_ring_handler_reply_null(&x->_this); }
static inline void z_ring_handler_sample_take(z_owned_ring_handler_sample_t* this_, z_moved_ring_handler_sample_t* x) { *this_ = x->_this; z_internal_ring_handler_sample_null(&x->_this); }
static inline void z_sample_take(z_owned_sample_t* this_, z_moved_sample_t* x) { *this_ = x->_this; z_internal_sample_null(&x->_this); }
static inline void z_session_take(z_owned_session_t* this_, z_moved_session_t* x) { *this_ = x->_this; z_internal_session_null(&x->_this); }
static inline void z_slice_take(z_owned_slice_t* this_, z_moved_slice_t* x) { *this_ = x->_this; z_internal_slice_null(&x->_this); }
static inline void z_string_array_take(z_owned_string_array_t* this_, z_moved_string_array_t* x) { *this_ = x->_this; z_internal_string_array_null(&x->_this); }
static inline void z_string_take(z_owned_string_t* this_, z_moved_string_t* x) { *this_ = x->_this; z_internal_string_null(&x->_this); }
static inline void z_subscriber_take(z_owned_subscriber_t* this_, z_moved_subscriber_t* x) { *this_ = x->_this; z_internal_subscriber_null(&x->_this); }
static inline void z_task_take(z_owned_task_t* this_, z_moved_task_t* x) { *this_ = x->_this; z_internal_task_null(&x->_this); }
static inline void zc_closure_log_take(zc_owned_closure_log_t* closure_, zc_moved_closure_log_t* x) { *closure_ = x->_this; zc_internal_closure_log_null(&x->_this); }


#define z_take(this_, x) \
    _Generic((this_), \
        z_owned_bytes_t* : z_bytes_take, \
        z_owned_closure_hello_t* : z_closure_hello_take, \
        z_owned_closure_query_t* : z_closure_query_take, \
        z_owned_closure_reply_t* : z_closure_reply_take, \
        z_owned_closure_sample_t* : z_closure_sample_take, \
        z_owned_condvar_t* : z_condvar_take, \
        z_owned_config_t* : z_config_take, \
        z_owned_encoding_t* : z_encoding_take, \
        z_owned_fifo_handler_query_t* : z_fifo_handler_query_take, \
        z_owned_fifo_handler_reply_t* : z_fifo_handler_reply_take, \
        z_owned_fifo_handler_sample_t* : z_fifo_handler_sample_take, \
        z_owned_hello_t* : z_hello_take, \
        z_owned_keyexpr_t* : z_keyexpr_take, \
        z_owned_mutex_t* : z_mutex_take, \
        z_owned_publisher_t* : z_publisher_take, \
        z_owned_query_t* : z_query_take, \
        z_owned_queryable_t* : z_queryable_take, \
        z_owned_reply_t* : z_reply_take, \
        z_owned_reply_err_t* : z_reply_err_take, \
        z_owned_ring_handler_query_t* : z_ring_handler_query_take, \
        z_owned_ring_handler_reply_t* : z_ring_handler_reply_take, \
        z_owned_ring_handler_sample_t* : z_ring_handler_sample_take, \
        z_owned_sample_t* : z_sample_take, \
        z_owned_session_t* : z_session_take, \
        z_owned_slice_t* : z_slice_take, \
        z_owned_string_array_t* : z_string_array_take, \
        z_owned_string_t* : z_string_take, \
        z_owned_subscriber_t* : z_subscriber_take, \
        z_owned_task_t* : z_task_take, \
        zc_owned_closure_log_t* : zc_closure_log_take \
    )(this_, x)

#define z_internal_check(this_) \
    _Generic((this_), \
        z_owned_bytes_t : z_internal_bytes_check, \
        z_owned_closure_hello_t : z_internal_closure_hello_check, \
        z_owned_closure_query_t : z_internal_closure_query_check, \
        z_owned_closure_reply_t : z_internal_closure_reply_check, \
        z_owned_closure_sample_t : z_internal_closure_sample_check, \
        z_owned_condvar_t : z_internal_condvar_check, \
        z_owned_config_t : z_internal_config_check, \
        z_owned_encoding_t : z_internal_encoding_check, \
        z_owned_fifo_handler_query_t : z_internal_fifo_handler_query_check, \
        z_owned_fifo_handler_reply_t : z_internal_fifo_handler_reply_check, \
        z_owned_fifo_handler_sample_t : z_internal_fifo_handler_sample_check, \
        z_owned_hello_t : z_internal_hello_check, \
        z_owned_keyexpr_t : z_internal_keyexpr_check, \
        z_owned_mutex_t : z_internal_mutex_check, \
        z_owned_publisher_t : z_internal_publisher_check, \
        z_owned_query_t : z_internal_query_check, \
        z_owned_queryable_t : z_internal_queryable_check, \
        z_owned_reply_t : z_internal_reply_check, \
        z_owned_reply_err_t : z_internal_reply_err_check, \
        z_owned_ring_handler_query_t : z_internal_ring_handler_query_check, \
        z_owned_ring_handler_reply_t : z_internal_ring_handler_reply_check, \
        z_owned_ring_handler_sample_t : z_internal_ring_handler_sample_check, \
        z_owned_sample_t : z_internal_sample_check, \
        z_owned_session_t : z_internal_session_check, \
        z_owned_slice_t : z_internal_slice_check, \
        z_owned_string_array_t : z_internal_string_array_check, \
        z_owned_string_t : z_internal_string_check, \
        z_owned_subscriber_t : z_internal_subscriber_check, \
        z_owned_task_t : z_internal_task_check, \
        zc_owned_closure_log_t : zc_internal_closure_log_check \
    )(&this_)

#define z_call(closure, hello) \
    _Generic((closure), \
        const z_loaned_closure_hello_t* : z_closure_hello_call, \
        const z_loaned_closure_query_t* : z_closure_query_call, \
        const z_loaned_closure_reply_t* : z_closure_reply_call, \
        const z_loaned_closure_sample_t* : z_closure_sample_call \
    )(closure, hello)

#define z_closure(x, callback, dropper, ctx) \
    {{(x)->context = (void*)(ctx); (x)->call = (callback); (x)->drop = (dropper);}}

#define z_try_recv(this_, query) \
    _Generic((this_), \
        const z_loaned_fifo_handler_query_t* : z_fifo_handler_query_try_recv, \
        const z_loaned_fifo_handler_reply_t* : z_fifo_handler_reply_try_recv, \
        const z_loaned_fifo_handler_sample_t* : z_fifo_handler_sample_try_recv, \
        const z_loaned_ring_handler_query_t* : z_ring_handler_query_try_recv, \
        const z_loaned_ring_handler_reply_t* : z_ring_handler_reply_try_recv, \
        const z_loaned_ring_handler_sample_t* : z_ring_handler_sample_try_recv \
    )(this_, query)

#define z_recv(this_, query) \
    _Generic((this_), \
        const z_loaned_fifo_handler_query_t* : z_fifo_handler_query_recv, \
        const z_loaned_fifo_handler_reply_t* : z_fifo_handler_reply_recv, \
        const z_loaned_fifo_handler_sample_t* : z_fifo_handler_sample_recv, \
        const z_loaned_ring_handler_query_t* : z_ring_handler_query_recv, \
        const z_loaned_ring_handler_reply_t* : z_ring_handler_reply_recv, \
        const z_loaned_ring_handler_sample_t* : z_ring_handler_sample_recv \
    )(this_, query)
#else  // #ifndef __cplusplus

<<<<<<< HEAD
// clang-format off
template<class T> struct zenoh_loan_type { typedef T type; };
template<class T> inline typename zenoh_loan_type<T>::type z_loan(const T&);

template<> struct zenoh_loan_type<z_owned_session_t>{ typedef z_session_t type; };
template<> struct zenoh_loan_type<z_owned_keyexpr_t>{ typedef z_keyexpr_t type; };
template<> struct zenoh_loan_type<z_owned_config_t>{ typedef z_config_t type; };
template<> struct zenoh_loan_type<z_owned_publisher_t>{ typedef z_publisher_t type; };
template<> struct zenoh_loan_type<z_owned_subscriber_t>{ typedef z_subscriber_t type; };
template<> struct zenoh_loan_type<z_owned_query_t>{ typedef z_query_t type; };
template<> struct zenoh_loan_type<z_owned_pull_subscriber_t>{ typedef z_pull_subscriber_t type; };
template<> struct zenoh_loan_type<z_owned_encoding_t>{ typedef z_encoding_t type; };
template<> struct zenoh_loan_type<z_owned_hello_t>{ typedef z_hello_t type; };
template<> struct zenoh_loan_type<z_owned_str_t>{ typedef const char* type; };
template<> struct zenoh_loan_type<ze_owned_querying_subscriber_t>{ typedef ze_querying_subscriber_t type; };

template<> inline z_session_t z_loan(const z_owned_session_t& x) { return z_session_loan(&x); }
template<> inline z_keyexpr_t z_loan(const z_owned_keyexpr_t& x) { return z_keyexpr_loan(&x); }
template<> inline z_config_t z_loan(const z_owned_config_t& x) { return z_config_loan(&x); }
template<> inline z_publisher_t z_loan(const z_owned_publisher_t& x) { return z_publisher_loan(&x); }
template<> inline z_subscriber_t z_loan(const z_owned_subscriber_t& x) { return z_subscriber_loan(&x); }
template<> inline z_pull_subscriber_t z_loan(const z_owned_pull_subscriber_t& x) { return z_pull_subscriber_loan(&x); }
template<> inline z_encoding_t z_loan(const z_owned_encoding_t& x) { return z_encoding_loan(&x); }
template<> inline z_hello_t z_loan(const z_owned_hello_t& x) { return z_hello_loan(&x); }
template<> inline z_query_t z_loan(const z_owned_query_t& x) { return z_query_loan(&x); }
template<> inline const char* z_loan(const z_owned_str_t& x) { return z_str_loan(&x); }
template<> inline ze_querying_subscriber_t z_loan(const ze_owned_querying_subscriber_t& x) { return ze_querying_subscriber_loan(&x); }

template<class T> struct zenoh_drop_type { typedef T type; };
template<class T> inline typename zenoh_drop_type<T>::type z_drop(T*);

template<> struct zenoh_drop_type<z_owned_session_t> { typedef int8_t type; };
template<> struct zenoh_drop_type<z_owned_publisher_t> { typedef int8_t type; };
template<> struct zenoh_drop_type<z_owned_keyexpr_t> { typedef void type; };
template<> struct zenoh_drop_type<z_owned_config_t> { typedef void type; };
template<> struct zenoh_drop_type<z_owned_scouting_config_t> { typedef void type; };
template<> struct zenoh_drop_type<z_owned_pull_subscriber_t> { typedef int8_t type; };
template<> struct zenoh_drop_type<z_owned_subscriber_t> { typedef int8_t type; };
template<> struct zenoh_drop_type<z_owned_queryable_t> { typedef int8_t type; };
template<> struct zenoh_drop_type<z_owned_encoding_t> { typedef void type; };
template<> struct zenoh_drop_type<z_owned_reply_t> { typedef void type; };
template<> struct zenoh_drop_type<z_owned_hello_t> { typedef void type; };
template<> struct zenoh_drop_type<z_owned_query_t> { typedef void type; };
template<> struct zenoh_drop_type<z_owned_str_t> { typedef void type; };
template<> struct zenoh_drop_type<zc_owned_payload_t> { typedef void type; };
template<> struct zenoh_drop_type<zc_owned_shmbuf_t> { typedef void type; };
template<> struct zenoh_drop_type<zc_owned_shm_manager_t> { typedef void type; };
template<> struct zenoh_drop_type<z_owned_closure_sample_t> { typedef void type; };
template<> struct zenoh_drop_type<z_owned_closure_query_t> { typedef void type; };
template<> struct zenoh_drop_type<z_owned_closure_reply_t> { typedef void type; };
template<> struct zenoh_drop_type<z_owned_closure_hello_t> { typedef void type; };
template<> struct zenoh_drop_type<z_owned_closure_zid_t> { typedef void type; };
template<> struct zenoh_drop_type<zcu_owned_closure_matching_status_t> { typedef void type; };
template<> struct zenoh_drop_type<z_owned_reply_channel_closure_t> { typedef void type; };
template<> struct zenoh_drop_type<z_owned_query_channel_closure_t> { typedef void type; };
template<> struct zenoh_drop_type<z_owned_reply_channel_t> { typedef void type; };
template<> struct zenoh_drop_type<z_owned_query_channel_t> { typedef void type; };
template<> struct zenoh_drop_type<z_owned_bytes_map_t> { typedef void type; };
template<> struct zenoh_drop_type<zc_owned_liveliness_token_t> { typedef void type; };
template<> struct zenoh_drop_type<ze_owned_publication_cache_t> { typedef int8_t type; };
template<> struct zenoh_drop_type<ze_owned_querying_subscriber_t> { typedef int8_t type; };

template<> inline int8_t z_drop(z_owned_session_t* v) { return z_close(v); }
template<> inline int8_t z_drop(z_owned_publisher_t* v) { return z_undeclare_publisher(v); }
template<> inline void z_drop(z_owned_keyexpr_t* v) { z_keyexpr_drop(v); }
template<> inline void z_drop(z_owned_config_t* v) { z_config_drop(v); }
template<> inline void z_drop(z_owned_scouting_config_t* v) { z_scouting_config_drop(v); }
template<> inline int8_t z_drop(z_owned_pull_subscriber_t* v) { return z_undeclare_pull_subscriber(v); }
template<> inline int8_t z_drop(z_owned_subscriber_t* v) { return z_undeclare_subscriber(v); }
template<> inline int8_t z_drop(z_owned_queryable_t* v) { return z_undeclare_queryable(v); }
template<> inline void z_drop(z_owned_encoding_t* v) { z_encoding_drop(v); }
template<> inline void z_drop(z_owned_reply_t* v) { z_reply_drop(v); }
template<> inline void z_drop(z_owned_hello_t* v) { z_hello_drop(v); }
template<> inline void z_drop(z_owned_query_t* v) { z_query_drop(v); }
template<> inline void z_drop(z_owned_str_t* v) { z_str_drop(v); }
template<> inline void z_drop(zc_owned_payload_t* v) { zc_payload_drop(v); }
template<> inline void z_drop(zc_owned_shmbuf_t* v) { zc_shmbuf_drop(v); }
template<> inline void z_drop(zc_owned_shm_manager_t* v) { zc_shm_manager_drop(v); }
template<> inline void z_drop(z_owned_closure_sample_t* v) { z_closure_sample_drop(v); }
template<> inline void z_drop(z_owned_closure_query_t* v) { z_closure_query_drop(v); }
template<> inline void z_drop(z_owned_closure_reply_t* v) { z_closure_reply_drop(v); }
template<> inline void z_drop(z_owned_closure_hello_t* v) { z_closure_hello_drop(v); }
template<> inline void z_drop(z_owned_closure_zid_t* v) { z_closure_zid_drop(v); }
template<> inline void z_drop(zcu_owned_closure_matching_status_t* v) { zcu_closure_matching_status_drop(v); }
template<> inline void z_drop(z_owned_reply_channel_closure_t* v) { z_reply_channel_closure_drop(v); }
template<> inline void z_drop(z_owned_query_channel_closure_t* v) { z_query_channel_closure_drop(v); }
template<> inline void z_drop(z_owned_reply_channel_t* v) { z_reply_channel_drop(v); }
template<> inline void z_drop(z_owned_query_channel_t* v) { z_query_channel_drop(v); }
template<> inline void z_drop(z_owned_bytes_map_t* v) { z_bytes_map_drop(v); }
template<> inline void z_drop(zc_owned_liveliness_token_t* v) { zc_liveliness_undeclare_token(v); }
template<> inline int8_t z_drop(ze_owned_publication_cache_t* v) { return ze_undeclare_publication_cache(v); }
template<> inline int8_t z_drop(ze_owned_querying_subscriber_t* v) { return ze_undeclare_querying_subscriber(v); }

inline void z_null(z_owned_session_t& v) { v = z_session_null(); }
inline void z_null(z_owned_publisher_t& v) { v = z_publisher_null(); }
inline void z_null(z_owned_keyexpr_t& v) { v = z_keyexpr_null(); }
inline void z_null(z_owned_config_t& v) { v = z_config_null(); }
inline void z_null(z_owned_scouting_config_t& v) { v = z_scouting_config_null(); }
inline void z_null(z_owned_pull_subscriber_t& v) { v = z_pull_subscriber_null(); }
inline void z_null(z_owned_subscriber_t& v) { v = z_subscriber_null(); }
inline void z_null(z_owned_queryable_t& v) { v = z_queryable_null(); }
inline void z_null(z_owned_encoding_t& v) { v = z_encoding_null(); }
inline void z_null(z_owned_reply_t& v) { v = z_reply_null(); }
inline void z_null(z_owned_hello_t& v) { v = z_hello_null(); }
inline void z_null(z_owned_query_t& v) { v = z_query_null(); }
inline void z_null(z_owned_str_t& v) { v = z_str_null(); }
inline void z_null(zc_owned_payload_t& v) { v = zc_payload_null(); }
inline void z_null(zc_owned_shmbuf_t& v) { v = zc_shmbuf_null(); }
inline void z_null(zc_owned_shm_manager_t& v) { v = zc_shm_manager_null(); }
inline void z_null(z_owned_closure_sample_t& v) { v = z_closure_sample_null(); }
inline void z_null(z_owned_closure_query_t& v) { v = z_closure_query_null(); }
inline void z_null(z_owned_closure_reply_t& v) { v = z_closure_reply_null(); }
inline void z_null(z_owned_closure_hello_t& v) { v = z_closure_hello_null(); }
inline void z_null(z_owned_closure_zid_t& v) { v = z_closure_zid_null(); }
inline void z_null(zcu_owned_closure_matching_status_t& v) { v = zcu_closure_matching_status_null(); }
inline void z_null(z_owned_reply_channel_closure_t& v) { v = z_reply_channel_closure_null(); }
inline void z_null(z_owned_reply_channel_t& v) { v = z_reply_channel_null(); }
inline void z_null(z_owned_bytes_map_t& v) { v = z_bytes_map_null(); }
inline void z_null(zc_owned_liveliness_token_t& v) { v = zc_liveliness_token_null(); }
inline void z_null(ze_owned_publication_cache_t& v) { v = ze_publication_cache_null(); }
inline void z_null(ze_owned_querying_subscriber_t& v) { v = ze_querying_subscriber_null(); }

inline bool z_check(const z_owned_session_t& v) { return z_session_check(&v); }
inline bool z_check(const z_owned_publisher_t& v) { return z_publisher_check(&v); }
inline bool z_check(const z_owned_keyexpr_t& v) { return z_keyexpr_check(&v); }
inline bool z_check(const z_keyexpr_t& v) { return z_keyexpr_is_initialized(&v); }
inline bool z_check(const z_owned_config_t& v) { return z_config_check(&v); }
inline bool z_check(const z_owned_scouting_config_t& v) { return z_scouting_config_check(&v); }
inline bool z_check(const z_bytes_t& v) { return z_bytes_check(&v); }
inline bool z_check(const zc_owned_payload_t& v) { return zc_payload_check(&v); }
inline bool z_check(const zc_owned_shmbuf_t& v) { return zc_shmbuf_check(&v); }
inline bool z_check(const zc_owned_shm_manager_t& v) { return zc_shm_manager_check(&v); }
inline bool z_check(const z_owned_subscriber_t& v) { return z_subscriber_check(&v); }
inline bool z_check(const z_owned_pull_subscriber_t& v) { return z_pull_subscriber_check(&v); }
inline bool z_check(const z_owned_queryable_t& v) { return z_queryable_check(&v); }
inline bool z_check(const z_owned_encoding_t& v) { return z_encoding_check(&v); }
inline bool z_check(const z_owned_reply_t& v) { return z_reply_check(&v); }
inline bool z_check(const z_owned_hello_t& v) { return z_hello_check(&v); }
inline bool z_check(const z_owned_query_t& v) { return z_query_check(&v); }
inline bool z_check(const z_owned_str_t& v) { return z_str_check(&v); }
inline bool z_check(const z_owned_bytes_map_t& v) { return z_bytes_map_check(&v); }
inline bool z_check(const z_attachment_t& v) { return z_attachment_check(&v); }
inline bool z_check(const zc_owned_liveliness_token_t& v) { return zc_liveliness_token_check(&v); }
inline bool z_check(const ze_owned_publication_cache_t& v) { return ze_publication_cache_check(&v); }
inline bool z_check(const ze_owned_querying_subscriber_t& v) { return ze_querying_subscriber_check(&v); }

inline void z_call(const struct z_owned_closure_sample_t &closure, const struct z_sample_t *sample)
    { z_closure_sample_call(&closure, sample); }
inline void z_call(const struct z_owned_closure_query_t &closure, const struct z_query_t *query)
    { z_closure_query_call(&closure, query); }
inline void z_call(const struct z_owned_closure_owned_query_t &closure, struct z_owned_query_t *query)
    { z_closure_owned_query_call(&closure, query); }
inline void z_call(const struct z_owned_closure_reply_t &closure, struct z_owned_reply_t *sample)
    { z_closure_reply_call(&closure, sample); }
inline void z_call(const struct z_owned_closure_hello_t &closure, struct z_owned_hello_t *hello)
    { z_closure_hello_call(&closure, hello); }
inline void z_call(const struct z_owned_closure_zid_t &closure, const struct z_id_t *zid)
    { z_closure_zid_call(&closure, zid); }
inline void z_call(const struct zcu_owned_closure_matching_status_t &closure, const struct zcu_matching_status_t *matching_status)
    { zcu_closure_matching_status_call(&closure, matching_status); }
inline bool z_call(const struct z_owned_reply_channel_closure_t &closure, struct z_owned_reply_t *sample)
    { return z_reply_channel_closure_call(&closure, sample); }
inline bool z_call(const struct z_owned_query_channel_closure_t &closure, struct z_owned_query_t *query)
    { return z_query_channel_closure_call(&closure, query); }
// clang-format on

#define _z_closure_overloader(callback, droper, ctx, ...) \
    { .context = const_cast<void*>(static_cast<const void*>(ctx)), .call = callback, .drop = droper }
#define z_closure(...) _z_closure_overloader(__VA_ARGS__, NULL, NULL)
#define z_move(x) (&x)

#endif  // #ifndef __cplusplus
=======

static inline z_moved_bytes_t* z_bytes_move(z_owned_bytes_t* x) { return reinterpret_cast<z_moved_bytes_t*>(x); }
static inline z_moved_closure_hello_t* z_closure_hello_move(z_owned_closure_hello_t* x) { return reinterpret_cast<z_moved_closure_hello_t*>(x); }
static inline z_moved_closure_query_t* z_closure_query_move(z_owned_closure_query_t* x) { return reinterpret_cast<z_moved_closure_query_t*>(x); }
static inline z_moved_closure_reply_t* z_closure_reply_move(z_owned_closure_reply_t* x) { return reinterpret_cast<z_moved_closure_reply_t*>(x); }
static inline z_moved_closure_sample_t* z_closure_sample_move(z_owned_closure_sample_t* x) { return reinterpret_cast<z_moved_closure_sample_t*>(x); }
static inline z_moved_condvar_t* z_condvar_move(z_owned_condvar_t* x) { return reinterpret_cast<z_moved_condvar_t*>(x); }
static inline z_moved_config_t* z_config_move(z_owned_config_t* x) { return reinterpret_cast<z_moved_config_t*>(x); }
static inline z_moved_encoding_t* z_encoding_move(z_owned_encoding_t* x) { return reinterpret_cast<z_moved_encoding_t*>(x); }
static inline z_moved_fifo_handler_query_t* z_fifo_handler_query_move(z_owned_fifo_handler_query_t* x) { return reinterpret_cast<z_moved_fifo_handler_query_t*>(x); }
static inline z_moved_fifo_handler_reply_t* z_fifo_handler_reply_move(z_owned_fifo_handler_reply_t* x) { return reinterpret_cast<z_moved_fifo_handler_reply_t*>(x); }
static inline z_moved_fifo_handler_sample_t* z_fifo_handler_sample_move(z_owned_fifo_handler_sample_t* x) { return reinterpret_cast<z_moved_fifo_handler_sample_t*>(x); }
static inline z_moved_hello_t* z_hello_move(z_owned_hello_t* x) { return reinterpret_cast<z_moved_hello_t*>(x); }
static inline z_moved_keyexpr_t* z_keyexpr_move(z_owned_keyexpr_t* x) { return reinterpret_cast<z_moved_keyexpr_t*>(x); }
static inline z_moved_mutex_t* z_mutex_move(z_owned_mutex_t* x) { return reinterpret_cast<z_moved_mutex_t*>(x); }
static inline z_moved_publisher_t* z_publisher_move(z_owned_publisher_t* x) { return reinterpret_cast<z_moved_publisher_t*>(x); }
static inline z_moved_query_t* z_query_move(z_owned_query_t* x) { return reinterpret_cast<z_moved_query_t*>(x); }
static inline z_moved_queryable_t* z_queryable_move(z_owned_queryable_t* x) { return reinterpret_cast<z_moved_queryable_t*>(x); }
static inline z_moved_reply_t* z_reply_move(z_owned_reply_t* x) { return reinterpret_cast<z_moved_reply_t*>(x); }
static inline z_moved_reply_err_t* z_reply_err_move(z_owned_reply_err_t* x) { return reinterpret_cast<z_moved_reply_err_t*>(x); }
static inline z_moved_ring_handler_query_t* z_ring_handler_query_move(z_owned_ring_handler_query_t* x) { return reinterpret_cast<z_moved_ring_handler_query_t*>(x); }
static inline z_moved_ring_handler_reply_t* z_ring_handler_reply_move(z_owned_ring_handler_reply_t* x) { return reinterpret_cast<z_moved_ring_handler_reply_t*>(x); }
static inline z_moved_ring_handler_sample_t* z_ring_handler_sample_move(z_owned_ring_handler_sample_t* x) { return reinterpret_cast<z_moved_ring_handler_sample_t*>(x); }
static inline z_moved_sample_t* z_sample_move(z_owned_sample_t* x) { return reinterpret_cast<z_moved_sample_t*>(x); }
static inline z_moved_session_t* z_session_move(z_owned_session_t* x) { return reinterpret_cast<z_moved_session_t*>(x); }
static inline z_moved_slice_t* z_slice_move(z_owned_slice_t* x) { return reinterpret_cast<z_moved_slice_t*>(x); }
static inline z_moved_string_array_t* z_string_array_move(z_owned_string_array_t* x) { return reinterpret_cast<z_moved_string_array_t*>(x); }
static inline z_moved_string_t* z_string_move(z_owned_string_t* x) { return reinterpret_cast<z_moved_string_t*>(x); }
static inline z_moved_subscriber_t* z_subscriber_move(z_owned_subscriber_t* x) { return reinterpret_cast<z_moved_subscriber_t*>(x); }
static inline z_moved_task_t* z_task_move(z_owned_task_t* x) { return reinterpret_cast<z_moved_task_t*>(x); }
static inline zc_moved_closure_log_t* zc_closure_log_move(zc_owned_closure_log_t* x) { return reinterpret_cast<zc_moved_closure_log_t*>(x); }



inline const z_loaned_bytes_t* z_loan(const z_owned_bytes_t& this_) { return z_bytes_loan(&this_); };
inline const z_loaned_closure_hello_t* z_loan(const z_owned_closure_hello_t& closure) { return z_closure_hello_loan(&closure); };
inline const z_loaned_closure_query_t* z_loan(const z_owned_closure_query_t& closure) { return z_closure_query_loan(&closure); };
inline const z_loaned_closure_reply_t* z_loan(const z_owned_closure_reply_t& closure) { return z_closure_reply_loan(&closure); };
inline const z_loaned_closure_sample_t* z_loan(const z_owned_closure_sample_t& closure) { return z_closure_sample_loan(&closure); };
inline const z_loaned_condvar_t* z_loan(const z_owned_condvar_t& this_) { return z_condvar_loan(&this_); };
inline const z_loaned_config_t* z_loan(const z_owned_config_t& this_) { return z_config_loan(&this_); };
inline const z_loaned_encoding_t* z_loan(const z_owned_encoding_t& this_) { return z_encoding_loan(&this_); };
inline const z_loaned_fifo_handler_query_t* z_loan(const z_owned_fifo_handler_query_t& this_) { return z_fifo_handler_query_loan(&this_); };
inline const z_loaned_fifo_handler_reply_t* z_loan(const z_owned_fifo_handler_reply_t& this_) { return z_fifo_handler_reply_loan(&this_); };
inline const z_loaned_fifo_handler_sample_t* z_loan(const z_owned_fifo_handler_sample_t& this_) { return z_fifo_handler_sample_loan(&this_); };
inline const z_loaned_hello_t* z_loan(const z_owned_hello_t& this_) { return z_hello_loan(&this_); };
inline const z_loaned_keyexpr_t* z_loan(const z_owned_keyexpr_t& this_) { return z_keyexpr_loan(&this_); };
inline const z_loaned_publisher_t* z_loan(const z_owned_publisher_t& this_) { return z_publisher_loan(&this_); };
inline const z_loaned_query_t* z_loan(const z_owned_query_t& this_) { return z_query_loan(&this_); };
inline const z_loaned_queryable_t* z_loan(const z_owned_queryable_t& this_) { return z_queryable_loan(&this_); };
inline const z_loaned_reply_err_t* z_loan(const z_owned_reply_err_t& this_) { return z_reply_err_loan(&this_); };
inline const z_loaned_reply_t* z_loan(const z_owned_reply_t& this_) { return z_reply_loan(&this_); };
inline const z_loaned_ring_handler_query_t* z_loan(const z_owned_ring_handler_query_t& this_) { return z_ring_handler_query_loan(&this_); };
inline const z_loaned_ring_handler_reply_t* z_loan(const z_owned_ring_handler_reply_t& this_) { return z_ring_handler_reply_loan(&this_); };
inline const z_loaned_ring_handler_sample_t* z_loan(const z_owned_ring_handler_sample_t& this_) { return z_ring_handler_sample_loan(&this_); };
inline const z_loaned_sample_t* z_loan(const z_owned_sample_t& this_) { return z_sample_loan(&this_); };
inline const z_loaned_session_t* z_loan(const z_owned_session_t& this_) { return z_session_loan(&this_); };
inline const z_loaned_slice_t* z_loan(const z_owned_slice_t& this_) { return z_slice_loan(&this_); };
inline const z_loaned_string_array_t* z_loan(const z_owned_string_array_t& this_) { return z_string_array_loan(&this_); };
inline const z_loaned_string_t* z_loan(const z_owned_string_t& this_) { return z_string_loan(&this_); };
inline const z_loaned_subscriber_t* z_loan(const z_owned_subscriber_t& this_) { return z_subscriber_loan(&this_); };
inline const z_loaned_keyexpr_t* z_loan(const z_view_keyexpr_t& this_) { return z_view_keyexpr_loan(&this_); };
inline const z_loaned_slice_t* z_loan(const z_view_slice_t& this_) { return z_view_slice_loan(&this_); };
inline const z_loaned_string_t* z_loan(const z_view_string_t& this_) { return z_view_string_loan(&this_); };
inline const zc_loaned_closure_log_t* z_loan(const zc_owned_closure_log_t& closure) { return zc_closure_log_loan(&closure); };


inline z_loaned_bytes_t* z_loan_mut(z_owned_bytes_t& this_) { return z_bytes_loan_mut(&this_); };
inline z_loaned_condvar_t* z_loan_mut(z_owned_condvar_t& this_) { return z_condvar_loan_mut(&this_); };
inline z_loaned_config_t* z_loan_mut(z_owned_config_t& this_) { return z_config_loan_mut(&this_); };
inline z_loaned_encoding_t* z_loan_mut(z_owned_encoding_t& this_) { return z_encoding_loan_mut(&this_); };
inline z_loaned_mutex_t* z_loan_mut(z_owned_mutex_t& this_) { return z_mutex_loan_mut(&this_); };
inline z_loaned_publisher_t* z_loan_mut(z_owned_publisher_t& this_) { return z_publisher_loan_mut(&this_); };
inline z_loaned_string_array_t* z_loan_mut(z_owned_string_array_t& this_) { return z_string_array_loan_mut(&this_); };


inline void z_drop(z_moved_bytes_t* this_) { z_bytes_drop(this_); };
inline void z_drop(z_moved_closure_hello_t* this_) { z_closure_hello_drop(this_); };
inline void z_drop(z_moved_closure_query_t* closure_) { z_closure_query_drop(closure_); };
inline void z_drop(z_moved_closure_reply_t* closure_) { z_closure_reply_drop(closure_); };
inline void z_drop(z_moved_closure_sample_t* closure_) { z_closure_sample_drop(closure_); };
inline void z_drop(z_moved_condvar_t* this_) { z_condvar_drop(this_); };
inline void z_drop(z_moved_config_t* this_) { z_config_drop(this_); };
inline void z_drop(z_moved_encoding_t* this_) { z_encoding_drop(this_); };
inline void z_drop(z_moved_fifo_handler_query_t* this_) { z_fifo_handler_query_drop(this_); };
inline void z_drop(z_moved_fifo_handler_reply_t* this_) { z_fifo_handler_reply_drop(this_); };
inline void z_drop(z_moved_fifo_handler_sample_t* this_) { z_fifo_handler_sample_drop(this_); };
inline void z_drop(z_moved_hello_t* this_) { z_hello_drop(this_); };
inline void z_drop(z_moved_keyexpr_t* this_) { z_keyexpr_drop(this_); };
inline void z_drop(z_moved_mutex_t* this_) { z_mutex_drop(this_); };
inline void z_drop(z_moved_publisher_t* this_) { z_publisher_drop(this_); };
inline void z_drop(z_moved_query_t* this_) { z_query_drop(this_); };
inline void z_drop(z_moved_queryable_t* this_) { z_queryable_drop(this_); };
inline void z_drop(z_moved_reply_t* this_) { z_reply_drop(this_); };
inline void z_drop(z_moved_reply_err_t* this_) { z_reply_err_drop(this_); };
inline void z_drop(z_moved_ring_handler_query_t* this_) { z_ring_handler_query_drop(this_); };
inline void z_drop(z_moved_ring_handler_reply_t* this_) { z_ring_handler_reply_drop(this_); };
inline void z_drop(z_moved_ring_handler_sample_t* this_) { z_ring_handler_sample_drop(this_); };
inline void z_drop(z_moved_sample_t* this_) { z_sample_drop(this_); };
inline void z_drop(z_moved_session_t* this_) { z_session_drop(this_); };
inline void z_drop(z_moved_slice_t* this_) { z_slice_drop(this_); };
inline void z_drop(z_moved_string_array_t* this_) { z_string_array_drop(this_); };
inline void z_drop(z_moved_string_t* this_) { z_string_drop(this_); };
inline void z_drop(z_moved_subscriber_t* this_) { z_subscriber_drop(this_); };
inline void z_drop(z_moved_task_t* this_) { z_task_drop(this_); };
inline void z_drop(zc_moved_closure_log_t* closure_) { zc_closure_log_drop(closure_); };


inline z_moved_bytes_t* z_move(z_owned_bytes_t& this_) { return z_bytes_move(&this_); };
inline z_moved_closure_hello_t* z_move(z_owned_closure_hello_t& this_) { return z_closure_hello_move(&this_); };
inline z_moved_closure_query_t* z_move(z_owned_closure_query_t& closure_) { return z_closure_query_move(&closure_); };
inline z_moved_closure_reply_t* z_move(z_owned_closure_reply_t& closure_) { return z_closure_reply_move(&closure_); };
inline z_moved_closure_sample_t* z_move(z_owned_closure_sample_t& closure_) { return z_closure_sample_move(&closure_); };
inline z_moved_condvar_t* z_move(z_owned_condvar_t& this_) { return z_condvar_move(&this_); };
inline z_moved_config_t* z_move(z_owned_config_t& this_) { return z_config_move(&this_); };
inline z_moved_encoding_t* z_move(z_owned_encoding_t& this_) { return z_encoding_move(&this_); };
inline z_moved_fifo_handler_query_t* z_move(z_owned_fifo_handler_query_t& this_) { return z_fifo_handler_query_move(&this_); };
inline z_moved_fifo_handler_reply_t* z_move(z_owned_fifo_handler_reply_t& this_) { return z_fifo_handler_reply_move(&this_); };
inline z_moved_fifo_handler_sample_t* z_move(z_owned_fifo_handler_sample_t& this_) { return z_fifo_handler_sample_move(&this_); };
inline z_moved_hello_t* z_move(z_owned_hello_t& this_) { return z_hello_move(&this_); };
inline z_moved_keyexpr_t* z_move(z_owned_keyexpr_t& this_) { return z_keyexpr_move(&this_); };
inline z_moved_mutex_t* z_move(z_owned_mutex_t& this_) { return z_mutex_move(&this_); };
inline z_moved_publisher_t* z_move(z_owned_publisher_t& this_) { return z_publisher_move(&this_); };
inline z_moved_query_t* z_move(z_owned_query_t& this_) { return z_query_move(&this_); };
inline z_moved_queryable_t* z_move(z_owned_queryable_t& this_) { return z_queryable_move(&this_); };
inline z_moved_reply_t* z_move(z_owned_reply_t& this_) { return z_reply_move(&this_); };
inline z_moved_reply_err_t* z_move(z_owned_reply_err_t& this_) { return z_reply_err_move(&this_); };
inline z_moved_ring_handler_query_t* z_move(z_owned_ring_handler_query_t& this_) { return z_ring_handler_query_move(&this_); };
inline z_moved_ring_handler_reply_t* z_move(z_owned_ring_handler_reply_t& this_) { return z_ring_handler_reply_move(&this_); };
inline z_moved_ring_handler_sample_t* z_move(z_owned_ring_handler_sample_t& this_) { return z_ring_handler_sample_move(&this_); };
inline z_moved_sample_t* z_move(z_owned_sample_t& this_) { return z_sample_move(&this_); };
inline z_moved_session_t* z_move(z_owned_session_t& this_) { return z_session_move(&this_); };
inline z_moved_slice_t* z_move(z_owned_slice_t& this_) { return z_slice_move(&this_); };
inline z_moved_string_array_t* z_move(z_owned_string_array_t& this_) { return z_string_array_move(&this_); };
inline z_moved_string_t* z_move(z_owned_string_t& this_) { return z_string_move(&this_); };
inline z_moved_subscriber_t* z_move(z_owned_subscriber_t& this_) { return z_subscriber_move(&this_); };
inline z_moved_task_t* z_move(z_owned_task_t& this_) { return z_task_move(&this_); };
inline zc_moved_closure_log_t* z_move(zc_owned_closure_log_t& closure_) { return zc_closure_log_move(&closure_); };


inline void z_internal_null(z_owned_bytes_t* this_) { z_internal_bytes_null(this_); };
inline void z_internal_null(z_owned_closure_hello_t* this_) { z_internal_closure_hello_null(this_); };
inline void z_internal_null(z_owned_closure_query_t* this_) { z_internal_closure_query_null(this_); };
inline void z_internal_null(z_owned_closure_reply_t* this_) { z_internal_closure_reply_null(this_); };
inline void z_internal_null(z_owned_closure_sample_t* this_) { z_internal_closure_sample_null(this_); };
inline void z_internal_null(z_owned_condvar_t* this_) { z_internal_condvar_null(this_); };
inline void z_internal_null(z_owned_config_t* this_) { z_internal_config_null(this_); };
inline void z_internal_null(z_owned_encoding_t* this_) { z_internal_encoding_null(this_); };
inline void z_internal_null(z_owned_fifo_handler_query_t* this_) { z_internal_fifo_handler_query_null(this_); };
inline void z_internal_null(z_owned_fifo_handler_reply_t* this_) { z_internal_fifo_handler_reply_null(this_); };
inline void z_internal_null(z_owned_fifo_handler_sample_t* this_) { z_internal_fifo_handler_sample_null(this_); };
inline void z_internal_null(z_owned_hello_t* this_) { z_internal_hello_null(this_); };
inline void z_internal_null(z_owned_keyexpr_t* this_) { z_internal_keyexpr_null(this_); };
inline void z_internal_null(z_owned_mutex_t* this_) { z_internal_mutex_null(this_); };
inline void z_internal_null(z_owned_publisher_t* this_) { z_internal_publisher_null(this_); };
inline void z_internal_null(z_owned_query_t* this_) { z_internal_query_null(this_); };
inline void z_internal_null(z_owned_queryable_t* this_) { z_internal_queryable_null(this_); };
inline void z_internal_null(z_owned_reply_err_t* this_) { z_internal_reply_err_null(this_); };
inline void z_internal_null(z_owned_reply_t* this_) { z_internal_reply_null(this_); };
inline void z_internal_null(z_owned_ring_handler_query_t* this_) { z_internal_ring_handler_query_null(this_); };
inline void z_internal_null(z_owned_ring_handler_reply_t* this_) { z_internal_ring_handler_reply_null(this_); };
inline void z_internal_null(z_owned_ring_handler_sample_t* this_) { z_internal_ring_handler_sample_null(this_); };
inline void z_internal_null(z_owned_sample_t* this_) { z_internal_sample_null(this_); };
inline void z_internal_null(z_owned_session_t* this_) { z_internal_session_null(this_); };
inline void z_internal_null(z_owned_slice_t* this_) { z_internal_slice_null(this_); };
inline void z_internal_null(z_owned_string_array_t* this_) { z_internal_string_array_null(this_); };
inline void z_internal_null(z_owned_string_t* this_) { z_internal_string_null(this_); };
inline void z_internal_null(z_owned_subscriber_t* this_) { z_internal_subscriber_null(this_); };
inline void z_internal_null(z_owned_task_t* this_) { z_internal_task_null(this_); };
inline void z_internal_null(zc_owned_closure_log_t* this_) { zc_internal_closure_log_null(this_); };

static inline void z_bytes_take(z_owned_bytes_t* this_, z_moved_bytes_t* x) { *this_ = x->_this; z_internal_bytes_null(&x->_this); }
static inline void z_closure_hello_take(z_owned_closure_hello_t* this_, z_moved_closure_hello_t* x) { *this_ = x->_this; z_internal_closure_hello_null(&x->_this); }
static inline void z_closure_query_take(z_owned_closure_query_t* closure_, z_moved_closure_query_t* x) { *closure_ = x->_this; z_internal_closure_query_null(&x->_this); }
static inline void z_closure_reply_take(z_owned_closure_reply_t* closure_, z_moved_closure_reply_t* x) { *closure_ = x->_this; z_internal_closure_reply_null(&x->_this); }
static inline void z_closure_sample_take(z_owned_closure_sample_t* closure_, z_moved_closure_sample_t* x) { *closure_ = x->_this; z_internal_closure_sample_null(&x->_this); }
static inline void z_condvar_take(z_owned_condvar_t* this_, z_moved_condvar_t* x) { *this_ = x->_this; z_internal_condvar_null(&x->_this); }
static inline void z_config_take(z_owned_config_t* this_, z_moved_config_t* x) { *this_ = x->_this; z_internal_config_null(&x->_this); }
static inline void z_encoding_take(z_owned_encoding_t* this_, z_moved_encoding_t* x) { *this_ = x->_this; z_internal_encoding_null(&x->_this); }
static inline void z_fifo_handler_query_take(z_owned_fifo_handler_query_t* this_, z_moved_fifo_handler_query_t* x) { *this_ = x->_this; z_internal_fifo_handler_query_null(&x->_this); }
static inline void z_fifo_handler_reply_take(z_owned_fifo_handler_reply_t* this_, z_moved_fifo_handler_reply_t* x) { *this_ = x->_this; z_internal_fifo_handler_reply_null(&x->_this); }
static inline void z_fifo_handler_sample_take(z_owned_fifo_handler_sample_t* this_, z_moved_fifo_handler_sample_t* x) { *this_ = x->_this; z_internal_fifo_handler_sample_null(&x->_this); }
static inline void z_hello_take(z_owned_hello_t* this_, z_moved_hello_t* x) { *this_ = x->_this; z_internal_hello_null(&x->_this); }
static inline void z_keyexpr_take(z_owned_keyexpr_t* this_, z_moved_keyexpr_t* x) { *this_ = x->_this; z_internal_keyexpr_null(&x->_this); }
static inline void z_mutex_take(z_owned_mutex_t* this_, z_moved_mutex_t* x) { *this_ = x->_this; z_internal_mutex_null(&x->_this); }
static inline void z_publisher_take(z_owned_publisher_t* this_, z_moved_publisher_t* x) { *this_ = x->_this; z_internal_publisher_null(&x->_this); }
static inline void z_query_take(z_owned_query_t* this_, z_moved_query_t* x) { *this_ = x->_this; z_internal_query_null(&x->_this); }
static inline void z_queryable_take(z_owned_queryable_t* this_, z_moved_queryable_t* x) { *this_ = x->_this; z_internal_queryable_null(&x->_this); }
static inline void z_reply_take(z_owned_reply_t* this_, z_moved_reply_t* x) { *this_ = x->_this; z_internal_reply_null(&x->_this); }
static inline void z_reply_err_take(z_owned_reply_err_t* this_, z_moved_reply_err_t* x) { *this_ = x->_this; z_internal_reply_err_null(&x->_this); }
static inline void z_ring_handler_query_take(z_owned_ring_handler_query_t* this_, z_moved_ring_handler_query_t* x) { *this_ = x->_this; z_internal_ring_handler_query_null(&x->_this); }
static inline void z_ring_handler_reply_take(z_owned_ring_handler_reply_t* this_, z_moved_ring_handler_reply_t* x) { *this_ = x->_this; z_internal_ring_handler_reply_null(&x->_this); }
static inline void z_ring_handler_sample_take(z_owned_ring_handler_sample_t* this_, z_moved_ring_handler_sample_t* x) { *this_ = x->_this; z_internal_ring_handler_sample_null(&x->_this); }
static inline void z_sample_take(z_owned_sample_t* this_, z_moved_sample_t* x) { *this_ = x->_this; z_internal_sample_null(&x->_this); }
static inline void z_session_take(z_owned_session_t* this_, z_moved_session_t* x) { *this_ = x->_this; z_internal_session_null(&x->_this); }
static inline void z_slice_take(z_owned_slice_t* this_, z_moved_slice_t* x) { *this_ = x->_this; z_internal_slice_null(&x->_this); }
static inline void z_string_array_take(z_owned_string_array_t* this_, z_moved_string_array_t* x) { *this_ = x->_this; z_internal_string_array_null(&x->_this); }
static inline void z_string_take(z_owned_string_t* this_, z_moved_string_t* x) { *this_ = x->_this; z_internal_string_null(&x->_this); }
static inline void z_subscriber_take(z_owned_subscriber_t* this_, z_moved_subscriber_t* x) { *this_ = x->_this; z_internal_subscriber_null(&x->_this); }
static inline void z_task_take(z_owned_task_t* this_, z_moved_task_t* x) { *this_ = x->_this; z_internal_task_null(&x->_this); }
static inline void zc_closure_log_take(zc_owned_closure_log_t* closure_, zc_moved_closure_log_t* x) { *closure_ = x->_this; zc_internal_closure_log_null(&x->_this); }



inline void z_take(z_owned_bytes_t* this_, z_moved_bytes_t* x) {
    z_bytes_take(this_, x);
};
inline void z_take(z_owned_closure_hello_t* this_, z_moved_closure_hello_t* x) {
    z_closure_hello_take(this_, x);
};
inline void z_take(z_owned_closure_query_t* closure_, z_moved_closure_query_t* x) {
    z_closure_query_take(closure_, x);
};
inline void z_take(z_owned_closure_reply_t* closure_, z_moved_closure_reply_t* x) {
    z_closure_reply_take(closure_, x);
};
inline void z_take(z_owned_closure_sample_t* closure_, z_moved_closure_sample_t* x) {
    z_closure_sample_take(closure_, x);
};
inline void z_take(z_owned_condvar_t* this_, z_moved_condvar_t* x) {
    z_condvar_take(this_, x);
};
inline void z_take(z_owned_config_t* this_, z_moved_config_t* x) {
    z_config_take(this_, x);
};
inline void z_take(z_owned_encoding_t* this_, z_moved_encoding_t* x) {
    z_encoding_take(this_, x);
};
inline void z_take(z_owned_fifo_handler_query_t* this_, z_moved_fifo_handler_query_t* x) {
    z_fifo_handler_query_take(this_, x);
};
inline void z_take(z_owned_fifo_handler_reply_t* this_, z_moved_fifo_handler_reply_t* x) {
    z_fifo_handler_reply_take(this_, x);
};
inline void z_take(z_owned_fifo_handler_sample_t* this_, z_moved_fifo_handler_sample_t* x) {
    z_fifo_handler_sample_take(this_, x);
};
inline void z_take(z_owned_hello_t* this_, z_moved_hello_t* x) {
    z_hello_take(this_, x);
};
inline void z_take(z_owned_keyexpr_t* this_, z_moved_keyexpr_t* x) {
    z_keyexpr_take(this_, x);
};
inline void z_take(z_owned_mutex_t* this_, z_moved_mutex_t* x) {
    z_mutex_take(this_, x);
};
inline void z_take(z_owned_publisher_t* this_, z_moved_publisher_t* x) {
    z_publisher_take(this_, x);
};
inline void z_take(z_owned_query_t* this_, z_moved_query_t* x) {
    z_query_take(this_, x);
};
inline void z_take(z_owned_queryable_t* this_, z_moved_queryable_t* x) {
    z_queryable_take(this_, x);
};
inline void z_take(z_owned_reply_t* this_, z_moved_reply_t* x) {
    z_reply_take(this_, x);
};
inline void z_take(z_owned_reply_err_t* this_, z_moved_reply_err_t* x) {
    z_reply_err_take(this_, x);
};
inline void z_take(z_owned_ring_handler_query_t* this_, z_moved_ring_handler_query_t* x) {
    z_ring_handler_query_take(this_, x);
};
inline void z_take(z_owned_ring_handler_reply_t* this_, z_moved_ring_handler_reply_t* x) {
    z_ring_handler_reply_take(this_, x);
};
inline void z_take(z_owned_ring_handler_sample_t* this_, z_moved_ring_handler_sample_t* x) {
    z_ring_handler_sample_take(this_, x);
};
inline void z_take(z_owned_sample_t* this_, z_moved_sample_t* x) {
    z_sample_take(this_, x);
};
inline void z_take(z_owned_session_t* this_, z_moved_session_t* x) {
    z_session_take(this_, x);
};
inline void z_take(z_owned_slice_t* this_, z_moved_slice_t* x) {
    z_slice_take(this_, x);
};
inline void z_take(z_owned_string_array_t* this_, z_moved_string_array_t* x) {
    z_string_array_take(this_, x);
};
inline void z_take(z_owned_string_t* this_, z_moved_string_t* x) {
    z_string_take(this_, x);
};
inline void z_take(z_owned_subscriber_t* this_, z_moved_subscriber_t* x) {
    z_subscriber_take(this_, x);
};
inline void z_take(z_owned_task_t* this_, z_moved_task_t* x) {
    z_task_take(this_, x);
};
inline void z_take(zc_owned_closure_log_t* closure_, zc_moved_closure_log_t* x) {
    zc_closure_log_take(closure_, x);
};


inline bool z_internal_check(const z_owned_bytes_t& this_) { return z_internal_bytes_check(&this_); };
inline bool z_internal_check(const z_owned_closure_hello_t& this_) { return z_internal_closure_hello_check(&this_); };
inline bool z_internal_check(const z_owned_closure_query_t& this_) { return z_internal_closure_query_check(&this_); };
inline bool z_internal_check(const z_owned_closure_reply_t& this_) { return z_internal_closure_reply_check(&this_); };
inline bool z_internal_check(const z_owned_closure_sample_t& this_) { return z_internal_closure_sample_check(&this_); };
inline bool z_internal_check(const z_owned_condvar_t& this_) { return z_internal_condvar_check(&this_); };
inline bool z_internal_check(const z_owned_config_t& this_) { return z_internal_config_check(&this_); };
inline bool z_internal_check(const z_owned_encoding_t& this_) { return z_internal_encoding_check(&this_); };
inline bool z_internal_check(const z_owned_fifo_handler_query_t& this_) { return z_internal_fifo_handler_query_check(&this_); };
inline bool z_internal_check(const z_owned_fifo_handler_reply_t& this_) { return z_internal_fifo_handler_reply_check(&this_); };
inline bool z_internal_check(const z_owned_fifo_handler_sample_t& this_) { return z_internal_fifo_handler_sample_check(&this_); };
inline bool z_internal_check(const z_owned_hello_t& this_) { return z_internal_hello_check(&this_); };
inline bool z_internal_check(const z_owned_keyexpr_t& this_) { return z_internal_keyexpr_check(&this_); };
inline bool z_internal_check(const z_owned_mutex_t& this_) { return z_internal_mutex_check(&this_); };
inline bool z_internal_check(const z_owned_publisher_t& this_) { return z_internal_publisher_check(&this_); };
inline bool z_internal_check(const z_owned_query_t& query) { return z_internal_query_check(&query); };
inline bool z_internal_check(const z_owned_queryable_t& this_) { return z_internal_queryable_check(&this_); };
inline bool z_internal_check(const z_owned_reply_t& this_) { return z_internal_reply_check(&this_); };
inline bool z_internal_check(const z_owned_reply_err_t& this_) { return z_internal_reply_err_check(&this_); };
inline bool z_internal_check(const z_owned_ring_handler_query_t& this_) { return z_internal_ring_handler_query_check(&this_); };
inline bool z_internal_check(const z_owned_ring_handler_reply_t& this_) { return z_internal_ring_handler_reply_check(&this_); };
inline bool z_internal_check(const z_owned_ring_handler_sample_t& this_) { return z_internal_ring_handler_sample_check(&this_); };
inline bool z_internal_check(const z_owned_sample_t& this_) { return z_internal_sample_check(&this_); };
inline bool z_internal_check(const z_owned_session_t& this_) { return z_internal_session_check(&this_); };
inline bool z_internal_check(const z_owned_slice_t& this_) { return z_internal_slice_check(&this_); };
inline bool z_internal_check(const z_owned_string_array_t& this_) { return z_internal_string_array_check(&this_); };
inline bool z_internal_check(const z_owned_string_t& this_) { return z_internal_string_check(&this_); };
inline bool z_internal_check(const z_owned_subscriber_t& this_) { return z_internal_subscriber_check(&this_); };
inline bool z_internal_check(const z_owned_task_t& this_) { return z_internal_task_check(&this_); };
inline bool z_internal_check(const zc_owned_closure_log_t& this_) { return zc_internal_closure_log_check(&this_); };


inline void z_call(const z_loaned_closure_hello_t* closure, const z_loaned_hello_t* hello) {
    z_closure_hello_call(closure, hello);
};
inline void z_call(const z_loaned_closure_query_t* closure, const z_loaned_query_t* query) {
    z_closure_query_call(closure, query);
};
inline void z_call(const z_loaned_closure_reply_t* closure, const z_loaned_reply_t* reply) {
    z_closure_reply_call(closure, reply);
};
inline void z_call(const z_loaned_closure_sample_t* closure, const z_loaned_sample_t* sample) {
    z_closure_sample_call(closure, sample);
};


inline void z_closure(
    z_owned_closure_hello_t* closure,
    void (*call)(const z_loaned_hello_t*, void*),
    void (*drop)(void*),
    void *context) {
    closure->context = context;
    closure->drop = drop;
    closure->call = call;
};
inline void z_closure(
    z_owned_closure_query_t* closure,
    void (*call)(const z_loaned_query_t*, void*),
    void (*drop)(void*),
    void *context) {
    closure->context = context;
    closure->drop = drop;
    closure->call = call;
};
inline void z_closure(
    z_owned_closure_reply_t* closure,
    void (*call)(const z_loaned_reply_t*, void*),
    void (*drop)(void*),
    void *context) {
    closure->context = context;
    closure->drop = drop;
    closure->call = call;
};
inline void z_closure(
    z_owned_closure_sample_t* closure,
    void (*call)(const z_loaned_sample_t*, void*),
    void (*drop)(void*),
    void *context) {
    closure->context = context;
    closure->drop = drop;
    closure->call = call;
};


inline z_result_t z_try_recv(const z_loaned_fifo_handler_query_t* this_, z_owned_query_t* query) {
    return z_fifo_handler_query_try_recv(this_, query);
};
inline z_result_t z_try_recv(const z_loaned_fifo_handler_reply_t* this_, z_owned_reply_t* reply) {
    return z_fifo_handler_reply_try_recv(this_, reply);
};
inline z_result_t z_try_recv(const z_loaned_fifo_handler_sample_t* this_, z_owned_sample_t* sample) {
    return z_fifo_handler_sample_try_recv(this_, sample);
};
inline z_result_t z_try_recv(const z_loaned_ring_handler_query_t* this_, z_owned_query_t* query) {
    return z_ring_handler_query_try_recv(this_, query);
};
inline z_result_t z_try_recv(const z_loaned_ring_handler_reply_t* this_, z_owned_reply_t* reply) {
    return z_ring_handler_reply_try_recv(this_, reply);
};
inline z_result_t z_try_recv(const z_loaned_ring_handler_sample_t* this_, z_owned_sample_t* sample) {
    return z_ring_handler_sample_try_recv(this_, sample);
};


inline z_result_t z_recv(const z_loaned_fifo_handler_query_t* this_, z_owned_query_t* query) {
    return z_fifo_handler_query_recv(this_, query);
};
inline z_result_t z_recv(const z_loaned_fifo_handler_reply_t* this_, z_owned_reply_t* reply) {
    return z_fifo_handler_reply_recv(this_, reply);
};
inline z_result_t z_recv(const z_loaned_fifo_handler_sample_t* this_, z_owned_sample_t* sample) {
    return z_fifo_handler_sample_recv(this_, sample);
};
inline z_result_t z_recv(const z_loaned_ring_handler_query_t* this_, z_owned_query_t* query) {
    return z_ring_handler_query_recv(this_, query);
};
inline z_result_t z_recv(const z_loaned_ring_handler_reply_t* this_, z_owned_reply_t* reply) {
    return z_ring_handler_reply_recv(this_, reply);
};
inline z_result_t z_recv(const z_loaned_ring_handler_sample_t* this_, z_owned_sample_t* sample) {
    return z_ring_handler_sample_recv(this_, sample);
};

template<class T> struct z_loaned_to_owned_type_t {};
template<class T> struct z_owned_to_loaned_type_t {};
template<> struct z_loaned_to_owned_type_t<z_loaned_bytes_t> { typedef z_owned_bytes_t type; };
template<> struct z_owned_to_loaned_type_t<z_owned_bytes_t> { typedef z_loaned_bytes_t type; };
template<> struct z_loaned_to_owned_type_t<z_loaned_closure_hello_t> { typedef z_owned_closure_hello_t type; };
template<> struct z_owned_to_loaned_type_t<z_owned_closure_hello_t> { typedef z_loaned_closure_hello_t type; };
template<> struct z_loaned_to_owned_type_t<z_loaned_closure_query_t> { typedef z_owned_closure_query_t type; };
template<> struct z_owned_to_loaned_type_t<z_owned_closure_query_t> { typedef z_loaned_closure_query_t type; };
template<> struct z_loaned_to_owned_type_t<z_loaned_closure_reply_t> { typedef z_owned_closure_reply_t type; };
template<> struct z_owned_to_loaned_type_t<z_owned_closure_reply_t> { typedef z_loaned_closure_reply_t type; };
template<> struct z_loaned_to_owned_type_t<z_loaned_closure_sample_t> { typedef z_owned_closure_sample_t type; };
template<> struct z_owned_to_loaned_type_t<z_owned_closure_sample_t> { typedef z_loaned_closure_sample_t type; };
template<> struct z_loaned_to_owned_type_t<z_loaned_condvar_t> { typedef z_owned_condvar_t type; };
template<> struct z_owned_to_loaned_type_t<z_owned_condvar_t> { typedef z_loaned_condvar_t type; };
template<> struct z_loaned_to_owned_type_t<z_loaned_config_t> { typedef z_owned_config_t type; };
template<> struct z_owned_to_loaned_type_t<z_owned_config_t> { typedef z_loaned_config_t type; };
template<> struct z_loaned_to_owned_type_t<z_loaned_encoding_t> { typedef z_owned_encoding_t type; };
template<> struct z_owned_to_loaned_type_t<z_owned_encoding_t> { typedef z_loaned_encoding_t type; };
template<> struct z_loaned_to_owned_type_t<z_loaned_fifo_handler_query_t> { typedef z_owned_fifo_handler_query_t type; };
template<> struct z_owned_to_loaned_type_t<z_owned_fifo_handler_query_t> { typedef z_loaned_fifo_handler_query_t type; };
template<> struct z_loaned_to_owned_type_t<z_loaned_fifo_handler_reply_t> { typedef z_owned_fifo_handler_reply_t type; };
template<> struct z_owned_to_loaned_type_t<z_owned_fifo_handler_reply_t> { typedef z_loaned_fifo_handler_reply_t type; };
template<> struct z_loaned_to_owned_type_t<z_loaned_fifo_handler_sample_t> { typedef z_owned_fifo_handler_sample_t type; };
template<> struct z_owned_to_loaned_type_t<z_owned_fifo_handler_sample_t> { typedef z_loaned_fifo_handler_sample_t type; };
template<> struct z_loaned_to_owned_type_t<z_loaned_hello_t> { typedef z_owned_hello_t type; };
template<> struct z_owned_to_loaned_type_t<z_owned_hello_t> { typedef z_loaned_hello_t type; };
template<> struct z_loaned_to_owned_type_t<z_loaned_keyexpr_t> { typedef z_owned_keyexpr_t type; };
template<> struct z_owned_to_loaned_type_t<z_owned_keyexpr_t> { typedef z_loaned_keyexpr_t type; };
template<> struct z_loaned_to_owned_type_t<z_loaned_publisher_t> { typedef z_owned_publisher_t type; };
template<> struct z_owned_to_loaned_type_t<z_owned_publisher_t> { typedef z_loaned_publisher_t type; };
template<> struct z_loaned_to_owned_type_t<z_loaned_query_t> { typedef z_owned_query_t type; };
template<> struct z_owned_to_loaned_type_t<z_owned_query_t> { typedef z_loaned_query_t type; };
template<> struct z_loaned_to_owned_type_t<z_loaned_queryable_t> { typedef z_owned_queryable_t type; };
template<> struct z_owned_to_loaned_type_t<z_owned_queryable_t> { typedef z_loaned_queryable_t type; };
template<> struct z_loaned_to_owned_type_t<z_loaned_reply_err_t> { typedef z_owned_reply_err_t type; };
template<> struct z_owned_to_loaned_type_t<z_owned_reply_err_t> { typedef z_loaned_reply_err_t type; };
template<> struct z_loaned_to_owned_type_t<z_loaned_reply_t> { typedef z_owned_reply_t type; };
template<> struct z_owned_to_loaned_type_t<z_owned_reply_t> { typedef z_loaned_reply_t type; };
template<> struct z_loaned_to_owned_type_t<z_loaned_ring_handler_query_t> { typedef z_owned_ring_handler_query_t type; };
template<> struct z_owned_to_loaned_type_t<z_owned_ring_handler_query_t> { typedef z_loaned_ring_handler_query_t type; };
template<> struct z_loaned_to_owned_type_t<z_loaned_ring_handler_reply_t> { typedef z_owned_ring_handler_reply_t type; };
template<> struct z_owned_to_loaned_type_t<z_owned_ring_handler_reply_t> { typedef z_loaned_ring_handler_reply_t type; };
template<> struct z_loaned_to_owned_type_t<z_loaned_ring_handler_sample_t> { typedef z_owned_ring_handler_sample_t type; };
template<> struct z_owned_to_loaned_type_t<z_owned_ring_handler_sample_t> { typedef z_loaned_ring_handler_sample_t type; };
template<> struct z_loaned_to_owned_type_t<z_loaned_sample_t> { typedef z_owned_sample_t type; };
template<> struct z_owned_to_loaned_type_t<z_owned_sample_t> { typedef z_loaned_sample_t type; };
template<> struct z_loaned_to_owned_type_t<z_loaned_session_t> { typedef z_owned_session_t type; };
template<> struct z_owned_to_loaned_type_t<z_owned_session_t> { typedef z_loaned_session_t type; };
template<> struct z_loaned_to_owned_type_t<z_loaned_slice_t> { typedef z_owned_slice_t type; };
template<> struct z_owned_to_loaned_type_t<z_owned_slice_t> { typedef z_loaned_slice_t type; };
template<> struct z_loaned_to_owned_type_t<z_loaned_string_array_t> { typedef z_owned_string_array_t type; };
template<> struct z_owned_to_loaned_type_t<z_owned_string_array_t> { typedef z_loaned_string_array_t type; };
template<> struct z_loaned_to_owned_type_t<z_loaned_string_t> { typedef z_owned_string_t type; };
template<> struct z_owned_to_loaned_type_t<z_owned_string_t> { typedef z_loaned_string_t type; };
template<> struct z_loaned_to_owned_type_t<z_loaned_subscriber_t> { typedef z_owned_subscriber_t type; };
template<> struct z_owned_to_loaned_type_t<z_owned_subscriber_t> { typedef z_loaned_subscriber_t type; };
template<> struct z_loaned_to_owned_type_t<zc_loaned_closure_log_t> { typedef zc_owned_closure_log_t type; };
template<> struct z_owned_to_loaned_type_t<zc_owned_closure_log_t> { typedef zc_loaned_closure_log_t type; };
template<> struct z_loaned_to_owned_type_t<z_loaned_mutex_t> { typedef z_owned_mutex_t type; };
template<> struct z_owned_to_loaned_type_t<z_owned_mutex_t> { typedef z_loaned_mutex_t type; };
#endif  // #ifndef __cplusplus
>>>>>>> 91400a1d
<|MERGE_RESOLUTION|>--- conflicted
+++ resolved
@@ -316,180 +316,6 @@
     )(this_, query)
 #else  // #ifndef __cplusplus
 
-<<<<<<< HEAD
-// clang-format off
-template<class T> struct zenoh_loan_type { typedef T type; };
-template<class T> inline typename zenoh_loan_type<T>::type z_loan(const T&);
-
-template<> struct zenoh_loan_type<z_owned_session_t>{ typedef z_session_t type; };
-template<> struct zenoh_loan_type<z_owned_keyexpr_t>{ typedef z_keyexpr_t type; };
-template<> struct zenoh_loan_type<z_owned_config_t>{ typedef z_config_t type; };
-template<> struct zenoh_loan_type<z_owned_publisher_t>{ typedef z_publisher_t type; };
-template<> struct zenoh_loan_type<z_owned_subscriber_t>{ typedef z_subscriber_t type; };
-template<> struct zenoh_loan_type<z_owned_query_t>{ typedef z_query_t type; };
-template<> struct zenoh_loan_type<z_owned_pull_subscriber_t>{ typedef z_pull_subscriber_t type; };
-template<> struct zenoh_loan_type<z_owned_encoding_t>{ typedef z_encoding_t type; };
-template<> struct zenoh_loan_type<z_owned_hello_t>{ typedef z_hello_t type; };
-template<> struct zenoh_loan_type<z_owned_str_t>{ typedef const char* type; };
-template<> struct zenoh_loan_type<ze_owned_querying_subscriber_t>{ typedef ze_querying_subscriber_t type; };
-
-template<> inline z_session_t z_loan(const z_owned_session_t& x) { return z_session_loan(&x); }
-template<> inline z_keyexpr_t z_loan(const z_owned_keyexpr_t& x) { return z_keyexpr_loan(&x); }
-template<> inline z_config_t z_loan(const z_owned_config_t& x) { return z_config_loan(&x); }
-template<> inline z_publisher_t z_loan(const z_owned_publisher_t& x) { return z_publisher_loan(&x); }
-template<> inline z_subscriber_t z_loan(const z_owned_subscriber_t& x) { return z_subscriber_loan(&x); }
-template<> inline z_pull_subscriber_t z_loan(const z_owned_pull_subscriber_t& x) { return z_pull_subscriber_loan(&x); }
-template<> inline z_encoding_t z_loan(const z_owned_encoding_t& x) { return z_encoding_loan(&x); }
-template<> inline z_hello_t z_loan(const z_owned_hello_t& x) { return z_hello_loan(&x); }
-template<> inline z_query_t z_loan(const z_owned_query_t& x) { return z_query_loan(&x); }
-template<> inline const char* z_loan(const z_owned_str_t& x) { return z_str_loan(&x); }
-template<> inline ze_querying_subscriber_t z_loan(const ze_owned_querying_subscriber_t& x) { return ze_querying_subscriber_loan(&x); }
-
-template<class T> struct zenoh_drop_type { typedef T type; };
-template<class T> inline typename zenoh_drop_type<T>::type z_drop(T*);
-
-template<> struct zenoh_drop_type<z_owned_session_t> { typedef int8_t type; };
-template<> struct zenoh_drop_type<z_owned_publisher_t> { typedef int8_t type; };
-template<> struct zenoh_drop_type<z_owned_keyexpr_t> { typedef void type; };
-template<> struct zenoh_drop_type<z_owned_config_t> { typedef void type; };
-template<> struct zenoh_drop_type<z_owned_scouting_config_t> { typedef void type; };
-template<> struct zenoh_drop_type<z_owned_pull_subscriber_t> { typedef int8_t type; };
-template<> struct zenoh_drop_type<z_owned_subscriber_t> { typedef int8_t type; };
-template<> struct zenoh_drop_type<z_owned_queryable_t> { typedef int8_t type; };
-template<> struct zenoh_drop_type<z_owned_encoding_t> { typedef void type; };
-template<> struct zenoh_drop_type<z_owned_reply_t> { typedef void type; };
-template<> struct zenoh_drop_type<z_owned_hello_t> { typedef void type; };
-template<> struct zenoh_drop_type<z_owned_query_t> { typedef void type; };
-template<> struct zenoh_drop_type<z_owned_str_t> { typedef void type; };
-template<> struct zenoh_drop_type<zc_owned_payload_t> { typedef void type; };
-template<> struct zenoh_drop_type<zc_owned_shmbuf_t> { typedef void type; };
-template<> struct zenoh_drop_type<zc_owned_shm_manager_t> { typedef void type; };
-template<> struct zenoh_drop_type<z_owned_closure_sample_t> { typedef void type; };
-template<> struct zenoh_drop_type<z_owned_closure_query_t> { typedef void type; };
-template<> struct zenoh_drop_type<z_owned_closure_reply_t> { typedef void type; };
-template<> struct zenoh_drop_type<z_owned_closure_hello_t> { typedef void type; };
-template<> struct zenoh_drop_type<z_owned_closure_zid_t> { typedef void type; };
-template<> struct zenoh_drop_type<zcu_owned_closure_matching_status_t> { typedef void type; };
-template<> struct zenoh_drop_type<z_owned_reply_channel_closure_t> { typedef void type; };
-template<> struct zenoh_drop_type<z_owned_query_channel_closure_t> { typedef void type; };
-template<> struct zenoh_drop_type<z_owned_reply_channel_t> { typedef void type; };
-template<> struct zenoh_drop_type<z_owned_query_channel_t> { typedef void type; };
-template<> struct zenoh_drop_type<z_owned_bytes_map_t> { typedef void type; };
-template<> struct zenoh_drop_type<zc_owned_liveliness_token_t> { typedef void type; };
-template<> struct zenoh_drop_type<ze_owned_publication_cache_t> { typedef int8_t type; };
-template<> struct zenoh_drop_type<ze_owned_querying_subscriber_t> { typedef int8_t type; };
-
-template<> inline int8_t z_drop(z_owned_session_t* v) { return z_close(v); }
-template<> inline int8_t z_drop(z_owned_publisher_t* v) { return z_undeclare_publisher(v); }
-template<> inline void z_drop(z_owned_keyexpr_t* v) { z_keyexpr_drop(v); }
-template<> inline void z_drop(z_owned_config_t* v) { z_config_drop(v); }
-template<> inline void z_drop(z_owned_scouting_config_t* v) { z_scouting_config_drop(v); }
-template<> inline int8_t z_drop(z_owned_pull_subscriber_t* v) { return z_undeclare_pull_subscriber(v); }
-template<> inline int8_t z_drop(z_owned_subscriber_t* v) { return z_undeclare_subscriber(v); }
-template<> inline int8_t z_drop(z_owned_queryable_t* v) { return z_undeclare_queryable(v); }
-template<> inline void z_drop(z_owned_encoding_t* v) { z_encoding_drop(v); }
-template<> inline void z_drop(z_owned_reply_t* v) { z_reply_drop(v); }
-template<> inline void z_drop(z_owned_hello_t* v) { z_hello_drop(v); }
-template<> inline void z_drop(z_owned_query_t* v) { z_query_drop(v); }
-template<> inline void z_drop(z_owned_str_t* v) { z_str_drop(v); }
-template<> inline void z_drop(zc_owned_payload_t* v) { zc_payload_drop(v); }
-template<> inline void z_drop(zc_owned_shmbuf_t* v) { zc_shmbuf_drop(v); }
-template<> inline void z_drop(zc_owned_shm_manager_t* v) { zc_shm_manager_drop(v); }
-template<> inline void z_drop(z_owned_closure_sample_t* v) { z_closure_sample_drop(v); }
-template<> inline void z_drop(z_owned_closure_query_t* v) { z_closure_query_drop(v); }
-template<> inline void z_drop(z_owned_closure_reply_t* v) { z_closure_reply_drop(v); }
-template<> inline void z_drop(z_owned_closure_hello_t* v) { z_closure_hello_drop(v); }
-template<> inline void z_drop(z_owned_closure_zid_t* v) { z_closure_zid_drop(v); }
-template<> inline void z_drop(zcu_owned_closure_matching_status_t* v) { zcu_closure_matching_status_drop(v); }
-template<> inline void z_drop(z_owned_reply_channel_closure_t* v) { z_reply_channel_closure_drop(v); }
-template<> inline void z_drop(z_owned_query_channel_closure_t* v) { z_query_channel_closure_drop(v); }
-template<> inline void z_drop(z_owned_reply_channel_t* v) { z_reply_channel_drop(v); }
-template<> inline void z_drop(z_owned_query_channel_t* v) { z_query_channel_drop(v); }
-template<> inline void z_drop(z_owned_bytes_map_t* v) { z_bytes_map_drop(v); }
-template<> inline void z_drop(zc_owned_liveliness_token_t* v) { zc_liveliness_undeclare_token(v); }
-template<> inline int8_t z_drop(ze_owned_publication_cache_t* v) { return ze_undeclare_publication_cache(v); }
-template<> inline int8_t z_drop(ze_owned_querying_subscriber_t* v) { return ze_undeclare_querying_subscriber(v); }
-
-inline void z_null(z_owned_session_t& v) { v = z_session_null(); }
-inline void z_null(z_owned_publisher_t& v) { v = z_publisher_null(); }
-inline void z_null(z_owned_keyexpr_t& v) { v = z_keyexpr_null(); }
-inline void z_null(z_owned_config_t& v) { v = z_config_null(); }
-inline void z_null(z_owned_scouting_config_t& v) { v = z_scouting_config_null(); }
-inline void z_null(z_owned_pull_subscriber_t& v) { v = z_pull_subscriber_null(); }
-inline void z_null(z_owned_subscriber_t& v) { v = z_subscriber_null(); }
-inline void z_null(z_owned_queryable_t& v) { v = z_queryable_null(); }
-inline void z_null(z_owned_encoding_t& v) { v = z_encoding_null(); }
-inline void z_null(z_owned_reply_t& v) { v = z_reply_null(); }
-inline void z_null(z_owned_hello_t& v) { v = z_hello_null(); }
-inline void z_null(z_owned_query_t& v) { v = z_query_null(); }
-inline void z_null(z_owned_str_t& v) { v = z_str_null(); }
-inline void z_null(zc_owned_payload_t& v) { v = zc_payload_null(); }
-inline void z_null(zc_owned_shmbuf_t& v) { v = zc_shmbuf_null(); }
-inline void z_null(zc_owned_shm_manager_t& v) { v = zc_shm_manager_null(); }
-inline void z_null(z_owned_closure_sample_t& v) { v = z_closure_sample_null(); }
-inline void z_null(z_owned_closure_query_t& v) { v = z_closure_query_null(); }
-inline void z_null(z_owned_closure_reply_t& v) { v = z_closure_reply_null(); }
-inline void z_null(z_owned_closure_hello_t& v) { v = z_closure_hello_null(); }
-inline void z_null(z_owned_closure_zid_t& v) { v = z_closure_zid_null(); }
-inline void z_null(zcu_owned_closure_matching_status_t& v) { v = zcu_closure_matching_status_null(); }
-inline void z_null(z_owned_reply_channel_closure_t& v) { v = z_reply_channel_closure_null(); }
-inline void z_null(z_owned_reply_channel_t& v) { v = z_reply_channel_null(); }
-inline void z_null(z_owned_bytes_map_t& v) { v = z_bytes_map_null(); }
-inline void z_null(zc_owned_liveliness_token_t& v) { v = zc_liveliness_token_null(); }
-inline void z_null(ze_owned_publication_cache_t& v) { v = ze_publication_cache_null(); }
-inline void z_null(ze_owned_querying_subscriber_t& v) { v = ze_querying_subscriber_null(); }
-
-inline bool z_check(const z_owned_session_t& v) { return z_session_check(&v); }
-inline bool z_check(const z_owned_publisher_t& v) { return z_publisher_check(&v); }
-inline bool z_check(const z_owned_keyexpr_t& v) { return z_keyexpr_check(&v); }
-inline bool z_check(const z_keyexpr_t& v) { return z_keyexpr_is_initialized(&v); }
-inline bool z_check(const z_owned_config_t& v) { return z_config_check(&v); }
-inline bool z_check(const z_owned_scouting_config_t& v) { return z_scouting_config_check(&v); }
-inline bool z_check(const z_bytes_t& v) { return z_bytes_check(&v); }
-inline bool z_check(const zc_owned_payload_t& v) { return zc_payload_check(&v); }
-inline bool z_check(const zc_owned_shmbuf_t& v) { return zc_shmbuf_check(&v); }
-inline bool z_check(const zc_owned_shm_manager_t& v) { return zc_shm_manager_check(&v); }
-inline bool z_check(const z_owned_subscriber_t& v) { return z_subscriber_check(&v); }
-inline bool z_check(const z_owned_pull_subscriber_t& v) { return z_pull_subscriber_check(&v); }
-inline bool z_check(const z_owned_queryable_t& v) { return z_queryable_check(&v); }
-inline bool z_check(const z_owned_encoding_t& v) { return z_encoding_check(&v); }
-inline bool z_check(const z_owned_reply_t& v) { return z_reply_check(&v); }
-inline bool z_check(const z_owned_hello_t& v) { return z_hello_check(&v); }
-inline bool z_check(const z_owned_query_t& v) { return z_query_check(&v); }
-inline bool z_check(const z_owned_str_t& v) { return z_str_check(&v); }
-inline bool z_check(const z_owned_bytes_map_t& v) { return z_bytes_map_check(&v); }
-inline bool z_check(const z_attachment_t& v) { return z_attachment_check(&v); }
-inline bool z_check(const zc_owned_liveliness_token_t& v) { return zc_liveliness_token_check(&v); }
-inline bool z_check(const ze_owned_publication_cache_t& v) { return ze_publication_cache_check(&v); }
-inline bool z_check(const ze_owned_querying_subscriber_t& v) { return ze_querying_subscriber_check(&v); }
-
-inline void z_call(const struct z_owned_closure_sample_t &closure, const struct z_sample_t *sample)
-    { z_closure_sample_call(&closure, sample); }
-inline void z_call(const struct z_owned_closure_query_t &closure, const struct z_query_t *query)
-    { z_closure_query_call(&closure, query); }
-inline void z_call(const struct z_owned_closure_owned_query_t &closure, struct z_owned_query_t *query)
-    { z_closure_owned_query_call(&closure, query); }
-inline void z_call(const struct z_owned_closure_reply_t &closure, struct z_owned_reply_t *sample)
-    { z_closure_reply_call(&closure, sample); }
-inline void z_call(const struct z_owned_closure_hello_t &closure, struct z_owned_hello_t *hello)
-    { z_closure_hello_call(&closure, hello); }
-inline void z_call(const struct z_owned_closure_zid_t &closure, const struct z_id_t *zid)
-    { z_closure_zid_call(&closure, zid); }
-inline void z_call(const struct zcu_owned_closure_matching_status_t &closure, const struct zcu_matching_status_t *matching_status)
-    { zcu_closure_matching_status_call(&closure, matching_status); }
-inline bool z_call(const struct z_owned_reply_channel_closure_t &closure, struct z_owned_reply_t *sample)
-    { return z_reply_channel_closure_call(&closure, sample); }
-inline bool z_call(const struct z_owned_query_channel_closure_t &closure, struct z_owned_query_t *query)
-    { return z_query_channel_closure_call(&closure, query); }
-// clang-format on
-
-#define _z_closure_overloader(callback, droper, ctx, ...) \
-    { .context = const_cast<void*>(static_cast<const void*>(ctx)), .call = callback, .drop = droper }
-#define z_closure(...) _z_closure_overloader(__VA_ARGS__, NULL, NULL)
-#define z_move(x) (&x)
-
-#endif  // #ifndef __cplusplus
-=======
 
 static inline z_moved_bytes_t* z_bytes_move(z_owned_bytes_t* x) { return reinterpret_cast<z_moved_bytes_t*>(x); }
 static inline z_moved_closure_hello_t* z_closure_hello_move(z_owned_closure_hello_t* x) { return reinterpret_cast<z_moved_closure_hello_t*>(x); }
@@ -970,4 +796,3 @@
 template<> struct z_loaned_to_owned_type_t<z_loaned_mutex_t> { typedef z_owned_mutex_t type; };
 template<> struct z_owned_to_loaned_type_t<z_owned_mutex_t> { typedef z_loaned_mutex_t type; };
 #endif  // #ifndef __cplusplus
->>>>>>> 91400a1d
