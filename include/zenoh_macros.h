#pragma once
// clang-format off


#ifndef __cplusplus

static inline z_moved_bytes_t* z_bytes_move(z_owned_bytes_t* x) { return (z_moved_bytes_t*)(x); }
static inline z_moved_bytes_writer_t* z_bytes_writer_move(z_owned_bytes_writer_t* x) { return (z_moved_bytes_writer_t*)(x); }
static inline z_moved_closure_hello_t* z_closure_hello_move(z_owned_closure_hello_t* x) { return (z_moved_closure_hello_t*)(x); }
static inline z_moved_closure_query_t* z_closure_query_move(z_owned_closure_query_t* x) { return (z_moved_closure_query_t*)(x); }
static inline z_moved_closure_reply_t* z_closure_reply_move(z_owned_closure_reply_t* x) { return (z_moved_closure_reply_t*)(x); }
static inline z_moved_closure_sample_t* z_closure_sample_move(z_owned_closure_sample_t* x) { return (z_moved_closure_sample_t*)(x); }
static inline z_moved_closure_zid_t* z_closure_zid_move(z_owned_closure_zid_t* x) { return (z_moved_closure_zid_t*)(x); }
static inline z_moved_condvar_t* z_condvar_move(z_owned_condvar_t* x) { return (z_moved_condvar_t*)(x); }
static inline z_moved_config_t* z_config_move(z_owned_config_t* x) { return (z_moved_config_t*)(x); }
static inline z_moved_encoding_t* z_encoding_move(z_owned_encoding_t* x) { return (z_moved_encoding_t*)(x); }
static inline z_moved_fifo_handler_query_t* z_fifo_handler_query_move(z_owned_fifo_handler_query_t* x) { return (z_moved_fifo_handler_query_t*)(x); }
static inline z_moved_fifo_handler_reply_t* z_fifo_handler_reply_move(z_owned_fifo_handler_reply_t* x) { return (z_moved_fifo_handler_reply_t*)(x); }
static inline z_moved_fifo_handler_sample_t* z_fifo_handler_sample_move(z_owned_fifo_handler_sample_t* x) { return (z_moved_fifo_handler_sample_t*)(x); }
static inline z_moved_hello_t* z_hello_move(z_owned_hello_t* x) { return (z_moved_hello_t*)(x); }
static inline z_moved_keyexpr_t* z_keyexpr_move(z_owned_keyexpr_t* x) { return (z_moved_keyexpr_t*)(x); }
static inline z_moved_liveliness_token_t* z_liveliness_token_move(z_owned_liveliness_token_t* x) { return (z_moved_liveliness_token_t*)(x); }
static inline z_moved_mutex_t* z_mutex_move(z_owned_mutex_t* x) { return (z_moved_mutex_t*)(x); }
static inline z_moved_ptr_in_segment_t* z_ptr_in_segment_move(z_owned_ptr_in_segment_t* x) { return (z_moved_ptr_in_segment_t*)(x); }
static inline z_moved_publisher_t* z_publisher_move(z_owned_publisher_t* x) { return (z_moved_publisher_t*)(x); }
static inline z_moved_query_t* z_query_move(z_owned_query_t* x) { return (z_moved_query_t*)(x); }
static inline z_moved_queryable_t* z_queryable_move(z_owned_queryable_t* x) { return (z_moved_queryable_t*)(x); }
static inline z_moved_reply_t* z_reply_move(z_owned_reply_t* x) { return (z_moved_reply_t*)(x); }
static inline z_moved_reply_err_t* z_reply_err_move(z_owned_reply_err_t* x) { return (z_moved_reply_err_t*)(x); }
static inline z_moved_ring_handler_query_t* z_ring_handler_query_move(z_owned_ring_handler_query_t* x) { return (z_moved_ring_handler_query_t*)(x); }
static inline z_moved_ring_handler_reply_t* z_ring_handler_reply_move(z_owned_ring_handler_reply_t* x) { return (z_moved_ring_handler_reply_t*)(x); }
static inline z_moved_ring_handler_sample_t* z_ring_handler_sample_move(z_owned_ring_handler_sample_t* x) { return (z_moved_ring_handler_sample_t*)(x); }
static inline z_moved_sample_t* z_sample_move(z_owned_sample_t* x) { return (z_moved_sample_t*)(x); }
static inline z_moved_session_t* z_session_move(z_owned_session_t* x) { return (z_moved_session_t*)(x); }
static inline z_moved_slice_t* z_slice_move(z_owned_slice_t* x) { return (z_moved_slice_t*)(x); }
static inline z_moved_string_array_t* z_string_array_move(z_owned_string_array_t* x) { return (z_moved_string_array_t*)(x); }
static inline z_moved_string_t* z_string_move(z_owned_string_t* x) { return (z_moved_string_t*)(x); }
static inline z_moved_subscriber_t* z_subscriber_move(z_owned_subscriber_t* x) { return (z_moved_subscriber_t*)(x); }
static inline z_moved_task_t* z_task_move(z_owned_task_t* x) { return (z_moved_task_t*)(x); }
static inline zc_moved_closure_log_t* zc_closure_log_move(zc_owned_closure_log_t* x) { return (zc_moved_closure_log_t*)(x); }
static inline ze_moved_serializer_t* ze_serializer_move(ze_owned_serializer_t* x) { return (ze_moved_serializer_t*)(x); }


#define z_loan(this_) \
    _Generic((this_), \
        z_owned_bytes_t : z_bytes_loan, \
        z_owned_bytes_writer_t : z_bytes_writer_loan, \
        z_owned_closure_hello_t : z_closure_hello_loan, \
        z_owned_closure_query_t : z_closure_query_loan, \
        z_owned_closure_reply_t : z_closure_reply_loan, \
        z_owned_closure_sample_t : z_closure_sample_loan, \
        z_owned_closure_zid_t : z_closure_zid_loan, \
        z_owned_condvar_t : z_condvar_loan, \
        z_owned_config_t : z_config_loan, \
        z_owned_encoding_t : z_encoding_loan, \
        z_owned_fifo_handler_query_t : z_fifo_handler_query_loan, \
        z_owned_fifo_handler_reply_t : z_fifo_handler_reply_loan, \
        z_owned_fifo_handler_sample_t : z_fifo_handler_sample_loan, \
        z_owned_hello_t : z_hello_loan, \
        z_owned_keyexpr_t : z_keyexpr_loan, \
        z_owned_liveliness_token_t : z_liveliness_token_loan, \
<<<<<<< HEAD
=======
        z_owned_memory_layout_t : z_memory_layout_loan, \
        z_owned_ptr_in_segment_t : z_ptr_in_segment_loan, \
>>>>>>> 5956b166
        z_owned_publisher_t : z_publisher_loan, \
        z_owned_query_t : z_query_loan, \
        z_owned_queryable_t : z_queryable_loan, \
        z_owned_reply_err_t : z_reply_err_loan, \
        z_owned_reply_t : z_reply_loan, \
        z_owned_ring_handler_query_t : z_ring_handler_query_loan, \
        z_owned_ring_handler_reply_t : z_ring_handler_reply_loan, \
        z_owned_ring_handler_sample_t : z_ring_handler_sample_loan, \
        z_owned_sample_t : z_sample_loan, \
        z_owned_session_t : z_session_loan, \
        z_owned_slice_t : z_slice_loan, \
        z_owned_string_array_t : z_string_array_loan, \
        z_owned_string_t : z_string_loan, \
        z_owned_subscriber_t : z_subscriber_loan, \
        z_view_keyexpr_t : z_view_keyexpr_loan, \
        z_view_slice_t : z_view_slice_loan, \
        z_view_string_t : z_view_string_loan, \
        zc_owned_closure_log_t : zc_closure_log_loan, \
        ze_owned_serializer_t : ze_serializer_loan \
    )(&this_)

#define z_loan_mut(this_) \
    _Generic((this_), \
        z_owned_bytes_t : z_bytes_loan_mut, \
        z_owned_bytes_writer_t : z_bytes_writer_loan_mut, \
        z_owned_closure_hello_t : z_closure_hello_loan_mut, \
        z_owned_closure_query_t : z_closure_query_loan_mut, \
        z_owned_closure_reply_t : z_closure_reply_loan_mut, \
        z_owned_closure_sample_t : z_closure_sample_loan_mut, \
        z_owned_condvar_t : z_condvar_loan_mut, \
        z_owned_config_t : z_config_loan_mut, \
        z_owned_encoding_t : z_encoding_loan_mut, \
        z_owned_hello_t : z_hello_loan_mut, \
        z_owned_mutex_t : z_mutex_loan_mut, \
        z_owned_publisher_t : z_publisher_loan_mut, \
        z_owned_query_t : z_query_loan_mut, \
        z_owned_reply_err_t : z_reply_err_loan_mut, \
        z_owned_reply_t : z_reply_loan_mut, \
        z_owned_sample_t : z_sample_loan_mut, \
        z_owned_session_t : z_session_loan_mut, \
        z_owned_string_array_t : z_string_array_loan_mut, \
        ze_owned_serializer_t : ze_serializer_loan_mut \
    )(&this_)

#define z_drop(this_) \
    _Generic((this_), \
        z_moved_bytes_t* : z_bytes_drop, \
        z_moved_bytes_writer_t* : z_bytes_writer_drop, \
        z_moved_closure_hello_t* : z_closure_hello_drop, \
        z_moved_closure_query_t* : z_closure_query_drop, \
        z_moved_closure_reply_t* : z_closure_reply_drop, \
        z_moved_closure_sample_t* : z_closure_sample_drop, \
        z_moved_closure_zid_t* : z_closure_zid_drop, \
        z_moved_condvar_t* : z_condvar_drop, \
        z_moved_config_t* : z_config_drop, \
        z_moved_encoding_t* : z_encoding_drop, \
        z_moved_fifo_handler_query_t* : z_fifo_handler_query_drop, \
        z_moved_fifo_handler_reply_t* : z_fifo_handler_reply_drop, \
        z_moved_fifo_handler_sample_t* : z_fifo_handler_sample_drop, \
        z_moved_hello_t* : z_hello_drop, \
        z_moved_keyexpr_t* : z_keyexpr_drop, \
        z_moved_liveliness_token_t* : z_liveliness_token_drop, \
        z_moved_mutex_t* : z_mutex_drop, \
        z_moved_ptr_in_segment_t* : z_ptr_in_segment_drop, \
        z_moved_publisher_t* : z_publisher_drop, \
        z_moved_query_t* : z_query_drop, \
        z_moved_queryable_t* : z_queryable_drop, \
        z_moved_reply_t* : z_reply_drop, \
        z_moved_reply_err_t* : z_reply_err_drop, \
        z_moved_ring_handler_query_t* : z_ring_handler_query_drop, \
        z_moved_ring_handler_reply_t* : z_ring_handler_reply_drop, \
        z_moved_ring_handler_sample_t* : z_ring_handler_sample_drop, \
        z_moved_sample_t* : z_sample_drop, \
        z_moved_session_t* : z_session_drop, \
        z_moved_slice_t* : z_slice_drop, \
        z_moved_string_array_t* : z_string_array_drop, \
        z_moved_string_t* : z_string_drop, \
        z_moved_subscriber_t* : z_subscriber_drop, \
        z_moved_task_t* : z_task_drop, \
        zc_moved_closure_log_t* : zc_closure_log_drop, \
        ze_moved_serializer_t* : ze_serializer_drop \
    )(this_)

#define z_move(this_) \
    _Generic((this_), \
        z_owned_bytes_t : z_bytes_move, \
        z_owned_bytes_writer_t : z_bytes_writer_move, \
        z_owned_closure_hello_t : z_closure_hello_move, \
        z_owned_closure_query_t : z_closure_query_move, \
        z_owned_closure_reply_t : z_closure_reply_move, \
        z_owned_closure_sample_t : z_closure_sample_move, \
        z_owned_closure_zid_t : z_closure_zid_move, \
        z_owned_condvar_t : z_condvar_move, \
        z_owned_config_t : z_config_move, \
        z_owned_encoding_t : z_encoding_move, \
        z_owned_fifo_handler_query_t : z_fifo_handler_query_move, \
        z_owned_fifo_handler_reply_t : z_fifo_handler_reply_move, \
        z_owned_fifo_handler_sample_t : z_fifo_handler_sample_move, \
        z_owned_hello_t : z_hello_move, \
        z_owned_keyexpr_t : z_keyexpr_move, \
        z_owned_liveliness_token_t : z_liveliness_token_move, \
        z_owned_mutex_t : z_mutex_move, \
        z_owned_ptr_in_segment_t : z_ptr_in_segment_move, \
        z_owned_publisher_t : z_publisher_move, \
        z_owned_query_t : z_query_move, \
        z_owned_queryable_t : z_queryable_move, \
        z_owned_reply_t : z_reply_move, \
        z_owned_reply_err_t : z_reply_err_move, \
        z_owned_ring_handler_query_t : z_ring_handler_query_move, \
        z_owned_ring_handler_reply_t : z_ring_handler_reply_move, \
        z_owned_ring_handler_sample_t : z_ring_handler_sample_move, \
        z_owned_sample_t : z_sample_move, \
        z_owned_session_t : z_session_move, \
        z_owned_slice_t : z_slice_move, \
        z_owned_string_array_t : z_string_array_move, \
        z_owned_string_t : z_string_move, \
        z_owned_subscriber_t : z_subscriber_move, \
        z_owned_task_t : z_task_move, \
        zc_owned_closure_log_t : zc_closure_log_move, \
        ze_owned_serializer_t : ze_serializer_move \
    )(&this_)

#define z_internal_null(this_) \
    _Generic((this_), \
        z_owned_bytes_t* : z_internal_bytes_null, \
        z_owned_bytes_writer_t* : z_internal_bytes_writer_null, \
        z_owned_closure_hello_t* : z_internal_closure_hello_null, \
        z_owned_closure_query_t* : z_internal_closure_query_null, \
        z_owned_closure_reply_t* : z_internal_closure_reply_null, \
        z_owned_closure_sample_t* : z_internal_closure_sample_null, \
        z_owned_closure_zid_t* : z_internal_closure_zid_null, \
        z_owned_condvar_t* : z_internal_condvar_null, \
        z_owned_config_t* : z_internal_config_null, \
        z_owned_encoding_t* : z_internal_encoding_null, \
        z_owned_fifo_handler_query_t* : z_internal_fifo_handler_query_null, \
        z_owned_fifo_handler_reply_t* : z_internal_fifo_handler_reply_null, \
        z_owned_fifo_handler_sample_t* : z_internal_fifo_handler_sample_null, \
        z_owned_hello_t* : z_internal_hello_null, \
        z_owned_keyexpr_t* : z_internal_keyexpr_null, \
        z_owned_liveliness_token_t* : z_internal_liveliness_token_null, \
        z_owned_mutex_t* : z_internal_mutex_null, \
        z_owned_ptr_in_segment_t* : z_internal_ptr_in_segment_null, \
        z_owned_publisher_t* : z_internal_publisher_null, \
        z_owned_query_t* : z_internal_query_null, \
        z_owned_queryable_t* : z_internal_queryable_null, \
        z_owned_reply_err_t* : z_internal_reply_err_null, \
        z_owned_reply_t* : z_internal_reply_null, \
        z_owned_ring_handler_query_t* : z_internal_ring_handler_query_null, \
        z_owned_ring_handler_reply_t* : z_internal_ring_handler_reply_null, \
        z_owned_ring_handler_sample_t* : z_internal_ring_handler_sample_null, \
        z_owned_sample_t* : z_internal_sample_null, \
        z_owned_session_t* : z_internal_session_null, \
        z_owned_slice_t* : z_internal_slice_null, \
        z_owned_string_array_t* : z_internal_string_array_null, \
        z_owned_string_t* : z_internal_string_null, \
        z_owned_subscriber_t* : z_internal_subscriber_null, \
        z_owned_task_t* : z_internal_task_null, \
        zc_owned_closure_log_t* : zc_internal_closure_log_null, \
        ze_owned_serializer_t* : ze_internal_serializer_null \
    )(this_)

static inline void z_bytes_take(z_owned_bytes_t* this_, z_moved_bytes_t* x) { *this_ = x->_this; z_internal_bytes_null(&x->_this); }
static inline void z_bytes_writer_take(z_owned_bytes_writer_t* this_, z_moved_bytes_writer_t* x) { *this_ = x->_this; z_internal_bytes_writer_null(&x->_this); }
static inline void z_closure_hello_take(z_owned_closure_hello_t* this_, z_moved_closure_hello_t* x) { *this_ = x->_this; z_internal_closure_hello_null(&x->_this); }
static inline void z_closure_query_take(z_owned_closure_query_t* closure_, z_moved_closure_query_t* x) { *closure_ = x->_this; z_internal_closure_query_null(&x->_this); }
static inline void z_closure_reply_take(z_owned_closure_reply_t* closure_, z_moved_closure_reply_t* x) { *closure_ = x->_this; z_internal_closure_reply_null(&x->_this); }
static inline void z_closure_sample_take(z_owned_closure_sample_t* closure_, z_moved_closure_sample_t* x) { *closure_ = x->_this; z_internal_closure_sample_null(&x->_this); }
static inline void z_closure_zid_take(z_owned_closure_zid_t* closure_, z_moved_closure_zid_t* x) { *closure_ = x->_this; z_internal_closure_zid_null(&x->_this); }
static inline void z_condvar_take(z_owned_condvar_t* this_, z_moved_condvar_t* x) { *this_ = x->_this; z_internal_condvar_null(&x->_this); }
static inline void z_config_take(z_owned_config_t* this_, z_moved_config_t* x) { *this_ = x->_this; z_internal_config_null(&x->_this); }
static inline void z_encoding_take(z_owned_encoding_t* this_, z_moved_encoding_t* x) { *this_ = x->_this; z_internal_encoding_null(&x->_this); }
static inline void z_fifo_handler_query_take(z_owned_fifo_handler_query_t* this_, z_moved_fifo_handler_query_t* x) { *this_ = x->_this; z_internal_fifo_handler_query_null(&x->_this); }
static inline void z_fifo_handler_reply_take(z_owned_fifo_handler_reply_t* this_, z_moved_fifo_handler_reply_t* x) { *this_ = x->_this; z_internal_fifo_handler_reply_null(&x->_this); }
static inline void z_fifo_handler_sample_take(z_owned_fifo_handler_sample_t* this_, z_moved_fifo_handler_sample_t* x) { *this_ = x->_this; z_internal_fifo_handler_sample_null(&x->_this); }
static inline void z_hello_take(z_owned_hello_t* this_, z_moved_hello_t* x) { *this_ = x->_this; z_internal_hello_null(&x->_this); }
static inline void z_keyexpr_take(z_owned_keyexpr_t* this_, z_moved_keyexpr_t* x) { *this_ = x->_this; z_internal_keyexpr_null(&x->_this); }
static inline void z_liveliness_token_take(z_owned_liveliness_token_t* this_, z_moved_liveliness_token_t* x) { *this_ = x->_this; z_internal_liveliness_token_null(&x->_this); }
static inline void z_mutex_take(z_owned_mutex_t* this_, z_moved_mutex_t* x) { *this_ = x->_this; z_internal_mutex_null(&x->_this); }
static inline void z_ptr_in_segment_take(z_owned_ptr_in_segment_t* this_, z_moved_ptr_in_segment_t* x) { *this_ = x->_this; z_internal_ptr_in_segment_null(&x->_this); }
static inline void z_publisher_take(z_owned_publisher_t* this_, z_moved_publisher_t* x) { *this_ = x->_this; z_internal_publisher_null(&x->_this); }
static inline void z_query_take(z_owned_query_t* this_, z_moved_query_t* x) { *this_ = x->_this; z_internal_query_null(&x->_this); }
static inline void z_queryable_take(z_owned_queryable_t* this_, z_moved_queryable_t* x) { *this_ = x->_this; z_internal_queryable_null(&x->_this); }
static inline void z_reply_take(z_owned_reply_t* this_, z_moved_reply_t* x) { *this_ = x->_this; z_internal_reply_null(&x->_this); }
static inline void z_reply_err_take(z_owned_reply_err_t* this_, z_moved_reply_err_t* x) { *this_ = x->_this; z_internal_reply_err_null(&x->_this); }
static inline void z_ring_handler_query_take(z_owned_ring_handler_query_t* this_, z_moved_ring_handler_query_t* x) { *this_ = x->_this; z_internal_ring_handler_query_null(&x->_this); }
static inline void z_ring_handler_reply_take(z_owned_ring_handler_reply_t* this_, z_moved_ring_handler_reply_t* x) { *this_ = x->_this; z_internal_ring_handler_reply_null(&x->_this); }
static inline void z_ring_handler_sample_take(z_owned_ring_handler_sample_t* this_, z_moved_ring_handler_sample_t* x) { *this_ = x->_this; z_internal_ring_handler_sample_null(&x->_this); }
static inline void z_sample_take(z_owned_sample_t* this_, z_moved_sample_t* x) { *this_ = x->_this; z_internal_sample_null(&x->_this); }
static inline void z_session_take(z_owned_session_t* this_, z_moved_session_t* x) { *this_ = x->_this; z_internal_session_null(&x->_this); }
static inline void z_slice_take(z_owned_slice_t* this_, z_moved_slice_t* x) { *this_ = x->_this; z_internal_slice_null(&x->_this); }
static inline void z_string_array_take(z_owned_string_array_t* this_, z_moved_string_array_t* x) { *this_ = x->_this; z_internal_string_array_null(&x->_this); }
static inline void z_string_take(z_owned_string_t* this_, z_moved_string_t* x) { *this_ = x->_this; z_internal_string_null(&x->_this); }
static inline void z_subscriber_take(z_owned_subscriber_t* this_, z_moved_subscriber_t* x) { *this_ = x->_this; z_internal_subscriber_null(&x->_this); }
static inline void z_task_take(z_owned_task_t* this_, z_moved_task_t* x) { *this_ = x->_this; z_internal_task_null(&x->_this); }
static inline void zc_closure_log_take(zc_owned_closure_log_t* closure_, zc_moved_closure_log_t* x) { *closure_ = x->_this; zc_internal_closure_log_null(&x->_this); }
static inline void ze_serializer_take(ze_owned_serializer_t* this_, ze_moved_serializer_t* x) { *this_ = x->_this; ze_internal_serializer_null(&x->_this); }


#define z_take(this_, x) \
    _Generic((this_), \
        z_owned_bytes_t* : z_bytes_take, \
        z_owned_bytes_writer_t* : z_bytes_writer_take, \
        z_owned_closure_hello_t* : z_closure_hello_take, \
        z_owned_closure_query_t* : z_closure_query_take, \
        z_owned_closure_reply_t* : z_closure_reply_take, \
        z_owned_closure_sample_t* : z_closure_sample_take, \
        z_owned_closure_zid_t* : z_closure_zid_take, \
        z_owned_condvar_t* : z_condvar_take, \
        z_owned_config_t* : z_config_take, \
        z_owned_encoding_t* : z_encoding_take, \
        z_owned_fifo_handler_query_t* : z_fifo_handler_query_take, \
        z_owned_fifo_handler_reply_t* : z_fifo_handler_reply_take, \
        z_owned_fifo_handler_sample_t* : z_fifo_handler_sample_take, \
        z_owned_hello_t* : z_hello_take, \
        z_owned_keyexpr_t* : z_keyexpr_take, \
        z_owned_liveliness_token_t* : z_liveliness_token_take, \
        z_owned_mutex_t* : z_mutex_take, \
        z_owned_ptr_in_segment_t* : z_ptr_in_segment_take, \
        z_owned_publisher_t* : z_publisher_take, \
        z_owned_query_t* : z_query_take, \
        z_owned_queryable_t* : z_queryable_take, \
        z_owned_reply_t* : z_reply_take, \
        z_owned_reply_err_t* : z_reply_err_take, \
        z_owned_ring_handler_query_t* : z_ring_handler_query_take, \
        z_owned_ring_handler_reply_t* : z_ring_handler_reply_take, \
        z_owned_ring_handler_sample_t* : z_ring_handler_sample_take, \
        z_owned_sample_t* : z_sample_take, \
        z_owned_session_t* : z_session_take, \
        z_owned_slice_t* : z_slice_take, \
        z_owned_string_array_t* : z_string_array_take, \
        z_owned_string_t* : z_string_take, \
        z_owned_subscriber_t* : z_subscriber_take, \
        z_owned_task_t* : z_task_take, \
        zc_owned_closure_log_t* : zc_closure_log_take, \
        ze_owned_serializer_t* : ze_serializer_take \
    )(this_, x)

#define z_take_from_loaned(dst, src) \
    _Generic((dst), \
        z_owned_hello_t* : z_hello_take_from_loaned, \
        z_owned_query_t* : z_query_take_from_loaned, \
        z_owned_reply_t* : z_reply_take_from_loaned, \
        z_owned_sample_t* : z_sample_take_from_loaned \
    )(dst, src)

#define z_internal_check(this_) \
    _Generic((this_), \
        z_owned_bytes_t : z_internal_bytes_check, \
        z_owned_bytes_writer_t : z_internal_bytes_writer_check, \
        z_owned_closure_hello_t : z_internal_closure_hello_check, \
        z_owned_closure_query_t : z_internal_closure_query_check, \
        z_owned_closure_reply_t : z_internal_closure_reply_check, \
        z_owned_closure_sample_t : z_internal_closure_sample_check, \
        z_owned_closure_zid_t : z_internal_closure_zid_check, \
        z_owned_condvar_t : z_internal_condvar_check, \
        z_owned_config_t : z_internal_config_check, \
        z_owned_encoding_t : z_internal_encoding_check, \
        z_owned_fifo_handler_query_t : z_internal_fifo_handler_query_check, \
        z_owned_fifo_handler_reply_t : z_internal_fifo_handler_reply_check, \
        z_owned_fifo_handler_sample_t : z_internal_fifo_handler_sample_check, \
        z_owned_hello_t : z_internal_hello_check, \
        z_owned_keyexpr_t : z_internal_keyexpr_check, \
        z_owned_liveliness_token_t : z_internal_liveliness_token_check, \
        z_owned_mutex_t : z_internal_mutex_check, \
        z_owned_ptr_in_segment_t : z_internal_ptr_in_segment_check, \
        z_owned_publisher_t : z_internal_publisher_check, \
        z_owned_query_t : z_internal_query_check, \
        z_owned_queryable_t : z_internal_queryable_check, \
        z_owned_reply_t : z_internal_reply_check, \
        z_owned_reply_err_t : z_internal_reply_err_check, \
        z_owned_ring_handler_query_t : z_internal_ring_handler_query_check, \
        z_owned_ring_handler_reply_t : z_internal_ring_handler_reply_check, \
        z_owned_ring_handler_sample_t : z_internal_ring_handler_sample_check, \
        z_owned_sample_t : z_internal_sample_check, \
        z_owned_session_t : z_internal_session_check, \
        z_owned_slice_t : z_internal_slice_check, \
        z_owned_string_array_t : z_internal_string_array_check, \
        z_owned_string_t : z_internal_string_check, \
        z_owned_subscriber_t : z_internal_subscriber_check, \
        z_owned_task_t : z_internal_task_check, \
        zc_owned_closure_log_t : zc_internal_closure_log_check, \
        ze_owned_serializer_t : ze_internal_serializer_check \
    )(&this_)

#define z_call(closure, hello) \
    _Generic((closure), \
        const z_loaned_closure_hello_t* : z_closure_hello_call, \
        const z_loaned_closure_query_t* : z_closure_query_call, \
        const z_loaned_closure_reply_t* : z_closure_reply_call, \
        const z_loaned_closure_sample_t* : z_closure_sample_call, \
        const z_loaned_closure_zid_t* : z_closure_zid_call \
    )(closure, hello)

typedef void(*z_closure_drop_callback_t)(void *context);
typedef void(*z_closure_hello_callback_t)(z_loaned_hello_t *hello, void *context);
typedef void(*z_closure_query_callback_t)(z_loaned_query_t *query, void *context);
typedef void(*z_closure_reply_callback_t)(z_loaned_reply_t *reply, void *context);
typedef void(*z_closure_sample_callback_t)(z_loaned_sample_t *sample, void *context);
typedef void(*z_closure_zid_callback_t)(const z_id_t *z_id, void *context);
typedef void(*zc_closure_log_callback_t)(zc_log_severity_t severity, const z_loaned_string_t *msg, void *context);

#define z_closure(this_, call, drop, context) \
    _Generic((this_), \
        z_owned_closure_hello_t* : z_closure_hello, \
        z_owned_closure_query_t* : z_closure_query, \
        z_owned_closure_reply_t* : z_closure_reply, \
        z_owned_closure_sample_t* : z_closure_sample, \
        z_owned_closure_zid_t* : z_closure_zid, \
        zc_owned_closure_log_t* : zc_closure_log \
    )(this_, call, drop, context)

#define z_try_recv(this_, query) \
    _Generic((this_), \
        const z_loaned_fifo_handler_query_t* : z_fifo_handler_query_try_recv, \
        const z_loaned_fifo_handler_reply_t* : z_fifo_handler_reply_try_recv, \
        const z_loaned_fifo_handler_sample_t* : z_fifo_handler_sample_try_recv, \
        const z_loaned_ring_handler_query_t* : z_ring_handler_query_try_recv, \
        const z_loaned_ring_handler_reply_t* : z_ring_handler_reply_try_recv, \
        const z_loaned_ring_handler_sample_t* : z_ring_handler_sample_try_recv \
    )(this_, query)

#define z_recv(this_, query) \
    _Generic((this_), \
        const z_loaned_fifo_handler_query_t* : z_fifo_handler_query_recv, \
        const z_loaned_fifo_handler_reply_t* : z_fifo_handler_reply_recv, \
        const z_loaned_fifo_handler_sample_t* : z_fifo_handler_sample_recv, \
        const z_loaned_ring_handler_query_t* : z_ring_handler_query_recv, \
        const z_loaned_ring_handler_reply_t* : z_ring_handler_reply_recv, \
        const z_loaned_ring_handler_sample_t* : z_ring_handler_sample_recv \
    )(this_, query)

#define z_clone(dst, this_) \
    _Generic((dst), \
        z_owned_bytes_t* : z_bytes_clone, \
        z_owned_config_t* : z_config_clone, \
        z_owned_encoding_t* : z_encoding_clone, \
        z_owned_hello_t* : z_hello_clone, \
        z_owned_keyexpr_t* : z_keyexpr_clone, \
        z_owned_ptr_in_segment_t* : z_ptr_in_segment_clone, \
        z_owned_query_t* : z_query_clone, \
        z_owned_reply_t* : z_reply_clone, \
        z_owned_reply_err_t* : z_reply_err_clone, \
        z_owned_sample_t* : z_sample_clone, \
        z_owned_slice_t* : z_slice_clone, \
        z_owned_string_array_t* : z_string_array_clone, \
        z_owned_string_t* : z_string_clone \
    )(dst, this_)
#else  // #ifndef __cplusplus


static inline z_moved_bytes_t* z_bytes_move(z_owned_bytes_t* x) { return reinterpret_cast<z_moved_bytes_t*>(x); }
static inline z_moved_bytes_writer_t* z_bytes_writer_move(z_owned_bytes_writer_t* x) { return reinterpret_cast<z_moved_bytes_writer_t*>(x); }
static inline z_moved_closure_hello_t* z_closure_hello_move(z_owned_closure_hello_t* x) { return reinterpret_cast<z_moved_closure_hello_t*>(x); }
static inline z_moved_closure_query_t* z_closure_query_move(z_owned_closure_query_t* x) { return reinterpret_cast<z_moved_closure_query_t*>(x); }
static inline z_moved_closure_reply_t* z_closure_reply_move(z_owned_closure_reply_t* x) { return reinterpret_cast<z_moved_closure_reply_t*>(x); }
static inline z_moved_closure_sample_t* z_closure_sample_move(z_owned_closure_sample_t* x) { return reinterpret_cast<z_moved_closure_sample_t*>(x); }
static inline z_moved_closure_zid_t* z_closure_zid_move(z_owned_closure_zid_t* x) { return reinterpret_cast<z_moved_closure_zid_t*>(x); }
static inline z_moved_condvar_t* z_condvar_move(z_owned_condvar_t* x) { return reinterpret_cast<z_moved_condvar_t*>(x); }
static inline z_moved_config_t* z_config_move(z_owned_config_t* x) { return reinterpret_cast<z_moved_config_t*>(x); }
static inline z_moved_encoding_t* z_encoding_move(z_owned_encoding_t* x) { return reinterpret_cast<z_moved_encoding_t*>(x); }
static inline z_moved_fifo_handler_query_t* z_fifo_handler_query_move(z_owned_fifo_handler_query_t* x) { return reinterpret_cast<z_moved_fifo_handler_query_t*>(x); }
static inline z_moved_fifo_handler_reply_t* z_fifo_handler_reply_move(z_owned_fifo_handler_reply_t* x) { return reinterpret_cast<z_moved_fifo_handler_reply_t*>(x); }
static inline z_moved_fifo_handler_sample_t* z_fifo_handler_sample_move(z_owned_fifo_handler_sample_t* x) { return reinterpret_cast<z_moved_fifo_handler_sample_t*>(x); }
static inline z_moved_hello_t* z_hello_move(z_owned_hello_t* x) { return reinterpret_cast<z_moved_hello_t*>(x); }
static inline z_moved_keyexpr_t* z_keyexpr_move(z_owned_keyexpr_t* x) { return reinterpret_cast<z_moved_keyexpr_t*>(x); }
static inline z_moved_liveliness_token_t* z_liveliness_token_move(z_owned_liveliness_token_t* x) { return reinterpret_cast<z_moved_liveliness_token_t*>(x); }
static inline z_moved_mutex_t* z_mutex_move(z_owned_mutex_t* x) { return reinterpret_cast<z_moved_mutex_t*>(x); }
static inline z_moved_ptr_in_segment_t* z_ptr_in_segment_move(z_owned_ptr_in_segment_t* x) { return reinterpret_cast<z_moved_ptr_in_segment_t*>(x); }
static inline z_moved_publisher_t* z_publisher_move(z_owned_publisher_t* x) { return reinterpret_cast<z_moved_publisher_t*>(x); }
static inline z_moved_query_t* z_query_move(z_owned_query_t* x) { return reinterpret_cast<z_moved_query_t*>(x); }
static inline z_moved_queryable_t* z_queryable_move(z_owned_queryable_t* x) { return reinterpret_cast<z_moved_queryable_t*>(x); }
static inline z_moved_reply_t* z_reply_move(z_owned_reply_t* x) { return reinterpret_cast<z_moved_reply_t*>(x); }
static inline z_moved_reply_err_t* z_reply_err_move(z_owned_reply_err_t* x) { return reinterpret_cast<z_moved_reply_err_t*>(x); }
static inline z_moved_ring_handler_query_t* z_ring_handler_query_move(z_owned_ring_handler_query_t* x) { return reinterpret_cast<z_moved_ring_handler_query_t*>(x); }
static inline z_moved_ring_handler_reply_t* z_ring_handler_reply_move(z_owned_ring_handler_reply_t* x) { return reinterpret_cast<z_moved_ring_handler_reply_t*>(x); }
static inline z_moved_ring_handler_sample_t* z_ring_handler_sample_move(z_owned_ring_handler_sample_t* x) { return reinterpret_cast<z_moved_ring_handler_sample_t*>(x); }
static inline z_moved_sample_t* z_sample_move(z_owned_sample_t* x) { return reinterpret_cast<z_moved_sample_t*>(x); }
static inline z_moved_session_t* z_session_move(z_owned_session_t* x) { return reinterpret_cast<z_moved_session_t*>(x); }
static inline z_moved_slice_t* z_slice_move(z_owned_slice_t* x) { return reinterpret_cast<z_moved_slice_t*>(x); }
static inline z_moved_string_array_t* z_string_array_move(z_owned_string_array_t* x) { return reinterpret_cast<z_moved_string_array_t*>(x); }
static inline z_moved_string_t* z_string_move(z_owned_string_t* x) { return reinterpret_cast<z_moved_string_t*>(x); }
static inline z_moved_subscriber_t* z_subscriber_move(z_owned_subscriber_t* x) { return reinterpret_cast<z_moved_subscriber_t*>(x); }
static inline z_moved_task_t* z_task_move(z_owned_task_t* x) { return reinterpret_cast<z_moved_task_t*>(x); }
static inline zc_moved_closure_log_t* zc_closure_log_move(zc_owned_closure_log_t* x) { return reinterpret_cast<zc_moved_closure_log_t*>(x); }
static inline ze_moved_serializer_t* ze_serializer_move(ze_owned_serializer_t* x) { return reinterpret_cast<ze_moved_serializer_t*>(x); }



inline const z_loaned_bytes_t* z_loan(const z_owned_bytes_t& this_) { return z_bytes_loan(&this_); };
inline const z_loaned_bytes_writer_t* z_loan(const z_owned_bytes_writer_t& this_) { return z_bytes_writer_loan(&this_); };
inline const z_loaned_closure_hello_t* z_loan(const z_owned_closure_hello_t& closure) { return z_closure_hello_loan(&closure); };
inline const z_loaned_closure_query_t* z_loan(const z_owned_closure_query_t& closure) { return z_closure_query_loan(&closure); };
inline const z_loaned_closure_reply_t* z_loan(const z_owned_closure_reply_t& closure) { return z_closure_reply_loan(&closure); };
inline const z_loaned_closure_sample_t* z_loan(const z_owned_closure_sample_t& closure) { return z_closure_sample_loan(&closure); };
inline const z_loaned_closure_zid_t* z_loan(const z_owned_closure_zid_t& closure) { return z_closure_zid_loan(&closure); };
inline const z_loaned_condvar_t* z_loan(const z_owned_condvar_t& this_) { return z_condvar_loan(&this_); };
inline const z_loaned_config_t* z_loan(const z_owned_config_t& this_) { return z_config_loan(&this_); };
inline const z_loaned_encoding_t* z_loan(const z_owned_encoding_t& this_) { return z_encoding_loan(&this_); };
inline const z_loaned_fifo_handler_query_t* z_loan(const z_owned_fifo_handler_query_t& this_) { return z_fifo_handler_query_loan(&this_); };
inline const z_loaned_fifo_handler_reply_t* z_loan(const z_owned_fifo_handler_reply_t& this_) { return z_fifo_handler_reply_loan(&this_); };
inline const z_loaned_fifo_handler_sample_t* z_loan(const z_owned_fifo_handler_sample_t& this_) { return z_fifo_handler_sample_loan(&this_); };
inline const z_loaned_hello_t* z_loan(const z_owned_hello_t& this_) { return z_hello_loan(&this_); };
inline const z_loaned_keyexpr_t* z_loan(const z_owned_keyexpr_t& this_) { return z_keyexpr_loan(&this_); };
inline const z_loaned_liveliness_token_t* z_loan(const z_owned_liveliness_token_t& this_) { return z_liveliness_token_loan(&this_); };
<<<<<<< HEAD
=======
inline const z_loaned_memory_layout_t* z_loan(const z_owned_memory_layout_t& this_) { return z_memory_layout_loan(&this_); };
inline const z_loaned_ptr_in_segment_t* z_loan(const z_owned_ptr_in_segment_t& this_) { return z_ptr_in_segment_loan(&this_); };
>>>>>>> 5956b166
inline const z_loaned_publisher_t* z_loan(const z_owned_publisher_t& this_) { return z_publisher_loan(&this_); };
inline const z_loaned_query_t* z_loan(const z_owned_query_t& this_) { return z_query_loan(&this_); };
inline const z_loaned_queryable_t* z_loan(const z_owned_queryable_t& this_) { return z_queryable_loan(&this_); };
inline const z_loaned_reply_err_t* z_loan(const z_owned_reply_err_t& this_) { return z_reply_err_loan(&this_); };
inline const z_loaned_reply_t* z_loan(const z_owned_reply_t& this_) { return z_reply_loan(&this_); };
inline const z_loaned_ring_handler_query_t* z_loan(const z_owned_ring_handler_query_t& this_) { return z_ring_handler_query_loan(&this_); };
inline const z_loaned_ring_handler_reply_t* z_loan(const z_owned_ring_handler_reply_t& this_) { return z_ring_handler_reply_loan(&this_); };
inline const z_loaned_ring_handler_sample_t* z_loan(const z_owned_ring_handler_sample_t& this_) { return z_ring_handler_sample_loan(&this_); };
inline const z_loaned_sample_t* z_loan(const z_owned_sample_t& this_) { return z_sample_loan(&this_); };
inline const z_loaned_session_t* z_loan(const z_owned_session_t& this_) { return z_session_loan(&this_); };
inline const z_loaned_slice_t* z_loan(const z_owned_slice_t& this_) { return z_slice_loan(&this_); };
inline const z_loaned_string_array_t* z_loan(const z_owned_string_array_t& this_) { return z_string_array_loan(&this_); };
inline const z_loaned_string_t* z_loan(const z_owned_string_t& this_) { return z_string_loan(&this_); };
inline const z_loaned_subscriber_t* z_loan(const z_owned_subscriber_t& this_) { return z_subscriber_loan(&this_); };
inline const z_loaned_keyexpr_t* z_loan(const z_view_keyexpr_t& this_) { return z_view_keyexpr_loan(&this_); };
inline const z_loaned_slice_t* z_loan(const z_view_slice_t& this_) { return z_view_slice_loan(&this_); };
inline const z_loaned_string_t* z_loan(const z_view_string_t& this_) { return z_view_string_loan(&this_); };
inline const zc_loaned_closure_log_t* z_loan(const zc_owned_closure_log_t& closure) { return zc_closure_log_loan(&closure); };
inline const ze_loaned_serializer_t* z_loan(const ze_owned_serializer_t& this_) { return ze_serializer_loan(&this_); };


inline z_loaned_bytes_t* z_loan_mut(z_owned_bytes_t& this_) { return z_bytes_loan_mut(&this_); };
inline z_loaned_bytes_writer_t* z_loan_mut(z_owned_bytes_writer_t& this_) { return z_bytes_writer_loan_mut(&this_); };
inline z_loaned_closure_hello_t* z_loan_mut(z_owned_closure_hello_t& closure) { return z_closure_hello_loan_mut(&closure); };
inline z_loaned_closure_query_t* z_loan_mut(z_owned_closure_query_t& closure) { return z_closure_query_loan_mut(&closure); };
inline z_loaned_closure_reply_t* z_loan_mut(z_owned_closure_reply_t& closure) { return z_closure_reply_loan_mut(&closure); };
inline z_loaned_closure_sample_t* z_loan_mut(z_owned_closure_sample_t& closure) { return z_closure_sample_loan_mut(&closure); };
inline z_loaned_condvar_t* z_loan_mut(z_owned_condvar_t& this_) { return z_condvar_loan_mut(&this_); };
inline z_loaned_config_t* z_loan_mut(z_owned_config_t& this_) { return z_config_loan_mut(&this_); };
inline z_loaned_encoding_t* z_loan_mut(z_owned_encoding_t& this_) { return z_encoding_loan_mut(&this_); };
inline z_loaned_hello_t* z_loan_mut(z_owned_hello_t& this_) { return z_hello_loan_mut(&this_); };
inline z_loaned_mutex_t* z_loan_mut(z_owned_mutex_t& this_) { return z_mutex_loan_mut(&this_); };
inline z_loaned_publisher_t* z_loan_mut(z_owned_publisher_t& this_) { return z_publisher_loan_mut(&this_); };
inline z_loaned_query_t* z_loan_mut(z_owned_query_t& this_) { return z_query_loan_mut(&this_); };
inline z_loaned_reply_err_t* z_loan_mut(z_owned_reply_err_t& this_) { return z_reply_err_loan_mut(&this_); };
inline z_loaned_reply_t* z_loan_mut(z_owned_reply_t& this_) { return z_reply_loan_mut(&this_); };
inline z_loaned_sample_t* z_loan_mut(z_owned_sample_t& this_) { return z_sample_loan_mut(&this_); };
inline z_loaned_session_t* z_loan_mut(z_owned_session_t& this_) { return z_session_loan_mut(&this_); };
inline z_loaned_string_array_t* z_loan_mut(z_owned_string_array_t& this_) { return z_string_array_loan_mut(&this_); };
inline ze_loaned_serializer_t* z_loan_mut(ze_owned_serializer_t& this_) { return ze_serializer_loan_mut(&this_); };


inline void z_drop(z_moved_bytes_t* this_) { z_bytes_drop(this_); };
inline void z_drop(z_moved_bytes_writer_t* this_) { z_bytes_writer_drop(this_); };
inline void z_drop(z_moved_closure_hello_t* this_) { z_closure_hello_drop(this_); };
inline void z_drop(z_moved_closure_query_t* closure_) { z_closure_query_drop(closure_); };
inline void z_drop(z_moved_closure_reply_t* closure_) { z_closure_reply_drop(closure_); };
inline void z_drop(z_moved_closure_sample_t* closure_) { z_closure_sample_drop(closure_); };
inline void z_drop(z_moved_closure_zid_t* closure_) { z_closure_zid_drop(closure_); };
inline void z_drop(z_moved_condvar_t* this_) { z_condvar_drop(this_); };
inline void z_drop(z_moved_config_t* this_) { z_config_drop(this_); };
inline void z_drop(z_moved_encoding_t* this_) { z_encoding_drop(this_); };
inline void z_drop(z_moved_fifo_handler_query_t* this_) { z_fifo_handler_query_drop(this_); };
inline void z_drop(z_moved_fifo_handler_reply_t* this_) { z_fifo_handler_reply_drop(this_); };
inline void z_drop(z_moved_fifo_handler_sample_t* this_) { z_fifo_handler_sample_drop(this_); };
inline void z_drop(z_moved_hello_t* this_) { z_hello_drop(this_); };
inline void z_drop(z_moved_keyexpr_t* this_) { z_keyexpr_drop(this_); };
inline void z_drop(z_moved_liveliness_token_t* this_) { z_liveliness_token_drop(this_); };
inline void z_drop(z_moved_mutex_t* this_) { z_mutex_drop(this_); };
inline void z_drop(z_moved_ptr_in_segment_t* this_) { z_ptr_in_segment_drop(this_); };
inline void z_drop(z_moved_publisher_t* this_) { z_publisher_drop(this_); };
inline void z_drop(z_moved_query_t* this_) { z_query_drop(this_); };
inline void z_drop(z_moved_queryable_t* this_) { z_queryable_drop(this_); };
inline void z_drop(z_moved_reply_t* this_) { z_reply_drop(this_); };
inline void z_drop(z_moved_reply_err_t* this_) { z_reply_err_drop(this_); };
inline void z_drop(z_moved_ring_handler_query_t* this_) { z_ring_handler_query_drop(this_); };
inline void z_drop(z_moved_ring_handler_reply_t* this_) { z_ring_handler_reply_drop(this_); };
inline void z_drop(z_moved_ring_handler_sample_t* this_) { z_ring_handler_sample_drop(this_); };
inline void z_drop(z_moved_sample_t* this_) { z_sample_drop(this_); };
inline void z_drop(z_moved_session_t* this_) { z_session_drop(this_); };
inline void z_drop(z_moved_slice_t* this_) { z_slice_drop(this_); };
inline void z_drop(z_moved_string_array_t* this_) { z_string_array_drop(this_); };
inline void z_drop(z_moved_string_t* this_) { z_string_drop(this_); };
inline void z_drop(z_moved_subscriber_t* this_) { z_subscriber_drop(this_); };
inline void z_drop(z_moved_task_t* this_) { z_task_drop(this_); };
inline void z_drop(zc_moved_closure_log_t* closure_) { zc_closure_log_drop(closure_); };
inline void z_drop(ze_moved_serializer_t* this_) { ze_serializer_drop(this_); };


inline z_moved_bytes_t* z_move(z_owned_bytes_t& this_) { return z_bytes_move(&this_); };
inline z_moved_bytes_writer_t* z_move(z_owned_bytes_writer_t& this_) { return z_bytes_writer_move(&this_); };
inline z_moved_closure_hello_t* z_move(z_owned_closure_hello_t& this_) { return z_closure_hello_move(&this_); };
inline z_moved_closure_query_t* z_move(z_owned_closure_query_t& closure_) { return z_closure_query_move(&closure_); };
inline z_moved_closure_reply_t* z_move(z_owned_closure_reply_t& closure_) { return z_closure_reply_move(&closure_); };
inline z_moved_closure_sample_t* z_move(z_owned_closure_sample_t& closure_) { return z_closure_sample_move(&closure_); };
inline z_moved_closure_zid_t* z_move(z_owned_closure_zid_t& closure_) { return z_closure_zid_move(&closure_); };
inline z_moved_condvar_t* z_move(z_owned_condvar_t& this_) { return z_condvar_move(&this_); };
inline z_moved_config_t* z_move(z_owned_config_t& this_) { return z_config_move(&this_); };
inline z_moved_encoding_t* z_move(z_owned_encoding_t& this_) { return z_encoding_move(&this_); };
inline z_moved_fifo_handler_query_t* z_move(z_owned_fifo_handler_query_t& this_) { return z_fifo_handler_query_move(&this_); };
inline z_moved_fifo_handler_reply_t* z_move(z_owned_fifo_handler_reply_t& this_) { return z_fifo_handler_reply_move(&this_); };
inline z_moved_fifo_handler_sample_t* z_move(z_owned_fifo_handler_sample_t& this_) { return z_fifo_handler_sample_move(&this_); };
inline z_moved_hello_t* z_move(z_owned_hello_t& this_) { return z_hello_move(&this_); };
inline z_moved_keyexpr_t* z_move(z_owned_keyexpr_t& this_) { return z_keyexpr_move(&this_); };
inline z_moved_liveliness_token_t* z_move(z_owned_liveliness_token_t& this_) { return z_liveliness_token_move(&this_); };
inline z_moved_mutex_t* z_move(z_owned_mutex_t& this_) { return z_mutex_move(&this_); };
inline z_moved_ptr_in_segment_t* z_move(z_owned_ptr_in_segment_t& this_) { return z_ptr_in_segment_move(&this_); };
inline z_moved_publisher_t* z_move(z_owned_publisher_t& this_) { return z_publisher_move(&this_); };
inline z_moved_query_t* z_move(z_owned_query_t& this_) { return z_query_move(&this_); };
inline z_moved_queryable_t* z_move(z_owned_queryable_t& this_) { return z_queryable_move(&this_); };
inline z_moved_reply_t* z_move(z_owned_reply_t& this_) { return z_reply_move(&this_); };
inline z_moved_reply_err_t* z_move(z_owned_reply_err_t& this_) { return z_reply_err_move(&this_); };
inline z_moved_ring_handler_query_t* z_move(z_owned_ring_handler_query_t& this_) { return z_ring_handler_query_move(&this_); };
inline z_moved_ring_handler_reply_t* z_move(z_owned_ring_handler_reply_t& this_) { return z_ring_handler_reply_move(&this_); };
inline z_moved_ring_handler_sample_t* z_move(z_owned_ring_handler_sample_t& this_) { return z_ring_handler_sample_move(&this_); };
inline z_moved_sample_t* z_move(z_owned_sample_t& this_) { return z_sample_move(&this_); };
inline z_moved_session_t* z_move(z_owned_session_t& this_) { return z_session_move(&this_); };
inline z_moved_slice_t* z_move(z_owned_slice_t& this_) { return z_slice_move(&this_); };
inline z_moved_string_array_t* z_move(z_owned_string_array_t& this_) { return z_string_array_move(&this_); };
inline z_moved_string_t* z_move(z_owned_string_t& this_) { return z_string_move(&this_); };
inline z_moved_subscriber_t* z_move(z_owned_subscriber_t& this_) { return z_subscriber_move(&this_); };
inline z_moved_task_t* z_move(z_owned_task_t& this_) { return z_task_move(&this_); };
inline zc_moved_closure_log_t* z_move(zc_owned_closure_log_t& closure_) { return zc_closure_log_move(&closure_); };
inline ze_moved_serializer_t* z_move(ze_owned_serializer_t& this_) { return ze_serializer_move(&this_); };


inline void z_internal_null(z_owned_bytes_t* this_) { z_internal_bytes_null(this_); };
inline void z_internal_null(z_owned_bytes_writer_t* this_) { z_internal_bytes_writer_null(this_); };
inline void z_internal_null(z_owned_closure_hello_t* this_) { z_internal_closure_hello_null(this_); };
inline void z_internal_null(z_owned_closure_query_t* this_) { z_internal_closure_query_null(this_); };
inline void z_internal_null(z_owned_closure_reply_t* this_) { z_internal_closure_reply_null(this_); };
inline void z_internal_null(z_owned_closure_sample_t* this_) { z_internal_closure_sample_null(this_); };
inline void z_internal_null(z_owned_closure_zid_t* this_) { z_internal_closure_zid_null(this_); };
inline void z_internal_null(z_owned_condvar_t* this_) { z_internal_condvar_null(this_); };
inline void z_internal_null(z_owned_config_t* this_) { z_internal_config_null(this_); };
inline void z_internal_null(z_owned_encoding_t* this_) { z_internal_encoding_null(this_); };
inline void z_internal_null(z_owned_fifo_handler_query_t* this_) { z_internal_fifo_handler_query_null(this_); };
inline void z_internal_null(z_owned_fifo_handler_reply_t* this_) { z_internal_fifo_handler_reply_null(this_); };
inline void z_internal_null(z_owned_fifo_handler_sample_t* this_) { z_internal_fifo_handler_sample_null(this_); };
inline void z_internal_null(z_owned_hello_t* this_) { z_internal_hello_null(this_); };
inline void z_internal_null(z_owned_keyexpr_t* this_) { z_internal_keyexpr_null(this_); };
inline void z_internal_null(z_owned_liveliness_token_t* this_) { z_internal_liveliness_token_null(this_); };
inline void z_internal_null(z_owned_mutex_t* this_) { z_internal_mutex_null(this_); };
inline void z_internal_null(z_owned_ptr_in_segment_t* this_) { z_internal_ptr_in_segment_null(this_); };
inline void z_internal_null(z_owned_publisher_t* this_) { z_internal_publisher_null(this_); };
inline void z_internal_null(z_owned_query_t* this_) { z_internal_query_null(this_); };
inline void z_internal_null(z_owned_queryable_t* this_) { z_internal_queryable_null(this_); };
inline void z_internal_null(z_owned_reply_err_t* this_) { z_internal_reply_err_null(this_); };
inline void z_internal_null(z_owned_reply_t* this_) { z_internal_reply_null(this_); };
inline void z_internal_null(z_owned_ring_handler_query_t* this_) { z_internal_ring_handler_query_null(this_); };
inline void z_internal_null(z_owned_ring_handler_reply_t* this_) { z_internal_ring_handler_reply_null(this_); };
inline void z_internal_null(z_owned_ring_handler_sample_t* this_) { z_internal_ring_handler_sample_null(this_); };
inline void z_internal_null(z_owned_sample_t* this_) { z_internal_sample_null(this_); };
inline void z_internal_null(z_owned_session_t* this_) { z_internal_session_null(this_); };
inline void z_internal_null(z_owned_slice_t* this_) { z_internal_slice_null(this_); };
inline void z_internal_null(z_owned_string_array_t* this_) { z_internal_string_array_null(this_); };
inline void z_internal_null(z_owned_string_t* this_) { z_internal_string_null(this_); };
inline void z_internal_null(z_owned_subscriber_t* this_) { z_internal_subscriber_null(this_); };
inline void z_internal_null(z_owned_task_t* this_) { z_internal_task_null(this_); };
inline void z_internal_null(zc_owned_closure_log_t* this_) { zc_internal_closure_log_null(this_); };
inline void z_internal_null(ze_owned_serializer_t* this_) { ze_internal_serializer_null(this_); };

static inline void z_bytes_take(z_owned_bytes_t* this_, z_moved_bytes_t* x) { *this_ = x->_this; z_internal_bytes_null(&x->_this); }
static inline void z_bytes_writer_take(z_owned_bytes_writer_t* this_, z_moved_bytes_writer_t* x) { *this_ = x->_this; z_internal_bytes_writer_null(&x->_this); }
static inline void z_closure_hello_take(z_owned_closure_hello_t* this_, z_moved_closure_hello_t* x) { *this_ = x->_this; z_internal_closure_hello_null(&x->_this); }
static inline void z_closure_query_take(z_owned_closure_query_t* closure_, z_moved_closure_query_t* x) { *closure_ = x->_this; z_internal_closure_query_null(&x->_this); }
static inline void z_closure_reply_take(z_owned_closure_reply_t* closure_, z_moved_closure_reply_t* x) { *closure_ = x->_this; z_internal_closure_reply_null(&x->_this); }
static inline void z_closure_sample_take(z_owned_closure_sample_t* closure_, z_moved_closure_sample_t* x) { *closure_ = x->_this; z_internal_closure_sample_null(&x->_this); }
static inline void z_closure_zid_take(z_owned_closure_zid_t* closure_, z_moved_closure_zid_t* x) { *closure_ = x->_this; z_internal_closure_zid_null(&x->_this); }
static inline void z_condvar_take(z_owned_condvar_t* this_, z_moved_condvar_t* x) { *this_ = x->_this; z_internal_condvar_null(&x->_this); }
static inline void z_config_take(z_owned_config_t* this_, z_moved_config_t* x) { *this_ = x->_this; z_internal_config_null(&x->_this); }
static inline void z_encoding_take(z_owned_encoding_t* this_, z_moved_encoding_t* x) { *this_ = x->_this; z_internal_encoding_null(&x->_this); }
static inline void z_fifo_handler_query_take(z_owned_fifo_handler_query_t* this_, z_moved_fifo_handler_query_t* x) { *this_ = x->_this; z_internal_fifo_handler_query_null(&x->_this); }
static inline void z_fifo_handler_reply_take(z_owned_fifo_handler_reply_t* this_, z_moved_fifo_handler_reply_t* x) { *this_ = x->_this; z_internal_fifo_handler_reply_null(&x->_this); }
static inline void z_fifo_handler_sample_take(z_owned_fifo_handler_sample_t* this_, z_moved_fifo_handler_sample_t* x) { *this_ = x->_this; z_internal_fifo_handler_sample_null(&x->_this); }
static inline void z_hello_take(z_owned_hello_t* this_, z_moved_hello_t* x) { *this_ = x->_this; z_internal_hello_null(&x->_this); }
static inline void z_keyexpr_take(z_owned_keyexpr_t* this_, z_moved_keyexpr_t* x) { *this_ = x->_this; z_internal_keyexpr_null(&x->_this); }
static inline void z_liveliness_token_take(z_owned_liveliness_token_t* this_, z_moved_liveliness_token_t* x) { *this_ = x->_this; z_internal_liveliness_token_null(&x->_this); }
static inline void z_mutex_take(z_owned_mutex_t* this_, z_moved_mutex_t* x) { *this_ = x->_this; z_internal_mutex_null(&x->_this); }
static inline void z_ptr_in_segment_take(z_owned_ptr_in_segment_t* this_, z_moved_ptr_in_segment_t* x) { *this_ = x->_this; z_internal_ptr_in_segment_null(&x->_this); }
static inline void z_publisher_take(z_owned_publisher_t* this_, z_moved_publisher_t* x) { *this_ = x->_this; z_internal_publisher_null(&x->_this); }
static inline void z_query_take(z_owned_query_t* this_, z_moved_query_t* x) { *this_ = x->_this; z_internal_query_null(&x->_this); }
static inline void z_queryable_take(z_owned_queryable_t* this_, z_moved_queryable_t* x) { *this_ = x->_this; z_internal_queryable_null(&x->_this); }
static inline void z_reply_take(z_owned_reply_t* this_, z_moved_reply_t* x) { *this_ = x->_this; z_internal_reply_null(&x->_this); }
static inline void z_reply_err_take(z_owned_reply_err_t* this_, z_moved_reply_err_t* x) { *this_ = x->_this; z_internal_reply_err_null(&x->_this); }
static inline void z_ring_handler_query_take(z_owned_ring_handler_query_t* this_, z_moved_ring_handler_query_t* x) { *this_ = x->_this; z_internal_ring_handler_query_null(&x->_this); }
static inline void z_ring_handler_reply_take(z_owned_ring_handler_reply_t* this_, z_moved_ring_handler_reply_t* x) { *this_ = x->_this; z_internal_ring_handler_reply_null(&x->_this); }
static inline void z_ring_handler_sample_take(z_owned_ring_handler_sample_t* this_, z_moved_ring_handler_sample_t* x) { *this_ = x->_this; z_internal_ring_handler_sample_null(&x->_this); }
static inline void z_sample_take(z_owned_sample_t* this_, z_moved_sample_t* x) { *this_ = x->_this; z_internal_sample_null(&x->_this); }
static inline void z_session_take(z_owned_session_t* this_, z_moved_session_t* x) { *this_ = x->_this; z_internal_session_null(&x->_this); }
static inline void z_slice_take(z_owned_slice_t* this_, z_moved_slice_t* x) { *this_ = x->_this; z_internal_slice_null(&x->_this); }
static inline void z_string_array_take(z_owned_string_array_t* this_, z_moved_string_array_t* x) { *this_ = x->_this; z_internal_string_array_null(&x->_this); }
static inline void z_string_take(z_owned_string_t* this_, z_moved_string_t* x) { *this_ = x->_this; z_internal_string_null(&x->_this); }
static inline void z_subscriber_take(z_owned_subscriber_t* this_, z_moved_subscriber_t* x) { *this_ = x->_this; z_internal_subscriber_null(&x->_this); }
static inline void z_task_take(z_owned_task_t* this_, z_moved_task_t* x) { *this_ = x->_this; z_internal_task_null(&x->_this); }
static inline void zc_closure_log_take(zc_owned_closure_log_t* closure_, zc_moved_closure_log_t* x) { *closure_ = x->_this; zc_internal_closure_log_null(&x->_this); }
static inline void ze_serializer_take(ze_owned_serializer_t* this_, ze_moved_serializer_t* x) { *this_ = x->_this; ze_internal_serializer_null(&x->_this); }



inline void z_take(z_owned_bytes_t* this_, z_moved_bytes_t* x) {
    z_bytes_take(this_, x);
};
inline void z_take(z_owned_bytes_writer_t* this_, z_moved_bytes_writer_t* x) {
    z_bytes_writer_take(this_, x);
};
inline void z_take(z_owned_closure_hello_t* this_, z_moved_closure_hello_t* x) {
    z_closure_hello_take(this_, x);
};
inline void z_take(z_owned_closure_query_t* closure_, z_moved_closure_query_t* x) {
    z_closure_query_take(closure_, x);
};
inline void z_take(z_owned_closure_reply_t* closure_, z_moved_closure_reply_t* x) {
    z_closure_reply_take(closure_, x);
};
inline void z_take(z_owned_closure_sample_t* closure_, z_moved_closure_sample_t* x) {
    z_closure_sample_take(closure_, x);
};
inline void z_take(z_owned_closure_zid_t* closure_, z_moved_closure_zid_t* x) {
    z_closure_zid_take(closure_, x);
};
inline void z_take(z_owned_condvar_t* this_, z_moved_condvar_t* x) {
    z_condvar_take(this_, x);
};
inline void z_take(z_owned_config_t* this_, z_moved_config_t* x) {
    z_config_take(this_, x);
};
inline void z_take(z_owned_encoding_t* this_, z_moved_encoding_t* x) {
    z_encoding_take(this_, x);
};
inline void z_take(z_owned_fifo_handler_query_t* this_, z_moved_fifo_handler_query_t* x) {
    z_fifo_handler_query_take(this_, x);
};
inline void z_take(z_owned_fifo_handler_reply_t* this_, z_moved_fifo_handler_reply_t* x) {
    z_fifo_handler_reply_take(this_, x);
};
inline void z_take(z_owned_fifo_handler_sample_t* this_, z_moved_fifo_handler_sample_t* x) {
    z_fifo_handler_sample_take(this_, x);
};
inline void z_take(z_owned_hello_t* this_, z_moved_hello_t* x) {
    z_hello_take(this_, x);
};
inline void z_take(z_owned_keyexpr_t* this_, z_moved_keyexpr_t* x) {
    z_keyexpr_take(this_, x);
};
inline void z_take(z_owned_liveliness_token_t* this_, z_moved_liveliness_token_t* x) {
    z_liveliness_token_take(this_, x);
};
inline void z_take(z_owned_mutex_t* this_, z_moved_mutex_t* x) {
    z_mutex_take(this_, x);
};
inline void z_take(z_owned_ptr_in_segment_t* this_, z_moved_ptr_in_segment_t* x) {
    z_ptr_in_segment_take(this_, x);
};
inline void z_take(z_owned_publisher_t* this_, z_moved_publisher_t* x) {
    z_publisher_take(this_, x);
};
inline void z_take(z_owned_query_t* this_, z_moved_query_t* x) {
    z_query_take(this_, x);
};
inline void z_take(z_owned_queryable_t* this_, z_moved_queryable_t* x) {
    z_queryable_take(this_, x);
};
inline void z_take(z_owned_reply_t* this_, z_moved_reply_t* x) {
    z_reply_take(this_, x);
};
inline void z_take(z_owned_reply_err_t* this_, z_moved_reply_err_t* x) {
    z_reply_err_take(this_, x);
};
inline void z_take(z_owned_ring_handler_query_t* this_, z_moved_ring_handler_query_t* x) {
    z_ring_handler_query_take(this_, x);
};
inline void z_take(z_owned_ring_handler_reply_t* this_, z_moved_ring_handler_reply_t* x) {
    z_ring_handler_reply_take(this_, x);
};
inline void z_take(z_owned_ring_handler_sample_t* this_, z_moved_ring_handler_sample_t* x) {
    z_ring_handler_sample_take(this_, x);
};
inline void z_take(z_owned_sample_t* this_, z_moved_sample_t* x) {
    z_sample_take(this_, x);
};
inline void z_take(z_owned_session_t* this_, z_moved_session_t* x) {
    z_session_take(this_, x);
};
inline void z_take(z_owned_slice_t* this_, z_moved_slice_t* x) {
    z_slice_take(this_, x);
};
inline void z_take(z_owned_string_array_t* this_, z_moved_string_array_t* x) {
    z_string_array_take(this_, x);
};
inline void z_take(z_owned_string_t* this_, z_moved_string_t* x) {
    z_string_take(this_, x);
};
inline void z_take(z_owned_subscriber_t* this_, z_moved_subscriber_t* x) {
    z_subscriber_take(this_, x);
};
inline void z_take(z_owned_task_t* this_, z_moved_task_t* x) {
    z_task_take(this_, x);
};
inline void z_take(zc_owned_closure_log_t* closure_, zc_moved_closure_log_t* x) {
    zc_closure_log_take(closure_, x);
};
inline void z_take(ze_owned_serializer_t* this_, ze_moved_serializer_t* x) {
    ze_serializer_take(this_, x);
};


inline void z_take_from_loaned(z_owned_hello_t* dst, z_loaned_hello_t* src) {
    z_hello_take_from_loaned(dst, src);
};
inline void z_take_from_loaned(z_owned_query_t* dst, z_loaned_query_t* src) {
    z_query_take_from_loaned(dst, src);
};
inline void z_take_from_loaned(z_owned_reply_t* dst, z_loaned_reply_t* src) {
    z_reply_take_from_loaned(dst, src);
};
inline void z_take_from_loaned(z_owned_sample_t* dst, z_loaned_sample_t* src) {
    z_sample_take_from_loaned(dst, src);
};


inline bool z_internal_check(const z_owned_bytes_t& this_) { return z_internal_bytes_check(&this_); };
inline bool z_internal_check(const z_owned_bytes_writer_t& this_) { return z_internal_bytes_writer_check(&this_); };
inline bool z_internal_check(const z_owned_closure_hello_t& this_) { return z_internal_closure_hello_check(&this_); };
inline bool z_internal_check(const z_owned_closure_query_t& this_) { return z_internal_closure_query_check(&this_); };
inline bool z_internal_check(const z_owned_closure_reply_t& this_) { return z_internal_closure_reply_check(&this_); };
inline bool z_internal_check(const z_owned_closure_sample_t& this_) { return z_internal_closure_sample_check(&this_); };
inline bool z_internal_check(const z_owned_closure_zid_t& this_) { return z_internal_closure_zid_check(&this_); };
inline bool z_internal_check(const z_owned_condvar_t& this_) { return z_internal_condvar_check(&this_); };
inline bool z_internal_check(const z_owned_config_t& this_) { return z_internal_config_check(&this_); };
inline bool z_internal_check(const z_owned_encoding_t& this_) { return z_internal_encoding_check(&this_); };
inline bool z_internal_check(const z_owned_fifo_handler_query_t& this_) { return z_internal_fifo_handler_query_check(&this_); };
inline bool z_internal_check(const z_owned_fifo_handler_reply_t& this_) { return z_internal_fifo_handler_reply_check(&this_); };
inline bool z_internal_check(const z_owned_fifo_handler_sample_t& this_) { return z_internal_fifo_handler_sample_check(&this_); };
inline bool z_internal_check(const z_owned_hello_t& this_) { return z_internal_hello_check(&this_); };
inline bool z_internal_check(const z_owned_keyexpr_t& this_) { return z_internal_keyexpr_check(&this_); };
inline bool z_internal_check(const z_owned_liveliness_token_t& this_) { return z_internal_liveliness_token_check(&this_); };
inline bool z_internal_check(const z_owned_mutex_t& this_) { return z_internal_mutex_check(&this_); };
inline bool z_internal_check(const z_owned_ptr_in_segment_t& this_) { return z_internal_ptr_in_segment_check(&this_); };
inline bool z_internal_check(const z_owned_publisher_t& this_) { return z_internal_publisher_check(&this_); };
inline bool z_internal_check(const z_owned_query_t& query) { return z_internal_query_check(&query); };
inline bool z_internal_check(const z_owned_queryable_t& this_) { return z_internal_queryable_check(&this_); };
inline bool z_internal_check(const z_owned_reply_t& this_) { return z_internal_reply_check(&this_); };
inline bool z_internal_check(const z_owned_reply_err_t& this_) { return z_internal_reply_err_check(&this_); };
inline bool z_internal_check(const z_owned_ring_handler_query_t& this_) { return z_internal_ring_handler_query_check(&this_); };
inline bool z_internal_check(const z_owned_ring_handler_reply_t& this_) { return z_internal_ring_handler_reply_check(&this_); };
inline bool z_internal_check(const z_owned_ring_handler_sample_t& this_) { return z_internal_ring_handler_sample_check(&this_); };
inline bool z_internal_check(const z_owned_sample_t& this_) { return z_internal_sample_check(&this_); };
inline bool z_internal_check(const z_owned_session_t& this_) { return z_internal_session_check(&this_); };
inline bool z_internal_check(const z_owned_slice_t& this_) { return z_internal_slice_check(&this_); };
inline bool z_internal_check(const z_owned_string_array_t& this_) { return z_internal_string_array_check(&this_); };
inline bool z_internal_check(const z_owned_string_t& this_) { return z_internal_string_check(&this_); };
inline bool z_internal_check(const z_owned_subscriber_t& this_) { return z_internal_subscriber_check(&this_); };
inline bool z_internal_check(const z_owned_task_t& this_) { return z_internal_task_check(&this_); };
inline bool z_internal_check(const zc_owned_closure_log_t& this_) { return zc_internal_closure_log_check(&this_); };
inline bool z_internal_check(const ze_owned_serializer_t& this_) { return ze_internal_serializer_check(&this_); };


inline void z_call(const z_loaned_closure_hello_t* closure, z_loaned_hello_t* hello) {
    z_closure_hello_call(closure, hello);
};
inline void z_call(const z_loaned_closure_query_t* closure, z_loaned_query_t* query) {
    z_closure_query_call(closure, query);
};
inline void z_call(const z_loaned_closure_reply_t* closure, z_loaned_reply_t* reply) {
    z_closure_reply_call(closure, reply);
};
inline void z_call(const z_loaned_closure_sample_t* closure, z_loaned_sample_t* sample) {
    z_closure_sample_call(closure, sample);
};
inline void z_call(const z_loaned_closure_zid_t* closure, const z_id_t* z_id) {
    z_closure_zid_call(closure, z_id);
};

extern "C" using z_closure_drop_callback_t = void(void* context);
extern "C" using z_closure_hello_callback_t = void(z_loaned_hello_t *hello, void *context);
extern "C" using z_closure_query_callback_t = void(z_loaned_query_t *query, void *context);
extern "C" using z_closure_reply_callback_t = void(z_loaned_reply_t *reply, void *context);
extern "C" using z_closure_sample_callback_t = void(z_loaned_sample_t *sample, void *context);
extern "C" using z_closure_zid_callback_t = void(const z_id_t *z_id, void *context);
extern "C" using zc_closure_log_callback_t = void(zc_log_severity_t severity, const z_loaned_string_t *msg, void *context);

inline void z_closure(z_owned_closure_hello_t* this_, z_closure_hello_callback_t* call,
    z_closure_drop_callback_t* drop, void* context) {
    z_closure_hello(this_, call, drop, context);
};
inline void z_closure(z_owned_closure_query_t* this_, z_closure_query_callback_t* call,
    z_closure_drop_callback_t* drop, void* context) {
    z_closure_query(this_, call, drop, context);
};
inline void z_closure(z_owned_closure_reply_t* this_, z_closure_reply_callback_t* call,
    z_closure_drop_callback_t* drop, void* context) {
    z_closure_reply(this_, call, drop, context);
};
inline void z_closure(z_owned_closure_sample_t* this_, z_closure_sample_callback_t* call,
    z_closure_drop_callback_t* drop, void* context) {
    z_closure_sample(this_, call, drop, context);
};
inline void z_closure(z_owned_closure_zid_t* this_, z_closure_zid_callback_t* call,
    z_closure_drop_callback_t* drop, void* context) {
    z_closure_zid(this_, call, drop, context);
};
inline void z_closure(zc_owned_closure_log_t* this_, zc_closure_log_callback_t* call,
    z_closure_drop_callback_t* drop, void* context) {
    zc_closure_log(this_, call, drop, context);
};


inline z_result_t z_try_recv(const z_loaned_fifo_handler_query_t* this_, z_owned_query_t* query) {
    return z_fifo_handler_query_try_recv(this_, query);
};
inline z_result_t z_try_recv(const z_loaned_fifo_handler_reply_t* this_, z_owned_reply_t* reply) {
    return z_fifo_handler_reply_try_recv(this_, reply);
};
inline z_result_t z_try_recv(const z_loaned_fifo_handler_sample_t* this_, z_owned_sample_t* sample) {
    return z_fifo_handler_sample_try_recv(this_, sample);
};
inline z_result_t z_try_recv(const z_loaned_ring_handler_query_t* this_, z_owned_query_t* query) {
    return z_ring_handler_query_try_recv(this_, query);
};
inline z_result_t z_try_recv(const z_loaned_ring_handler_reply_t* this_, z_owned_reply_t* reply) {
    return z_ring_handler_reply_try_recv(this_, reply);
};
inline z_result_t z_try_recv(const z_loaned_ring_handler_sample_t* this_, z_owned_sample_t* sample) {
    return z_ring_handler_sample_try_recv(this_, sample);
};


inline z_result_t z_recv(const z_loaned_fifo_handler_query_t* this_, z_owned_query_t* query) {
    return z_fifo_handler_query_recv(this_, query);
};
inline z_result_t z_recv(const z_loaned_fifo_handler_reply_t* this_, z_owned_reply_t* reply) {
    return z_fifo_handler_reply_recv(this_, reply);
};
inline z_result_t z_recv(const z_loaned_fifo_handler_sample_t* this_, z_owned_sample_t* sample) {
    return z_fifo_handler_sample_recv(this_, sample);
};
inline z_result_t z_recv(const z_loaned_ring_handler_query_t* this_, z_owned_query_t* query) {
    return z_ring_handler_query_recv(this_, query);
};
inline z_result_t z_recv(const z_loaned_ring_handler_reply_t* this_, z_owned_reply_t* reply) {
    return z_ring_handler_reply_recv(this_, reply);
};
inline z_result_t z_recv(const z_loaned_ring_handler_sample_t* this_, z_owned_sample_t* sample) {
    return z_ring_handler_sample_recv(this_, sample);
};


inline void z_clone(z_owned_bytes_t* dst, z_loaned_bytes_t* this_) {
    z_bytes_clone(dst, this_);
};
inline void z_clone(z_owned_config_t* dst, z_loaned_config_t* this_) {
    z_config_clone(dst, this_);
};
inline void z_clone(z_owned_encoding_t* dst, z_loaned_encoding_t* this_) {
    z_encoding_clone(dst, this_);
};
inline void z_clone(z_owned_hello_t* dst, z_loaned_hello_t* this_) {
    z_hello_clone(dst, this_);
};
inline void z_clone(z_owned_keyexpr_t* dst, z_loaned_keyexpr_t* this_) {
    z_keyexpr_clone(dst, this_);
};
inline void z_clone(z_owned_ptr_in_segment_t* out, z_loaned_ptr_in_segment_t* this_) {
    z_ptr_in_segment_clone(out, this_);
};
inline void z_clone(z_owned_query_t* dst, z_loaned_query_t* this_) {
    z_query_clone(dst, this_);
};
inline void z_clone(z_owned_reply_t* dst, z_loaned_reply_t* this_) {
    z_reply_clone(dst, this_);
};
inline void z_clone(z_owned_reply_err_t* dst, z_loaned_reply_err_t* this_) {
    z_reply_err_clone(dst, this_);
};
inline void z_clone(z_owned_sample_t* dst, z_loaned_sample_t* this_) {
    z_sample_clone(dst, this_);
};
inline void z_clone(z_owned_slice_t* dst, z_loaned_slice_t* this_) {
    z_slice_clone(dst, this_);
};
inline void z_clone(z_owned_string_array_t* dst, z_loaned_string_array_t* this_) {
    z_string_array_clone(dst, this_);
};
inline void z_clone(z_owned_string_t* dst, z_loaned_string_t* this_) {
    z_string_clone(dst, this_);
};

template<class T> struct z_loaned_to_owned_type_t {};
template<class T> struct z_owned_to_loaned_type_t {};
template<> struct z_loaned_to_owned_type_t<z_loaned_bytes_t> { typedef z_owned_bytes_t type; };
template<> struct z_owned_to_loaned_type_t<z_owned_bytes_t> { typedef z_loaned_bytes_t type; };
template<> struct z_loaned_to_owned_type_t<z_loaned_bytes_writer_t> { typedef z_owned_bytes_writer_t type; };
template<> struct z_owned_to_loaned_type_t<z_owned_bytes_writer_t> { typedef z_loaned_bytes_writer_t type; };
template<> struct z_loaned_to_owned_type_t<z_loaned_closure_hello_t> { typedef z_owned_closure_hello_t type; };
template<> struct z_owned_to_loaned_type_t<z_owned_closure_hello_t> { typedef z_loaned_closure_hello_t type; };
template<> struct z_loaned_to_owned_type_t<z_loaned_closure_query_t> { typedef z_owned_closure_query_t type; };
template<> struct z_owned_to_loaned_type_t<z_owned_closure_query_t> { typedef z_loaned_closure_query_t type; };
template<> struct z_loaned_to_owned_type_t<z_loaned_closure_reply_t> { typedef z_owned_closure_reply_t type; };
template<> struct z_owned_to_loaned_type_t<z_owned_closure_reply_t> { typedef z_loaned_closure_reply_t type; };
template<> struct z_loaned_to_owned_type_t<z_loaned_closure_sample_t> { typedef z_owned_closure_sample_t type; };
template<> struct z_owned_to_loaned_type_t<z_owned_closure_sample_t> { typedef z_loaned_closure_sample_t type; };
template<> struct z_loaned_to_owned_type_t<z_loaned_closure_zid_t> { typedef z_owned_closure_zid_t type; };
template<> struct z_owned_to_loaned_type_t<z_owned_closure_zid_t> { typedef z_loaned_closure_zid_t type; };
template<> struct z_loaned_to_owned_type_t<z_loaned_condvar_t> { typedef z_owned_condvar_t type; };
template<> struct z_owned_to_loaned_type_t<z_owned_condvar_t> { typedef z_loaned_condvar_t type; };
template<> struct z_loaned_to_owned_type_t<z_loaned_config_t> { typedef z_owned_config_t type; };
template<> struct z_owned_to_loaned_type_t<z_owned_config_t> { typedef z_loaned_config_t type; };
template<> struct z_loaned_to_owned_type_t<z_loaned_encoding_t> { typedef z_owned_encoding_t type; };
template<> struct z_owned_to_loaned_type_t<z_owned_encoding_t> { typedef z_loaned_encoding_t type; };
template<> struct z_loaned_to_owned_type_t<z_loaned_fifo_handler_query_t> { typedef z_owned_fifo_handler_query_t type; };
template<> struct z_owned_to_loaned_type_t<z_owned_fifo_handler_query_t> { typedef z_loaned_fifo_handler_query_t type; };
template<> struct z_loaned_to_owned_type_t<z_loaned_fifo_handler_reply_t> { typedef z_owned_fifo_handler_reply_t type; };
template<> struct z_owned_to_loaned_type_t<z_owned_fifo_handler_reply_t> { typedef z_loaned_fifo_handler_reply_t type; };
template<> struct z_loaned_to_owned_type_t<z_loaned_fifo_handler_sample_t> { typedef z_owned_fifo_handler_sample_t type; };
template<> struct z_owned_to_loaned_type_t<z_owned_fifo_handler_sample_t> { typedef z_loaned_fifo_handler_sample_t type; };
template<> struct z_loaned_to_owned_type_t<z_loaned_hello_t> { typedef z_owned_hello_t type; };
template<> struct z_owned_to_loaned_type_t<z_owned_hello_t> { typedef z_loaned_hello_t type; };
template<> struct z_loaned_to_owned_type_t<z_loaned_keyexpr_t> { typedef z_owned_keyexpr_t type; };
template<> struct z_owned_to_loaned_type_t<z_owned_keyexpr_t> { typedef z_loaned_keyexpr_t type; };
template<> struct z_loaned_to_owned_type_t<z_loaned_liveliness_token_t> { typedef z_owned_liveliness_token_t type; };
template<> struct z_owned_to_loaned_type_t<z_owned_liveliness_token_t> { typedef z_loaned_liveliness_token_t type; };
<<<<<<< HEAD
=======
template<> struct z_loaned_to_owned_type_t<z_loaned_memory_layout_t> { typedef z_owned_memory_layout_t type; };
template<> struct z_owned_to_loaned_type_t<z_owned_memory_layout_t> { typedef z_loaned_memory_layout_t type; };
template<> struct z_loaned_to_owned_type_t<z_loaned_ptr_in_segment_t> { typedef z_owned_ptr_in_segment_t type; };
template<> struct z_owned_to_loaned_type_t<z_owned_ptr_in_segment_t> { typedef z_loaned_ptr_in_segment_t type; };
>>>>>>> 5956b166
template<> struct z_loaned_to_owned_type_t<z_loaned_publisher_t> { typedef z_owned_publisher_t type; };
template<> struct z_owned_to_loaned_type_t<z_owned_publisher_t> { typedef z_loaned_publisher_t type; };
template<> struct z_loaned_to_owned_type_t<z_loaned_query_t> { typedef z_owned_query_t type; };
template<> struct z_owned_to_loaned_type_t<z_owned_query_t> { typedef z_loaned_query_t type; };
template<> struct z_loaned_to_owned_type_t<z_loaned_queryable_t> { typedef z_owned_queryable_t type; };
template<> struct z_owned_to_loaned_type_t<z_owned_queryable_t> { typedef z_loaned_queryable_t type; };
template<> struct z_loaned_to_owned_type_t<z_loaned_reply_err_t> { typedef z_owned_reply_err_t type; };
template<> struct z_owned_to_loaned_type_t<z_owned_reply_err_t> { typedef z_loaned_reply_err_t type; };
template<> struct z_loaned_to_owned_type_t<z_loaned_reply_t> { typedef z_owned_reply_t type; };
template<> struct z_owned_to_loaned_type_t<z_owned_reply_t> { typedef z_loaned_reply_t type; };
template<> struct z_loaned_to_owned_type_t<z_loaned_ring_handler_query_t> { typedef z_owned_ring_handler_query_t type; };
template<> struct z_owned_to_loaned_type_t<z_owned_ring_handler_query_t> { typedef z_loaned_ring_handler_query_t type; };
template<> struct z_loaned_to_owned_type_t<z_loaned_ring_handler_reply_t> { typedef z_owned_ring_handler_reply_t type; };
template<> struct z_owned_to_loaned_type_t<z_owned_ring_handler_reply_t> { typedef z_loaned_ring_handler_reply_t type; };
template<> struct z_loaned_to_owned_type_t<z_loaned_ring_handler_sample_t> { typedef z_owned_ring_handler_sample_t type; };
template<> struct z_owned_to_loaned_type_t<z_owned_ring_handler_sample_t> { typedef z_loaned_ring_handler_sample_t type; };
template<> struct z_loaned_to_owned_type_t<z_loaned_sample_t> { typedef z_owned_sample_t type; };
template<> struct z_owned_to_loaned_type_t<z_owned_sample_t> { typedef z_loaned_sample_t type; };
template<> struct z_loaned_to_owned_type_t<z_loaned_session_t> { typedef z_owned_session_t type; };
template<> struct z_owned_to_loaned_type_t<z_owned_session_t> { typedef z_loaned_session_t type; };
template<> struct z_loaned_to_owned_type_t<z_loaned_slice_t> { typedef z_owned_slice_t type; };
template<> struct z_owned_to_loaned_type_t<z_owned_slice_t> { typedef z_loaned_slice_t type; };
template<> struct z_loaned_to_owned_type_t<z_loaned_string_array_t> { typedef z_owned_string_array_t type; };
template<> struct z_owned_to_loaned_type_t<z_owned_string_array_t> { typedef z_loaned_string_array_t type; };
template<> struct z_loaned_to_owned_type_t<z_loaned_string_t> { typedef z_owned_string_t type; };
template<> struct z_owned_to_loaned_type_t<z_owned_string_t> { typedef z_loaned_string_t type; };
template<> struct z_loaned_to_owned_type_t<z_loaned_subscriber_t> { typedef z_owned_subscriber_t type; };
template<> struct z_owned_to_loaned_type_t<z_owned_subscriber_t> { typedef z_loaned_subscriber_t type; };
template<> struct z_loaned_to_owned_type_t<zc_loaned_closure_log_t> { typedef zc_owned_closure_log_t type; };
template<> struct z_owned_to_loaned_type_t<zc_owned_closure_log_t> { typedef zc_loaned_closure_log_t type; };
template<> struct z_loaned_to_owned_type_t<ze_loaned_serializer_t> { typedef ze_owned_serializer_t type; };
template<> struct z_owned_to_loaned_type_t<ze_owned_serializer_t> { typedef ze_loaned_serializer_t type; };
template<> struct z_loaned_to_owned_type_t<z_loaned_mutex_t> { typedef z_owned_mutex_t type; };
template<> struct z_owned_to_loaned_type_t<z_owned_mutex_t> { typedef z_loaned_mutex_t type; };
#endif  // #ifndef __cplusplus
<|MERGE_RESOLUTION|>--- conflicted
+++ resolved
@@ -59,11 +59,8 @@
         z_owned_hello_t : z_hello_loan, \
         z_owned_keyexpr_t : z_keyexpr_loan, \
         z_owned_liveliness_token_t : z_liveliness_token_loan, \
-<<<<<<< HEAD
-=======
         z_owned_memory_layout_t : z_memory_layout_loan, \
         z_owned_ptr_in_segment_t : z_ptr_in_segment_loan, \
->>>>>>> 5956b166
         z_owned_publisher_t : z_publisher_loan, \
         z_owned_query_t : z_query_loan, \
         z_owned_queryable_t : z_queryable_loan, \
@@ -468,11 +465,8 @@
 inline const z_loaned_hello_t* z_loan(const z_owned_hello_t& this_) { return z_hello_loan(&this_); };
 inline const z_loaned_keyexpr_t* z_loan(const z_owned_keyexpr_t& this_) { return z_keyexpr_loan(&this_); };
 inline const z_loaned_liveliness_token_t* z_loan(const z_owned_liveliness_token_t& this_) { return z_liveliness_token_loan(&this_); };
-<<<<<<< HEAD
-=======
 inline const z_loaned_memory_layout_t* z_loan(const z_owned_memory_layout_t& this_) { return z_memory_layout_loan(&this_); };
 inline const z_loaned_ptr_in_segment_t* z_loan(const z_owned_ptr_in_segment_t& this_) { return z_ptr_in_segment_loan(&this_); };
->>>>>>> 5956b166
 inline const z_loaned_publisher_t* z_loan(const z_owned_publisher_t& this_) { return z_publisher_loan(&this_); };
 inline const z_loaned_query_t* z_loan(const z_owned_query_t& this_) { return z_query_loan(&this_); };
 inline const z_loaned_queryable_t* z_loan(const z_owned_queryable_t& this_) { return z_queryable_loan(&this_); };
@@ -985,13 +979,10 @@
 template<> struct z_owned_to_loaned_type_t<z_owned_keyexpr_t> { typedef z_loaned_keyexpr_t type; };
 template<> struct z_loaned_to_owned_type_t<z_loaned_liveliness_token_t> { typedef z_owned_liveliness_token_t type; };
 template<> struct z_owned_to_loaned_type_t<z_owned_liveliness_token_t> { typedef z_loaned_liveliness_token_t type; };
-<<<<<<< HEAD
-=======
 template<> struct z_loaned_to_owned_type_t<z_loaned_memory_layout_t> { typedef z_owned_memory_layout_t type; };
 template<> struct z_owned_to_loaned_type_t<z_owned_memory_layout_t> { typedef z_loaned_memory_layout_t type; };
 template<> struct z_loaned_to_owned_type_t<z_loaned_ptr_in_segment_t> { typedef z_owned_ptr_in_segment_t type; };
 template<> struct z_owned_to_loaned_type_t<z_owned_ptr_in_segment_t> { typedef z_loaned_ptr_in_segment_t type; };
->>>>>>> 5956b166
 template<> struct z_loaned_to_owned_type_t<z_loaned_publisher_t> { typedef z_owned_publisher_t type; };
 template<> struct z_owned_to_loaned_type_t<z_owned_publisher_t> { typedef z_loaned_publisher_t type; };
 template<> struct z_loaned_to_owned_type_t<z_loaned_query_t> { typedef z_owned_query_t type; };
