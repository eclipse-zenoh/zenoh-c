--- conflicted
+++ resolved
@@ -36,106 +36,6 @@
     )(&x)
 
 #define z_drop(x) \
-<<<<<<< HEAD
-    _Generic((x), z_owned_session_t * : z_close,                                        \
-                  z_owned_publisher_t * : z_undeclare_publisher,                        \
-                  z_owned_keyexpr_t * : z_keyexpr_drop,                                 \
-                  z_owned_config_t * : z_config_drop,                                   \
-                  z_owned_scouting_config_t * : z_scouting_config_drop,                 \
-                  z_owned_pull_subscriber_t * : z_undeclare_pull_subscriber,            \
-                  z_owned_subscriber_t * : z_undeclare_subscriber,                      \
-                  z_owned_queryable_t * : z_undeclare_queryable,                        \
-                  z_owned_encoding_t * : z_encoding_drop,                               \
-                  z_owned_reply_t * : z_reply_drop,                                     \
-                  z_owned_hello_t * : z_hello_drop,                                     \
-                  z_owned_str_t * : z_str_drop,                                         \
-                  z_owned_query_t * : z_query_drop,                                     \
-                  z_owned_closure_sample_t * : z_closure_sample_drop,                   \
-                  z_owned_closure_query_t * : z_closure_query_drop,                     \
-                  z_owned_closure_reply_t * : z_closure_reply_drop,                     \
-                  z_owned_closure_hello_t * : z_closure_hello_drop,                     \
-                  z_owned_closure_zid_t * : z_closure_zid_drop,                         \
-                  zcu_owned_closure_matching_status_t * : zcu_closure_matching_status_drop, \
-                  z_owned_reply_channel_closure_t * : z_reply_channel_closure_drop,     \
-                  z_owned_query_channel_closure_t * : z_query_channel_closure_drop,     \
-                  z_owned_reply_channel_t * : z_reply_channel_drop,                     \
-                  z_owned_query_channel_t * : z_query_channel_drop,                     \
-                  z_owned_bytes_map_t * : z_bytes_map_drop,                             \
-                  zc_owned_payload_t * : zc_payload_drop,                               \
-                  zc_owned_liveliness_token_t * : zc_liveliness_undeclare_token,        \
-                  ze_owned_publication_cache_t * : ze_undeclare_publication_cache,      \
-                  ze_owned_querying_subscriber_t * : ze_undeclare_querying_subscriber   \
-                  /*
-                   z_owned_shared_memory_client_t : z_owned_shared_memory_client_delete,             
-                   z_owned_shared_memory_client_storage_t : z_owned_shared_memory_client_storage_deref,
-                   zc_owned_shared_memory_client_list_t : zc_shared_memory_client_list_delete, 
-                   z_owned_alloc_layout_threadsafe_t : z_owned_alloc_layout_threadsafe_delete, \
-                   z_owned_alloc_layout_t : z_owned_alloc_layout_delete, \
-                   z_chunk_descriptor_t : z_chunk_descriptor_delete, \
-                   z_allocated_chunk_t : z_allocated_chunk_delete, \
-                   z_owned_shared_memory_provider_threadsafe_t : z_shared_memory_provider_threadsafe_delete, \
-                   z_shared_memory_provider_t : z_shared_memory_provider_delete, \
-                   z_alloc_alignment_t : z_alloc_alignment_delete, \
-                   z_memory_layout_t : z_memory_layout_delete, \
-                   z_chunk_alloc_result_t : z_chunk_alloc_result_delete, \
-                   z_owned_buf_alloc_result_t : z_owned_buf_alloc_result_delete, \
-                   z_slice_shm_mut_t : z_slice_shm_delete \
-                   */ \
-            )(x)
-
-#define z_null(x) (*x = \
-    _Generic((x), z_owned_session_t * : z_session_null,                                 \
-                  z_owned_publisher_t * : z_publisher_null,                             \
-                  z_owned_keyexpr_t * : z_keyexpr_null,                                 \
-                  z_owned_config_t * : z_config_null,                                   \
-                  z_owned_scouting_config_t * : z_scouting_config_null,                 \
-                  z_owned_pull_subscriber_t * : z_pull_subscriber_null,                 \
-                  z_owned_subscriber_t * : z_subscriber_null,                           \
-                  z_owned_queryable_t * : z_queryable_null,                             \
-                  z_owned_encoding_t * : z_encoding_null,                               \
-                  z_owned_reply_t * : z_reply_null,                                     \
-                  z_owned_hello_t * : z_hello_null,                                     \
-                  z_owned_str_t * : z_str_null,                                         \
-                  z_owned_query_t * : z_query_null,                                     \
-                  z_owned_closure_sample_t * : z_closure_sample_null,                   \
-                  z_owned_closure_query_t * : z_closure_query_null,                     \
-                  z_owned_closure_reply_t * : z_closure_reply_null,                     \
-                  z_owned_closure_hello_t * : z_closure_hello_null,                     \
-                  z_owned_closure_zid_t * : z_closure_zid_null,                         \
-                  zcu_owned_closure_matching_status_t * : zcu_closure_matching_status_null, \
-                  z_owned_reply_channel_closure_t * : z_reply_channel_closure_null,     \
-                  z_owned_reply_channel_t * : z_reply_channel_null,                     \
-                  z_owned_bytes_map_t * : z_bytes_map_null,                             \
-                  z_attachment_t * : z_attachment_null,                                 \
-                  zc_owned_payload_t * : zc_payload_null,                               \
-                  ze_owned_publication_cache_t * : ze_publication_cache_null,           \
-                  zc_owned_liveliness_token_t * : zc_liveliness_token_null              \
-            )())
-
-#define z_check(x) \
-    _Generic((x), z_owned_session_t : z_session_check,                          \
-                  z_owned_publisher_t : z_publisher_check,                      \
-                  z_owned_keyexpr_t : z_keyexpr_check,                          \
-                  z_keyexpr_t : z_keyexpr_is_initialized,                       \
-                  z_owned_config_t : z_config_check,                            \
-                  z_owned_scouting_config_t : z_scouting_config_check,          \
-                  z_bytes_t : z_bytes_check,                                    \
-                  z_owned_subscriber_t : z_subscriber_check,                    \
-                  z_owned_pull_subscriber_t : z_pull_subscriber_check,          \
-                  z_owned_queryable_t : z_queryable_check,                      \
-                  z_owned_encoding_t : z_encoding_check,                        \
-                  z_owned_reply_t : z_reply_check,                              \
-                  z_owned_hello_t : z_hello_check,                              \
-                  z_owned_query_t : z_query_check,                              \
-                  z_owned_str_t : z_str_check,                                  \
-                  z_owned_bytes_map_t : z_bytes_map_check,                      \
-                  z_attachment_t : z_attachment_check,                          \
-                  zc_owned_payload_t : zc_payload_check,                        \
-                  zc_owned_liveliness_token_t : zc_liveliness_token_check,      \
-                  ze_owned_publication_cache_t : ze_publication_cache_check,    \
-                  ze_owned_querying_subscriber_t : ze_querying_subscriber_check \
-            )(&x)
-=======
     _Generic((x),\
         z_owned_bytes_t * : z_bytes_drop,\
         z_owned_bytes_reader_t * : z_bytes_reader_drop,\
@@ -163,6 +63,8 @@
         z_owned_slice_map_t * : z_slice_map_drop,\
         z_owned_str_array_t * : z_str_array_drop,\
         z_owned_str_t * : z_str_drop,\
+        zc_owned_shm_manager_t * : zc_shm_manager_drop,\
+        zc_owned_shmbuf_t * : zc_shmbuf_drop,\
         zcu_owned_closure_matching_status_t * : zcu_closure_matching_status_drop \
     )(x)
 
@@ -222,10 +124,11 @@
         z_view_keyexpr_t : z_view_keyexpr_check, \
         z_view_slice_t : z_view_slice_check, \
         zc_owned_liveliness_token_t : zc_liveliness_token_check, \
+        zc_owned_shm_manager_t : zc_shm_manager_check, \
+        zc_owned_shmbuf_t : zc_shmbuf_check, \
         ze_owned_publication_cache_t : ze_publication_cache_check, \
         ze_owned_querying_subscriber_t : ze_querying_subscriber_check \
     )(&x)
->>>>>>> cff75b0e
 
 #define z_call(x, ...) \
      _Generic((x), \
@@ -240,11 +143,6 @@
         zcu_owned_closure_matching_status_t : zcu_closure_matching_status_call \
     )(&x, __VA_ARGS__)
 
-<<<<<<< HEAD
-#define z_alt_move(x) (x)
-#define z_alt_loan(x) (&x)
-
-=======
 #define z_closure(x, callback, dropper, ctx) \
      _Generic((x), \
         z_owned_closure_hello_t * : { x->context = (void*)ctx; x->call = callback; x->drop = droper; }, \
@@ -257,7 +155,6 @@
         z_owned_reply_channel_closure_t * : { x->context = (void*)ctx; x->call = callback; x->drop = droper; }, \
         zcu_owned_closure_matching_status_t * : { x->context = (void*)ctx; x->call = callback; x->drop = droper; } \
     )
->>>>>>> cff75b0e
 #else  // #ifndef __cplusplus
 
 
@@ -317,113 +214,11 @@
 inline void z_drop(const z_owned_slice_map_t* this_) { return z_slice_map_drop(this_); };
 inline void z_drop(const z_owned_str_array_t* strs) { return z_str_array_drop(strs); };
 inline void z_drop(const z_owned_str_t* this_) { return z_str_drop(this_); };
+inline void z_drop(const zc_owned_shm_manager_t* manager) { return zc_shm_manager_drop(manager); };
+inline void z_drop(const zc_owned_shmbuf_t* buf) { return zc_shmbuf_drop(buf); };
 inline void z_drop(const zcu_owned_closure_matching_status_t* closure) { return zcu_closure_matching_status_drop(closure); };
 
 
-<<<<<<< HEAD
-template<> struct zenoh_drop_type<z_owned_session_t> { typedef int8_t type; };
-template<> struct zenoh_drop_type<z_owned_publisher_t> { typedef int8_t type; };
-template<> struct zenoh_drop_type<z_owned_keyexpr_t> { typedef void type; };
-template<> struct zenoh_drop_type<z_owned_config_t> { typedef void type; };
-template<> struct zenoh_drop_type<z_owned_scouting_config_t> { typedef void type; };
-template<> struct zenoh_drop_type<z_owned_pull_subscriber_t> { typedef int8_t type; };
-template<> struct zenoh_drop_type<z_owned_subscriber_t> { typedef int8_t type; };
-template<> struct zenoh_drop_type<z_owned_queryable_t> { typedef int8_t type; };
-template<> struct zenoh_drop_type<z_owned_encoding_t> { typedef void type; };
-template<> struct zenoh_drop_type<z_owned_reply_t> { typedef void type; };
-template<> struct zenoh_drop_type<z_owned_hello_t> { typedef void type; };
-template<> struct zenoh_drop_type<z_owned_query_t> { typedef void type; };
-template<> struct zenoh_drop_type<z_owned_str_t> { typedef void type; };
-template<> struct zenoh_drop_type<zc_owned_payload_t> { typedef void type; };
-template<> struct zenoh_drop_type<z_owned_closure_sample_t> { typedef void type; };
-template<> struct zenoh_drop_type<z_owned_closure_query_t> { typedef void type; };
-template<> struct zenoh_drop_type<z_owned_closure_reply_t> { typedef void type; };
-template<> struct zenoh_drop_type<z_owned_closure_hello_t> { typedef void type; };
-template<> struct zenoh_drop_type<z_owned_closure_zid_t> { typedef void type; };
-template<> struct zenoh_drop_type<zcu_owned_closure_matching_status_t> { typedef void type; };
-template<> struct zenoh_drop_type<z_owned_reply_channel_closure_t> { typedef void type; };
-template<> struct zenoh_drop_type<z_owned_reply_channel_t> { typedef void type; };
-template<> struct zenoh_drop_type<z_owned_bytes_map_t> { typedef void type; };
-template<> struct zenoh_drop_type<zc_owned_liveliness_token_t> { typedef void type; };
-template<> struct zenoh_drop_type<ze_owned_publication_cache_t> { typedef int8_t type; };
-template<> struct zenoh_drop_type<ze_owned_querying_subscriber_t> { typedef int8_t type; };
-
-template<> inline int8_t z_drop(z_owned_session_t* v) { return z_close(v); }
-template<> inline int8_t z_drop(z_owned_publisher_t* v) { return z_undeclare_publisher(v); }
-template<> inline void z_drop(z_owned_keyexpr_t* v) { z_keyexpr_drop(v); }
-template<> inline void z_drop(z_owned_config_t* v) { z_config_drop(v); }
-template<> inline void z_drop(z_owned_scouting_config_t* v) { z_scouting_config_drop(v); }
-template<> inline int8_t z_drop(z_owned_pull_subscriber_t* v) { return z_undeclare_pull_subscriber(v); }
-template<> inline int8_t z_drop(z_owned_subscriber_t* v) { return z_undeclare_subscriber(v); }
-template<> inline int8_t z_drop(z_owned_queryable_t* v) { return z_undeclare_queryable(v); }
-template<> inline void z_drop(z_owned_encoding_t* v) { z_encoding_drop(v); }
-template<> inline void z_drop(z_owned_reply_t* v) { z_reply_drop(v); }
-template<> inline void z_drop(z_owned_hello_t* v) { z_hello_drop(v); }
-template<> inline void z_drop(z_owned_query_t* v) { z_query_drop(v); }
-template<> inline void z_drop(z_owned_str_t* v) { z_str_drop(v); }
-template<> inline void z_drop(zc_owned_payload_t* v) { zc_payload_drop(v); }
-template<> inline void z_drop(z_owned_closure_sample_t* v) { z_closure_sample_drop(v); }
-template<> inline void z_drop(z_owned_closure_query_t* v) { z_closure_query_drop(v); }
-template<> inline void z_drop(z_owned_closure_reply_t* v) { z_closure_reply_drop(v); }
-template<> inline void z_drop(z_owned_closure_hello_t* v) { z_closure_hello_drop(v); }
-template<> inline void z_drop(z_owned_closure_zid_t* v) { z_closure_zid_drop(v); }
-template<> inline void z_drop(zcu_owned_closure_matching_status_t* v) { zcu_closure_matching_status_drop(v); }
-template<> inline void z_drop(z_owned_reply_channel_closure_t* v) { z_reply_channel_closure_drop(v); }
-template<> inline void z_drop(z_owned_reply_channel_t* v) { z_reply_channel_drop(v); }
-template<> inline void z_drop(z_owned_bytes_map_t* v) { z_bytes_map_drop(v); }
-template<> inline void z_drop(zc_owned_liveliness_token_t* v) { zc_liveliness_undeclare_token(v); }
-template<> inline int8_t z_drop(ze_owned_publication_cache_t* v) { return ze_undeclare_publication_cache(v); }
-template<> inline int8_t z_drop(ze_owned_querying_subscriber_t* v) { return ze_undeclare_querying_subscriber(v); }
-
-inline void z_null(z_owned_session_t& v) { v = z_session_null(); }
-inline void z_null(z_owned_publisher_t& v) { v = z_publisher_null(); }
-inline void z_null(z_owned_keyexpr_t& v) { v = z_keyexpr_null(); }
-inline void z_null(z_owned_config_t& v) { v = z_config_null(); }
-inline void z_null(z_owned_scouting_config_t& v) { v = z_scouting_config_null(); }
-inline void z_null(z_owned_pull_subscriber_t& v) { v = z_pull_subscriber_null(); }
-inline void z_null(z_owned_subscriber_t& v) { v = z_subscriber_null(); }
-inline void z_null(z_owned_queryable_t& v) { v = z_queryable_null(); }
-inline void z_null(z_owned_encoding_t& v) { v = z_encoding_null(); }
-inline void z_null(z_owned_reply_t& v) { v = z_reply_null(); }
-inline void z_null(z_owned_hello_t& v) { v = z_hello_null(); }
-inline void z_null(z_owned_query_t& v) { v = z_query_null(); }
-inline void z_null(z_owned_str_t& v) { v = z_str_null(); }
-inline void z_null(zc_owned_payload_t& v) { v = zc_payload_null(); }
-inline void z_null(z_owned_closure_sample_t& v) { v = z_closure_sample_null(); }
-inline void z_null(z_owned_closure_query_t& v) { v = z_closure_query_null(); }
-inline void z_null(z_owned_closure_reply_t& v) { v = z_closure_reply_null(); }
-inline void z_null(z_owned_closure_hello_t& v) { v = z_closure_hello_null(); }
-inline void z_null(z_owned_closure_zid_t& v) { v = z_closure_zid_null(); }
-inline void z_null(zcu_owned_closure_matching_status_t& v) { v = zcu_closure_matching_status_null(); }
-inline void z_null(z_owned_reply_channel_closure_t& v) { v = z_reply_channel_closure_null(); }
-inline void z_null(z_owned_reply_channel_t& v) { v = z_reply_channel_null(); }
-inline void z_null(z_owned_bytes_map_t& v) { v = z_bytes_map_null(); }
-inline void z_null(zc_owned_liveliness_token_t& v) { v = zc_liveliness_token_null(); }
-inline void z_null(ze_owned_publication_cache_t& v) { v = ze_publication_cache_null(); }
-inline void z_null(ze_owned_querying_subscriber_t& v) { v = ze_querying_subscriber_null(); }
-
-inline bool z_check(const z_owned_session_t& v) { return z_session_check(&v); }
-inline bool z_check(const z_owned_publisher_t& v) { return z_publisher_check(&v); }
-inline bool z_check(const z_owned_keyexpr_t& v) { return z_keyexpr_check(&v); }
-inline bool z_check(const z_keyexpr_t& v) { return z_keyexpr_is_initialized(&v); }
-inline bool z_check(const z_owned_config_t& v) { return z_config_check(&v); }
-inline bool z_check(const z_owned_scouting_config_t& v) { return z_scouting_config_check(&v); }
-inline bool z_check(const z_bytes_t& v) { return z_bytes_check(&v); }
-inline bool z_check(const zc_owned_payload_t& v) { return zc_payload_check(&v); }
-inline bool z_check(const z_owned_subscriber_t& v) { return z_subscriber_check(&v); }
-inline bool z_check(const z_owned_pull_subscriber_t& v) { return z_pull_subscriber_check(&v); }
-inline bool z_check(const z_owned_queryable_t& v) { return z_queryable_check(&v); }
-inline bool z_check(const z_owned_encoding_t& v) { return z_encoding_check(&v); }
-inline bool z_check(const z_owned_reply_t& v) { return z_reply_check(&v); }
-inline bool z_check(const z_owned_hello_t& v) { return z_hello_check(&v); }
-inline bool z_check(const z_owned_query_t& v) { return z_query_check(&v); }
-inline bool z_check(const z_owned_str_t& v) { return z_str_check(&v); }
-inline bool z_check(const z_owned_bytes_map_t& v) { return z_bytes_map_check(&v); }
-inline bool z_check(const z_attachment_t& v) { return z_attachment_check(&v); }
-inline bool z_check(const zc_owned_liveliness_token_t& v) { return zc_liveliness_token_check(&v); }
-inline bool z_check(const ze_owned_publication_cache_t& v) { return ze_publication_cache_check(&v); }
-inline bool z_check(const ze_owned_querying_subscriber_t& v) { return ze_querying_subscriber_check(&v); }
-=======
 inline void z_null( z_owned_bytes_t* this_) { return z_bytes_null(this_); };
 inline void z_null( z_owned_bytes_reader_t* this_) { return z_bytes_reader_null(this_); };
 inline void z_null( z_owned_condvar_t* this_) { return z_condvar_null(this_); };
@@ -476,10 +271,11 @@
 inline bool z_check(const z_view_keyexpr_t& keyexpr) { return z_view_keyexpr_check(&keyexpr); };
 inline bool z_check(const z_view_slice_t& this_) { return z_view_slice_check(&this_); };
 inline bool z_check(const zc_owned_liveliness_token_t& this_) { return zc_liveliness_token_check(&this_); };
+inline bool z_check(const zc_owned_shm_manager_t& manager) { return zc_shm_manager_check(&manager); };
+inline bool z_check(const zc_owned_shmbuf_t& buf) { return zc_shmbuf_check(&buf); };
 inline bool z_check(const ze_owned_publication_cache_t& this_) { return ze_publication_cache_check(&this_); };
 inline bool z_check(const ze_owned_querying_subscriber_t& this_) { return ze_querying_subscriber_check(&this_); };
 
->>>>>>> cff75b0e
 
 inline void z_call(const z_owned_closure_hello_t& closure,  z_owned_hello_t* hello) {
     return z_closure_hello_call(&closure, hello); 
