#pragma once

// clang-format off
#ifndef __cplusplus


#define z_loan(x) \
    _Generic((x), \
        z_owned_alloc_layout_t : z_alloc_layout_loan, \
        z_owned_bytes_t : z_bytes_loan, \
        z_owned_bytes_reader_t : z_bytes_reader_loan, \
        z_owned_closure_hello_t : z_closure_hello_loan, \
        z_owned_closure_owned_query_t : z_closure_owned_query_loan, \
        z_owned_closure_query_t : z_closure_query_loan, \
        z_owned_closure_reply_t : z_closure_reply_loan, \
        z_owned_closure_sample_t : z_closure_sample_loan, \
        z_owned_closure_zid_t : z_closure_zid_loan, \
        z_owned_condvar_t : z_condvar_loan, \
        z_owned_config_t : z_config_loan, \
        z_owned_encoding_t : z_encoding_loan, \
        z_owned_hello_t : z_hello_loan, \
        z_owned_keyexpr_t : z_keyexpr_loan, \
        z_owned_publisher_t : z_publisher_loan, \
        z_owned_query_channel_closure_t : z_query_channel_closure_loan, \
        z_owned_query_t : z_query_loan, \
        z_owned_queryable_t : z_queryable_loan, \
        z_owned_reply_channel_closure_t : z_reply_channel_closure_loan, \
        z_owned_reply_t : z_reply_loan, \
        z_owned_sample_t : z_sample_loan, \
        z_owned_session_t : z_session_loan, \
<<<<<<< HEAD
        z_owned_shared_memory_provider_t : z_shared_memory_provider_loan, \
        z_owned_shm_t : z_shm_loan, \
        z_owned_slice_array_t : z_slice_array_loan, \
=======
>>>>>>> 78a078d8
        z_owned_slice_t : z_slice_loan, \
        z_owned_slice_map_t : z_slice_map_loan, \
        z_owned_str_array_t : z_str_array_loan, \
        z_owned_str_t : z_str_loan, \
        z_owned_subscriber_t : z_subscriber_loan, \
        z_owned_value_t : z_value_loan, \
        z_view_keyexpr_t : z_view_keyexpr_loan, \
        z_view_slice_t : z_view_slice_loan, \
        z_view_str_t : z_view_str_loan, \
<<<<<<< HEAD
        zc_owned_shared_memory_client_list_t : zc_shared_memory_client_list_loan, \
=======
        zcu_owned_closure_matching_status_t : zcu_closure_matching_status_loan, \
>>>>>>> 78a078d8
        ze_owned_querying_subscriber_t : ze_querying_subscriber_loan \
    )(&x)

#define z_loan_mut(x) \
    _Generic((x), \
        z_owned_bytes_reader_t : z_bytes_reader_loan_mut, \
        z_owned_condvar_t : z_condvar_loan_mut, \
        z_owned_config_t : z_config_loan_mut, \
        z_owned_mutex_t : z_mutex_loan_mut, \
<<<<<<< HEAD
        z_owned_shm_t : z_shm_loan_mut, \
        z_owned_shm_mut_t : z_shm_mut_loan_mut, \
        z_owned_slice_array_t : z_slice_array_loan_mut, \
        z_owned_slice_map_t : z_slice_map_loan_mut \
=======
        z_owned_slice_map_t : z_slice_map_loan_mut, \
        z_owned_str_array_t : z_str_array_loan_mut \
>>>>>>> 78a078d8
    )(&x)

#define z_drop(x) \
    _Generic((x), \
        z_owned_alloc_layout_t* : z_alloc_layout_drop, \
        z_owned_bytes_t* : z_bytes_drop, \
        z_owned_bytes_reader_t* : z_bytes_reader_drop, \
        z_owned_closure_hello_t* : z_closure_hello_drop, \
        z_owned_closure_owned_query_t* : z_closure_owned_query_drop, \
        z_owned_closure_query_t* : z_closure_query_drop, \
        z_owned_closure_reply_t* : z_closure_reply_drop, \
        z_owned_closure_sample_t* : z_closure_sample_drop, \
        z_owned_closure_zid_t* : z_closure_zid_drop, \
        z_owned_condvar_t* : z_condvar_drop, \
        z_owned_config_t* : z_config_drop, \
        z_owned_encoding_t* : z_encoding_drop, \
        z_owned_hello_t* : z_hello_drop, \
        z_owned_keyexpr_t* : z_keyexpr_drop, \
        z_owned_mutex_t* : z_mutex_drop, \
        z_owned_publisher_t* : z_publisher_drop, \
        z_owned_query_channel_closure_t* : z_query_channel_closure_drop, \
        z_owned_query_channel_t* : z_query_channel_drop, \
        z_owned_query_t* : z_query_drop, \
        z_owned_queryable_t* : z_queryable_drop, \
        z_owned_reply_channel_closure_t* : z_reply_channel_closure_drop, \
        z_owned_reply_channel_t* : z_reply_channel_drop, \
        z_owned_reply_t* : z_reply_drop, \
        z_owned_sample_t* : z_sample_drop, \
        z_owned_session_t* : z_session_drop, \
<<<<<<< HEAD
        z_owned_shared_memory_client_t* : z_shared_memory_client_drop, \
        z_owned_shared_memory_client_storage_t* : z_shared_memory_client_storage_drop, \
        z_owned_shared_memory_provider_t* : z_shared_memory_provider_drop, \
        z_owned_shm_t* : z_shm_drop, \
        z_owned_shm_mut_t* : z_shm_mut_drop, \
        z_owned_slice_array_t* : z_slice_array_drop, \
=======
>>>>>>> 78a078d8
        z_owned_slice_t* : z_slice_drop, \
        z_owned_slice_map_t* : z_slice_map_drop, \
        z_owned_str_array_t* : z_str_array_drop, \
        z_owned_str_t* : z_str_drop, \
        z_owned_subscriber_t* : z_subscriber_drop, \
        z_owned_value_t* : z_value_drop, \
        zc_owned_liveliness_token_t* : zc_liveliness_token_drop, \
        zc_owned_shared_memory_client_list_t* : zc_shared_memory_client_list_drop, \
        zcu_owned_closure_matching_status_t* : zcu_closure_matching_status_drop, \
        ze_owned_publication_cache_t* : ze_publication_cache_drop, \
        ze_owned_querying_subscriber_t* : ze_querying_subscriber_drop \
    )(x)

#define z_move(x) (&x)

#define z_null(x) \
    _Generic((x), \
        z_owned_alloc_layout_t* : z_alloc_layout_null, \
        z_owned_buf_alloc_result_t* : z_buf_alloc_result_null, \
        z_owned_bytes_t* : z_bytes_null, \
        z_owned_bytes_reader_t* : z_bytes_reader_null, \
        z_owned_chunk_alloc_result_t* : z_chunk_alloc_result_null, \
        z_owned_closure_hello_t* : z_closure_hello_null, \
        z_owned_closure_query_t* : z_closure_query_null, \
        z_owned_closure_reply_t* : z_closure_reply_null, \
        z_owned_closure_sample_t* : z_closure_sample_null, \
        z_owned_closure_zid_t* : z_closure_zid_null, \
        z_owned_condvar_t* : z_condvar_null, \
        z_owned_config_t* : z_config_null, \
        z_owned_encoding_t* : z_encoding_null, \
        z_owned_hello_t* : z_hello_null, \
        z_owned_keyexpr_t* : z_keyexpr_null, \
        z_owned_memory_layout_t* : z_memory_layout_null, \
        z_owned_mutex_t* : z_mutex_null, \
        z_owned_publisher_t* : z_publisher_null, \
        z_owned_query_channel_closure_t* : z_query_channel_closure_null, \
        z_owned_query_t* : z_query_null, \
        z_owned_queryable_t* : z_queryable_null, \
        z_owned_reply_channel_closure_t* : z_reply_channel_closure_null, \
        z_owned_reply_channel_t* : z_reply_channel_null, \
        z_owned_reply_t* : z_reply_null, \
        z_owned_sample_t* : z_sample_null, \
        z_owned_session_t* : z_session_null, \
<<<<<<< HEAD
        z_owned_shared_memory_client_t* : z_shared_memory_client_null, \
        z_owned_shared_memory_client_storage_t* : z_shared_memory_client_storage_null, \
        z_owned_shared_memory_provider_t* : z_shared_memory_provider_null, \
        z_owned_shm_mut_t* : z_shm_mut_null, \
        z_owned_shm_t* : z_shm_null, \
        z_owned_slice_array_t* : z_slice_array_null, \
=======
>>>>>>> 78a078d8
        z_owned_slice_map_t* : z_slice_map_null, \
        z_owned_slice_t* : z_slice_null, \
        z_owned_str_array_t* : z_str_array_null, \
        z_owned_str_t* : z_str_null, \
        z_owned_subscriber_t* : z_subscriber_null, \
        z_owned_task_t* : z_task_null, \
        z_owned_value_t* : z_value_null, \
        z_view_keyexpr_t* : z_view_keyexpr_null, \
        z_view_slice_t* : z_view_slice_null, \
        z_view_str_t* : z_view_str_null, \
        zc_owned_liveliness_token_t* : zc_liveliness_token_null, \
        zc_owned_shared_memory_client_list_t* : zc_shared_memory_client_list_null, \
        zcu_owned_closure_matching_status_t* : zcu_closure_matching_status_null, \
        ze_owned_publication_cache_t* : ze_publication_cache_null, \
        ze_owned_querying_subscriber_t* : ze_querying_subscriber_null \
    )(x)

#define z_check(x) \
    _Generic((x), \
        z_owned_alloc_layout_t : z_alloc_layout_check, \
        z_owned_buf_alloc_result_t : z_buf_alloc_result_check, \
        z_owned_bytes_t : z_bytes_check, \
        z_owned_bytes_reader_t : z_bytes_reader_check, \
        z_owned_chunk_alloc_result_t : z_chunk_alloc_result_check, \
        z_owned_closure_hello_t : z_closure_hello_check, \
        z_owned_closure_query_t : z_closure_query_check, \
        z_owned_closure_reply_t : z_closure_reply_check, \
        z_owned_closure_sample_t : z_closure_sample_check, \
        z_owned_closure_zid_t : z_closure_zid_check, \
        z_owned_condvar_t : z_condvar_check, \
        z_owned_config_t : z_config_check, \
        z_owned_encoding_t : z_encoding_check, \
        z_owned_hello_t : z_hello_check, \
        z_owned_keyexpr_t : z_keyexpr_check, \
        z_owned_memory_layout_t : z_memory_layout_check, \
        z_owned_mutex_t : z_mutex_check, \
        z_owned_publisher_t : z_publisher_check, \
        z_owned_query_channel_t : z_query_channel_check, \
        z_owned_query_channel_closure_t : z_query_channel_closure_check, \
        z_owned_query_t : z_query_check, \
        z_owned_queryable_t : z_queryable_check, \
        z_owned_reply_channel_t : z_reply_channel_check, \
        z_owned_reply_channel_closure_t : z_reply_channel_closure_check, \
        z_owned_reply_t : z_reply_check, \
        z_owned_sample_t : z_sample_check, \
        z_owned_session_t : z_session_check, \
<<<<<<< HEAD
        z_owned_shared_memory_client_t : z_shared_memory_client_check, \
        z_owned_shared_memory_client_storage_t : z_shared_memory_client_storage_check, \
        z_owned_shared_memory_provider_t : z_shared_memory_provider_check, \
        z_owned_shm_t : z_shm_check, \
        z_owned_shm_mut_t : z_shm_mut_check, \
        z_owned_slice_array_t : z_slice_array_check, \
=======
>>>>>>> 78a078d8
        z_owned_slice_t : z_slice_check, \
        z_owned_slice_map_t : z_slice_map_check, \
        z_owned_str_array_t : z_str_array_check, \
        z_owned_str_t : z_str_check, \
        z_owned_subscriber_t : z_subscriber_check, \
        z_owned_task_t : z_task_check, \
        z_owned_value_t : z_value_check, \
        z_view_keyexpr_t : z_view_keyexpr_check, \
        z_view_slice_t : z_view_slice_check, \
        z_view_str_t : z_view_str_check, \
        zc_owned_liveliness_token_t : zc_liveliness_token_check, \
        zc_owned_shared_memory_client_list_t : zc_shared_memory_client_list_check, \
        zcu_owned_closure_matching_status_t : zcu_closure_matching_status_check, \
        ze_owned_publication_cache_t : ze_publication_cache_check, \
        ze_owned_querying_subscriber_t : ze_querying_subscriber_check \
    )(&x)

#define z_call(x, ...) \
    _Generic((x), \
        const z_loaned_closure_hello_t* : z_closure_hello_call, \
        const z_loaned_closure_owned_query_t* : z_closure_owned_query_call, \
        const z_loaned_closure_query_t* : z_closure_query_call, \
        const z_loaned_closure_reply_t* : z_closure_reply_call, \
        const z_loaned_closure_sample_t* : z_closure_sample_call, \
        const z_loaned_closure_zid_t* : z_closure_zid_call, \
        const z_loaned_query_channel_closure_t* : z_query_channel_closure_call, \
        const z_loaned_reply_channel_closure_t* : z_reply_channel_closure_call, \
        const zcu_loaned_closure_matching_status_t* : zcu_closure_matching_status_call \
    )(x, __VA_ARGS__)

#define z_closure(x, callback, dropper, ctx) \
    {{(x)->context = (void*)(ctx); (x)->call = (callback); (x)->drop = (dropper);}}
#else  // #ifndef __cplusplus



inline const z_loaned_alloc_layout_t* z_loan(const z_owned_alloc_layout_t& this_) { return z_alloc_layout_loan(&this_); };
inline const z_loaned_bytes_t* z_loan(const z_owned_bytes_t& this_) { return z_bytes_loan(&this_); };
inline const z_loaned_bytes_reader_t* z_loan(const z_owned_bytes_reader_t& reader) { return z_bytes_reader_loan(&reader); };
inline const z_loaned_closure_hello_t* z_loan(const z_owned_closure_hello_t& closure) { return z_closure_hello_loan(&closure); };
inline const z_loaned_closure_owned_query_t* z_loan(const z_owned_closure_owned_query_t& closure) { return z_closure_owned_query_loan(&closure); };
inline const z_loaned_closure_query_t* z_loan(const z_owned_closure_query_t& closure) { return z_closure_query_loan(&closure); };
inline const z_loaned_closure_reply_t* z_loan(const z_owned_closure_reply_t& closure) { return z_closure_reply_loan(&closure); };
inline const z_loaned_closure_sample_t* z_loan(const z_owned_closure_sample_t& closure) { return z_closure_sample_loan(&closure); };
inline const z_loaned_closure_zid_t* z_loan(const z_owned_closure_zid_t& closure) { return z_closure_zid_loan(&closure); };
inline const z_loaned_condvar_t* z_loan(const z_owned_condvar_t& this_) { return z_condvar_loan(&this_); };
inline const z_loaned_config_t* z_loan(const z_owned_config_t& this_) { return z_config_loan(&this_); };
inline const z_loaned_encoding_t* z_loan(const z_owned_encoding_t& this_) { return z_encoding_loan(&this_); };
inline const z_loaned_hello_t* z_loan(const z_owned_hello_t& this_) { return z_hello_loan(&this_); };
inline const z_loaned_keyexpr_t* z_loan(const z_owned_keyexpr_t& this_) { return z_keyexpr_loan(&this_); };
inline const z_loaned_publisher_t* z_loan(const z_owned_publisher_t& this_) { return z_publisher_loan(&this_); };
inline const z_loaned_query_channel_closure_t* z_loan(const z_owned_query_channel_closure_t& closure) { return z_query_channel_closure_loan(&closure); };
inline const z_loaned_query_t* z_loan(const z_owned_query_t& this_) { return z_query_loan(&this_); };
inline const z_loaned_queryable_t* z_loan(const z_owned_queryable_t& this_) { return z_queryable_loan(&this_); };
inline const z_loaned_reply_channel_closure_t* z_loan(const z_owned_reply_channel_closure_t& closure) { return z_reply_channel_closure_loan(&closure); };
inline const z_loaned_reply_t* z_loan(const z_owned_reply_t& this_) { return z_reply_loan(&this_); };
inline const z_loaned_sample_t* z_loan(const z_owned_sample_t& this_) { return z_sample_loan(&this_); };
inline const z_loaned_session_t* z_loan(const z_owned_session_t& this_) { return z_session_loan(&this_); };
<<<<<<< HEAD
inline const z_loaned_shared_memory_provider_t* z_loan(const z_owned_shared_memory_provider_t& this_) { return z_shared_memory_provider_loan(&this_); };
inline const z_loaned_shm_t* z_loan(const z_owned_shm_t& this_) { return z_shm_loan(&this_); };
inline const z_loaned_slice_array_t* z_loan(const z_owned_slice_array_t& this_) { return z_slice_array_loan(&this_); };
=======
>>>>>>> 78a078d8
inline const z_loaned_slice_t* z_loan(const z_owned_slice_t& this_) { return z_slice_loan(&this_); };
inline const z_loaned_slice_map_t* z_loan(const z_owned_slice_map_t& this_) { return z_slice_map_loan(&this_); };
inline const z_loaned_str_array_t* z_loan(const z_owned_str_array_t& this_) { return z_str_array_loan(&this_); };
inline const z_loaned_str_t* z_loan(const z_owned_str_t& this_) { return z_str_loan(&this_); };
inline const z_loaned_subscriber_t* z_loan(const z_owned_subscriber_t& this_) { return z_subscriber_loan(&this_); };
inline const z_loaned_value_t* z_loan(const z_owned_value_t& this_) { return z_value_loan(&this_); };
inline const z_loaned_keyexpr_t* z_loan(const z_view_keyexpr_t& this_) { return z_view_keyexpr_loan(&this_); };
inline const z_loaned_slice_t* z_loan(const z_view_slice_t& this_) { return z_view_slice_loan(&this_); };
inline const z_loaned_str_t* z_loan(const z_view_str_t& this_) { return z_view_str_loan(&this_); };
<<<<<<< HEAD
inline const zc_loaned_shared_memory_client_list_t* z_loan(const zc_owned_shared_memory_client_list_t& this_) { return zc_shared_memory_client_list_loan(&this_); };
=======
inline const zcu_loaned_closure_matching_status_t* z_loan(const zcu_owned_closure_matching_status_t& closure) { return zcu_closure_matching_status_loan(&closure); };
>>>>>>> 78a078d8
inline const ze_loaned_querying_subscriber_t* z_loan(const ze_owned_querying_subscriber_t& this_) { return ze_querying_subscriber_loan(&this_); };


inline z_loaned_bytes_reader_t* z_loan_mut(z_owned_bytes_reader_t& reader) { return z_bytes_reader_loan_mut(&reader); };
inline z_loaned_condvar_t* z_loan_mut(z_owned_condvar_t& this_) { return z_condvar_loan_mut(&this_); };
inline z_loaned_config_t* z_loan_mut(z_owned_config_t& this_) { return z_config_loan_mut(&this_); };
inline z_loaned_mutex_t* z_loan_mut(z_owned_mutex_t& this_) { return z_mutex_loan_mut(&this_); };
<<<<<<< HEAD
inline z_loaned_shm_t* z_loan_mut(z_owned_shm_t& this_) { return z_shm_loan_mut(&this_); };
inline z_loaned_shm_mut_t* z_loan_mut(z_owned_shm_mut_t& this_) { return z_shm_mut_loan_mut(&this_); };
inline z_loaned_slice_array_t* z_loan_mut(z_owned_slice_array_t& this_) { return z_slice_array_loan_mut(&this_); };
=======
>>>>>>> 78a078d8
inline z_loaned_slice_map_t* z_loan_mut(z_owned_slice_map_t& this_) { return z_slice_map_loan_mut(&this_); };
inline z_loaned_str_array_t* z_loan_mut(z_owned_str_array_t& this_) { return z_str_array_loan_mut(&this_); };


inline void z_drop(z_owned_alloc_layout_t* this_) { return z_alloc_layout_drop(this_); };
inline void z_drop(z_owned_bytes_t* this_) { return z_bytes_drop(this_); };
inline void z_drop(z_owned_bytes_reader_t* this_) { return z_bytes_reader_drop(this_); };
inline void z_drop(z_owned_closure_hello_t* closure) { return z_closure_hello_drop(closure); };
inline void z_drop(z_owned_closure_owned_query_t* closure) { return z_closure_owned_query_drop(closure); };
inline void z_drop(z_owned_closure_query_t* closure) { return z_closure_query_drop(closure); };
inline void z_drop(z_owned_closure_reply_t* closure) { return z_closure_reply_drop(closure); };
inline void z_drop(z_owned_closure_sample_t* closure) { return z_closure_sample_drop(closure); };
inline void z_drop(z_owned_closure_zid_t* closure) { return z_closure_zid_drop(closure); };
inline void z_drop(z_owned_condvar_t* this_) { return z_condvar_drop(this_); };
inline void z_drop(z_owned_config_t* this_) { return z_config_drop(this_); };
inline void z_drop(z_owned_encoding_t* this_) { return z_encoding_drop(this_); };
inline void z_drop(z_owned_hello_t* this_) { return z_hello_drop(this_); };
inline void z_drop(z_owned_keyexpr_t* this_) { return z_keyexpr_drop(this_); };
inline void z_drop(z_owned_mutex_t* this_) { return z_mutex_drop(this_); };
inline void z_drop(z_owned_publisher_t* this_) { return z_publisher_drop(this_); };
inline void z_drop(z_owned_query_channel_closure_t* closure) { return z_query_channel_closure_drop(closure); };
inline void z_drop(z_owned_query_channel_t* channel) { return z_query_channel_drop(channel); };
inline void z_drop(z_owned_query_t* this_) { return z_query_drop(this_); };
inline void z_drop(z_owned_queryable_t* this_) { return z_queryable_drop(this_); };
inline void z_drop(z_owned_reply_channel_closure_t* closure) { return z_reply_channel_closure_drop(closure); };
inline void z_drop(z_owned_reply_channel_t* channel) { return z_reply_channel_drop(channel); };
inline void z_drop(z_owned_reply_t* this_) { return z_reply_drop(this_); };
inline void z_drop(z_owned_sample_t* this_) { return z_sample_drop(this_); };
inline void z_drop(z_owned_session_t* this_) { return z_session_drop(this_); };
<<<<<<< HEAD
inline void z_drop(z_owned_shared_memory_client_t* this_) { return z_shared_memory_client_drop(this_); };
inline void z_drop(z_owned_shared_memory_client_storage_t* this_) { return z_shared_memory_client_storage_drop(this_); };
inline void z_drop(z_owned_shared_memory_provider_t* this_) { return z_shared_memory_provider_drop(this_); };
inline void z_drop(z_owned_shm_t* this_) { return z_shm_drop(this_); };
inline void z_drop(z_owned_shm_mut_t* this_) { return z_shm_mut_drop(this_); };
inline void z_drop(z_owned_slice_array_t* this_) { return z_slice_array_drop(this_); };
=======
>>>>>>> 78a078d8
inline void z_drop(z_owned_slice_t* this_) { return z_slice_drop(this_); };
inline void z_drop(z_owned_slice_map_t* this_) { return z_slice_map_drop(this_); };
inline void z_drop(z_owned_str_array_t* this_) { return z_str_array_drop(this_); };
inline void z_drop(z_owned_str_t* this_) { return z_str_drop(this_); };
inline void z_drop(z_owned_subscriber_t* this_) { return z_subscriber_drop(this_); };
inline void z_drop(z_owned_value_t* this_) { return z_value_drop(this_); };
inline void z_drop(zc_owned_liveliness_token_t* this_) { return zc_liveliness_token_drop(this_); };
inline void z_drop(zc_owned_shared_memory_client_list_t* this_) { return zc_shared_memory_client_list_drop(this_); };
inline void z_drop(zcu_owned_closure_matching_status_t* closure) { return zcu_closure_matching_status_drop(closure); };
inline void z_drop(ze_owned_publication_cache_t* this_) { return ze_publication_cache_drop(this_); };
inline void z_drop(ze_owned_querying_subscriber_t* this_) { return ze_querying_subscriber_drop(this_); };


inline z_owned_bytes_t* z_move(z_owned_bytes_t& this_) { return (&this_); };
inline z_owned_bytes_reader_t* z_move(z_owned_bytes_reader_t& this_) { return (&this_); };
inline z_owned_closure_hello_t* z_move(z_owned_closure_hello_t& closure) { return (&closure); };
inline z_owned_closure_owned_query_t* z_move(z_owned_closure_owned_query_t& closure) { return (&closure); };
inline z_owned_closure_query_t* z_move(z_owned_closure_query_t& closure) { return (&closure); };
inline z_owned_closure_reply_t* z_move(z_owned_closure_reply_t& closure) { return (&closure); };
inline z_owned_closure_sample_t* z_move(z_owned_closure_sample_t& closure) { return (&closure); };
inline z_owned_closure_zid_t* z_move(z_owned_closure_zid_t& closure) { return (&closure); };
inline z_owned_condvar_t* z_move(z_owned_condvar_t& this_) { return (&this_); };
inline z_owned_config_t* z_move(z_owned_config_t& this_) { return (&this_); };
inline z_owned_encoding_t* z_move(z_owned_encoding_t& this_) { return (&this_); };
inline z_owned_hello_t* z_move(z_owned_hello_t& this_) { return (&this_); };
inline z_owned_keyexpr_t* z_move(z_owned_keyexpr_t& this_) { return (&this_); };
inline z_owned_mutex_t* z_move(z_owned_mutex_t& this_) { return (&this_); };
inline z_owned_publisher_t* z_move(z_owned_publisher_t& this_) { return (&this_); };
inline z_owned_query_channel_closure_t* z_move(z_owned_query_channel_closure_t& closure) { return (&closure); };
inline z_owned_query_channel_t* z_move(z_owned_query_channel_t& channel) { return (&channel); };
inline z_owned_query_t* z_move(z_owned_query_t& this_) { return (&this_); };
inline z_owned_queryable_t* z_move(z_owned_queryable_t& this_) { return (&this_); };
inline z_owned_reply_channel_closure_t* z_move(z_owned_reply_channel_closure_t& closure) { return (&closure); };
inline z_owned_reply_channel_t* z_move(z_owned_reply_channel_t& channel) { return (&channel); };
inline z_owned_reply_t* z_move(z_owned_reply_t& this_) { return (&this_); };
inline z_owned_sample_t* z_move(z_owned_sample_t& this_) { return (&this_); };
inline z_owned_session_t* z_move(z_owned_session_t& this_) { return (&this_); };
inline z_owned_slice_t* z_move(z_owned_slice_t& this_) { return (&this_); };
inline z_owned_slice_map_t* z_move(z_owned_slice_map_t& this_) { return (&this_); };
inline z_owned_str_array_t* z_move(z_owned_str_array_t& this_) { return (&this_); };
inline z_owned_str_t* z_move(z_owned_str_t& this_) { return (&this_); };
inline z_owned_subscriber_t* z_move(z_owned_subscriber_t& this_) { return (&this_); };
inline z_owned_value_t* z_move(z_owned_value_t& this_) { return (&this_); };
inline zc_owned_liveliness_token_t* z_move(zc_owned_liveliness_token_t& this_) { return (&this_); };
inline zcu_owned_closure_matching_status_t* z_move(zcu_owned_closure_matching_status_t& closure) { return (&closure); };
inline ze_owned_publication_cache_t* z_move(ze_owned_publication_cache_t& this_) { return (&this_); };
inline ze_owned_querying_subscriber_t* z_move(ze_owned_querying_subscriber_t& this_) { return (&this_); };


inline void z_null(z_owned_bytes_t* this_) { return z_bytes_null(this_); };
inline void z_null(z_owned_bytes_reader_t* this_) { return z_bytes_reader_null(this_); };
inline void z_null(z_owned_chunk_alloc_result_t* this_) { return z_chunk_alloc_result_null(this_); };
inline void z_null(z_owned_closure_hello_t* this_) { return z_closure_hello_null(this_); };
inline void z_null(z_owned_closure_query_t* this_) { return z_closure_query_null(this_); };
inline void z_null(z_owned_closure_reply_t* this_) { return z_closure_reply_null(this_); };
inline void z_null(z_owned_closure_sample_t* this_) { return z_closure_sample_null(this_); };
inline void z_null(z_owned_closure_zid_t* this_) { return z_closure_zid_null(this_); };
inline void z_null(z_owned_condvar_t* this_) { return z_condvar_null(this_); };
inline void z_null(z_owned_config_t* this_) { return z_config_null(this_); };
inline void z_null(z_owned_encoding_t* this_) { return z_encoding_null(this_); };
inline void z_null(z_owned_hello_t* this_) { return z_hello_null(this_); };
inline void z_null(z_owned_keyexpr_t* this_) { return z_keyexpr_null(this_); };
inline void z_null(z_owned_memory_layout_t* this_) { return z_memory_layout_null(this_); };
inline void z_null(z_owned_mutex_t* this_) { return z_mutex_null(this_); };
inline void z_null(z_owned_publisher_t* this_) { return z_publisher_null(this_); };
inline void z_null(z_owned_query_channel_closure_t* this_) { return z_query_channel_closure_null(this_); };
inline void z_null(z_owned_query_t* this_) { return z_query_null(this_); };
inline void z_null(z_owned_queryable_t* this_) { return z_queryable_null(this_); };
inline void z_null(z_owned_reply_channel_closure_t* this_) { return z_reply_channel_closure_null(this_); };
inline void z_null(z_owned_reply_channel_t* this_) { return z_reply_channel_null(this_); };
inline void z_null(z_owned_reply_t* this_) { return z_reply_null(this_); };
inline void z_null(z_owned_sample_t* this_) { return z_sample_null(this_); };
inline void z_null(z_owned_session_t* this_) { return z_session_null(this_); };
<<<<<<< HEAD
inline void z_null(z_owned_shared_memory_client_t* this_) { return z_shared_memory_client_null(this_); };
inline void z_null(z_owned_shared_memory_client_storage_t* this_) { return z_shared_memory_client_storage_null(this_); };
inline void z_null(z_owned_shared_memory_provider_t* this_) { return z_shared_memory_provider_null(this_); };
inline void z_null(z_owned_shm_mut_t* this_) { return z_shm_mut_null(this_); };
inline void z_null(z_owned_shm_t* this_) { return z_shm_null(this_); };
inline void z_null(z_owned_slice_array_t* this_) { return z_slice_array_null(this_); };
=======
>>>>>>> 78a078d8
inline void z_null(z_owned_slice_map_t* this_) { return z_slice_map_null(this_); };
inline void z_null(z_owned_slice_t* this_) { return z_slice_null(this_); };
inline void z_null(z_owned_str_array_t* this_) { return z_str_array_null(this_); };
inline void z_null(z_owned_str_t* this_) { return z_str_null(this_); };
inline void z_null(z_owned_subscriber_t* this_) { return z_subscriber_null(this_); };
inline void z_null(z_owned_task_t* this_) { return z_task_null(this_); };
inline void z_null(z_owned_value_t* this_) { return z_value_null(this_); };
inline void z_null(z_view_keyexpr_t* this_) { return z_view_keyexpr_null(this_); };
inline void z_null(z_view_slice_t* this_) { return z_view_slice_null(this_); };
inline void z_null(z_view_str_t* this_) { return z_view_str_null(this_); };
inline void z_null(zc_owned_liveliness_token_t* this_) { return zc_liveliness_token_null(this_); };
inline void z_null(zc_owned_shared_memory_client_list_t* this_) { return zc_shared_memory_client_list_null(this_); };
inline void z_null(zcu_owned_closure_matching_status_t* this_) { return zcu_closure_matching_status_null(this_); };
inline void z_null(ze_owned_publication_cache_t* this_) { return ze_publication_cache_null(this_); };
inline void z_null(ze_owned_querying_subscriber_t* this_) { return ze_querying_subscriber_null(this_); };


inline bool z_check(const z_owned_alloc_layout_t& this_) { return z_alloc_layout_check(&this_); };
inline bool z_check(const z_owned_buf_alloc_result_t& this_) { return z_buf_alloc_result_check(&this_); };
inline bool z_check(const z_owned_bytes_t& this_) { return z_bytes_check(&this_); };
inline bool z_check(const z_owned_bytes_reader_t& this_) { return z_bytes_reader_check(&this_); };
inline bool z_check(const z_owned_chunk_alloc_result_t& this_) { return z_chunk_alloc_result_check(&this_); };
inline bool z_check(const z_owned_closure_hello_t& this_) { return z_closure_hello_check(&this_); };
inline bool z_check(const z_owned_closure_query_t& this_) { return z_closure_query_check(&this_); };
inline bool z_check(const z_owned_closure_reply_t& this_) { return z_closure_reply_check(&this_); };
inline bool z_check(const z_owned_closure_sample_t& this_) { return z_closure_sample_check(&this_); };
inline bool z_check(const z_owned_closure_zid_t& this_) { return z_closure_zid_check(&this_); };
inline bool z_check(const z_owned_condvar_t& this_) { return z_condvar_check(&this_); };
inline bool z_check(const z_owned_config_t& this_) { return z_config_check(&this_); };
inline bool z_check(const z_owned_encoding_t& this_) { return z_encoding_check(&this_); };
inline bool z_check(const z_owned_hello_t& this_) { return z_hello_check(&this_); };
inline bool z_check(const z_owned_keyexpr_t& this_) { return z_keyexpr_check(&this_); };
inline bool z_check(const z_owned_memory_layout_t& this_) { return z_memory_layout_check(&this_); };
inline bool z_check(const z_owned_mutex_t& this_) { return z_mutex_check(&this_); };
inline bool z_check(const z_owned_publisher_t& this_) { return z_publisher_check(&this_); };
inline bool z_check(const z_owned_query_channel_t& this_) { return z_query_channel_check(&this_); };
inline bool z_check(const z_owned_query_channel_closure_t& this_) { return z_query_channel_closure_check(&this_); };
inline bool z_check(const z_owned_query_t& query) { return z_query_check(&query); };
inline bool z_check(const z_owned_queryable_t& this_) { return z_queryable_check(&this_); };
inline bool z_check(const z_owned_reply_channel_t& this_) { return z_reply_channel_check(&this_); };
inline bool z_check(const z_owned_reply_channel_closure_t& this_) { return z_reply_channel_closure_check(&this_); };
inline bool z_check(const z_owned_reply_t& this_) { return z_reply_check(&this_); };
inline bool z_check(const z_owned_sample_t& this_) { return z_sample_check(&this_); };
inline bool z_check(const z_owned_session_t& this_) { return z_session_check(&this_); };
<<<<<<< HEAD
inline bool z_check(const z_owned_shared_memory_client_t& this_) { return z_shared_memory_client_check(&this_); };
inline bool z_check(const z_owned_shared_memory_client_storage_t& this_) { return z_shared_memory_client_storage_check(&this_); };
inline bool z_check(const z_owned_shared_memory_provider_t& this_) { return z_shared_memory_provider_check(&this_); };
inline bool z_check(const z_owned_shm_t& this_) { return z_shm_check(&this_); };
inline bool z_check(const z_owned_shm_mut_t& this_) { return z_shm_mut_check(&this_); };
inline bool z_check(const z_owned_slice_array_t& this_) { return z_slice_array_check(&this_); };
=======
>>>>>>> 78a078d8
inline bool z_check(const z_owned_slice_t& this_) { return z_slice_check(&this_); };
inline bool z_check(const z_owned_slice_map_t& map) { return z_slice_map_check(&map); };
inline bool z_check(const z_owned_str_array_t& this_) { return z_str_array_check(&this_); };
inline bool z_check(const z_owned_str_t& this_) { return z_str_check(&this_); };
inline bool z_check(const z_owned_subscriber_t& this_) { return z_subscriber_check(&this_); };
inline bool z_check(const z_owned_task_t& this_) { return z_task_check(&this_); };
inline bool z_check(const z_owned_value_t& this_) { return z_value_check(&this_); };
inline bool z_check(const z_view_keyexpr_t& this_) { return z_view_keyexpr_check(&this_); };
inline bool z_check(const z_view_slice_t& this_) { return z_view_slice_check(&this_); };
inline bool z_check(const z_view_str_t& this_) { return z_view_str_check(&this_); };
inline bool z_check(const zc_owned_liveliness_token_t& this_) { return zc_liveliness_token_check(&this_); };
inline bool z_check(const zc_owned_shared_memory_client_list_t& this_) { return zc_shared_memory_client_list_check(&this_); };
inline bool z_check(const zcu_owned_closure_matching_status_t& this_) { return zcu_closure_matching_status_check(&this_); };
inline bool z_check(const ze_owned_publication_cache_t& this_) { return ze_publication_cache_check(&this_); };
inline bool z_check(const ze_owned_querying_subscriber_t& this_) { return ze_querying_subscriber_check(&this_); };


inline void z_call(const z_loaned_closure_hello_t* closure, const z_loaned_hello_t* hello) {
    return z_closure_hello_call(closure, hello);
};
inline void z_call(const z_loaned_closure_owned_query_t* closure, z_owned_query_t* query) {
    return z_closure_owned_query_call(closure, query);
};
inline void z_call(const z_loaned_closure_query_t* closure, const z_loaned_query_t* query) {
    return z_closure_query_call(closure, query);
};
inline void z_call(const z_loaned_closure_reply_t* closure, const z_loaned_reply_t* reply) {
    return z_closure_reply_call(closure, reply);
};
inline void z_call(const z_loaned_closure_sample_t* closure, const z_loaned_sample_t* sample) {
    return z_closure_sample_call(closure, sample);
};
inline void z_call(const z_loaned_closure_zid_t* closure, const z_id_t* z_id) {
    return z_closure_zid_call(closure, z_id);
};
inline bool z_call(const z_loaned_query_channel_closure_t* closure, z_owned_query_t* query) {
    return z_query_channel_closure_call(closure, query);
};
inline bool z_call(const z_loaned_reply_channel_closure_t* closure, z_owned_reply_t* reply) {
    return z_reply_channel_closure_call(closure, reply);
};
inline void z_call(const zcu_loaned_closure_matching_status_t* closure, const zcu_matching_status_t* mathing_status) {
    return zcu_closure_matching_status_call(closure, mathing_status);
};


inline void z_closure(
    z_owned_closure_hello_t* closure,
    void (*call)(const z_loaned_hello_t*, void*),
    void (*drop)(void*),
    void *context) {
    closure->context = context;
    closure->drop = drop;
    closure->call = call;
};
inline void z_closure(
    z_owned_closure_owned_query_t* closure,
    void (*call)(z_owned_query_t*, void*),
    void (*drop)(void*),
    void *context) {
    closure->context = context;
    closure->drop = drop;
    closure->call = call;
};
inline void z_closure(
    z_owned_closure_query_t* closure,
    void (*call)(const z_loaned_query_t*, void*),
    void (*drop)(void*),
    void *context) {
    closure->context = context;
    closure->drop = drop;
    closure->call = call;
};
inline void z_closure(
    z_owned_closure_reply_t* closure,
    void (*call)(const z_loaned_reply_t*, void*),
    void (*drop)(void*),
    void *context) {
    closure->context = context;
    closure->drop = drop;
    closure->call = call;
};
inline void z_closure(
    z_owned_closure_sample_t* closure,
    void (*call)(const z_loaned_sample_t*, void*),
    void (*drop)(void*),
    void *context) {
    closure->context = context;
    closure->drop = drop;
    closure->call = call;
};
inline void z_closure(
    z_owned_closure_zid_t* closure,
    void (*call)(const z_id_t*, void*),
    void (*drop)(void*),
    void *context) {
    closure->context = context;
    closure->drop = drop;
    closure->call = call;
};
inline void z_closure(
    z_owned_query_channel_closure_t* closure,
    bool (*call)(z_owned_query_t*, void*),
    void (*drop)(void*),
    void *context) {
    closure->context = context;
    closure->drop = drop;
    closure->call = call;
};
inline void z_closure(
    z_owned_reply_channel_closure_t* closure,
    bool (*call)(z_owned_reply_t*, void*),
    void (*drop)(void*),
    void *context) {
    closure->context = context;
    closure->drop = drop;
    closure->call = call;
};
inline void z_closure(
    zcu_owned_closure_matching_status_t* closure,
    void (*call)(const zcu_matching_status_t*, void*),
    void (*drop)(void*),
    void *context) {
    closure->context = context;
    closure->drop = drop;
    closure->call = call;
};

template<class T> struct z_loaned_to_owned_type_t {};
template<class T> struct z_owned_to_loaned_type_t {};
template<> struct z_loaned_to_owned_type_t<z_loaned_bytes_t> { typedef z_owned_bytes_t type; };
template<> struct z_owned_to_loaned_type_t<z_owned_bytes_t> { typedef z_loaned_bytes_t type; };
template<> struct z_loaned_to_owned_type_t<z_loaned_bytes_reader_t> { typedef z_owned_bytes_reader_t type; };
template<> struct z_owned_to_loaned_type_t<z_owned_bytes_reader_t> { typedef z_loaned_bytes_reader_t type; };
template<> struct z_loaned_to_owned_type_t<z_loaned_closure_hello_t> { typedef z_owned_closure_hello_t type; };
template<> struct z_owned_to_loaned_type_t<z_owned_closure_hello_t> { typedef z_loaned_closure_hello_t type; };
template<> struct z_loaned_to_owned_type_t<z_loaned_closure_owned_query_t> { typedef z_owned_closure_owned_query_t type; };
template<> struct z_owned_to_loaned_type_t<z_owned_closure_owned_query_t> { typedef z_loaned_closure_owned_query_t type; };
template<> struct z_loaned_to_owned_type_t<z_loaned_closure_query_t> { typedef z_owned_closure_query_t type; };
template<> struct z_owned_to_loaned_type_t<z_owned_closure_query_t> { typedef z_loaned_closure_query_t type; };
template<> struct z_loaned_to_owned_type_t<z_loaned_closure_reply_t> { typedef z_owned_closure_reply_t type; };
template<> struct z_owned_to_loaned_type_t<z_owned_closure_reply_t> { typedef z_loaned_closure_reply_t type; };
template<> struct z_loaned_to_owned_type_t<z_loaned_closure_sample_t> { typedef z_owned_closure_sample_t type; };
template<> struct z_owned_to_loaned_type_t<z_owned_closure_sample_t> { typedef z_loaned_closure_sample_t type; };
template<> struct z_loaned_to_owned_type_t<z_loaned_closure_zid_t> { typedef z_owned_closure_zid_t type; };
template<> struct z_owned_to_loaned_type_t<z_owned_closure_zid_t> { typedef z_loaned_closure_zid_t type; };
template<> struct z_loaned_to_owned_type_t<z_loaned_condvar_t> { typedef z_owned_condvar_t type; };
template<> struct z_owned_to_loaned_type_t<z_owned_condvar_t> { typedef z_loaned_condvar_t type; };
template<> struct z_loaned_to_owned_type_t<z_loaned_config_t> { typedef z_owned_config_t type; };
template<> struct z_owned_to_loaned_type_t<z_owned_config_t> { typedef z_loaned_config_t type; };
template<> struct z_loaned_to_owned_type_t<z_loaned_encoding_t> { typedef z_owned_encoding_t type; };
template<> struct z_owned_to_loaned_type_t<z_owned_encoding_t> { typedef z_loaned_encoding_t type; };
template<> struct z_loaned_to_owned_type_t<z_loaned_hello_t> { typedef z_owned_hello_t type; };
template<> struct z_owned_to_loaned_type_t<z_owned_hello_t> { typedef z_loaned_hello_t type; };
template<> struct z_loaned_to_owned_type_t<z_loaned_keyexpr_t> { typedef z_owned_keyexpr_t type; };
template<> struct z_owned_to_loaned_type_t<z_owned_keyexpr_t> { typedef z_loaned_keyexpr_t type; };
template<> struct z_loaned_to_owned_type_t<z_loaned_publisher_t> { typedef z_owned_publisher_t type; };
template<> struct z_owned_to_loaned_type_t<z_owned_publisher_t> { typedef z_loaned_publisher_t type; };
template<> struct z_loaned_to_owned_type_t<z_loaned_query_channel_closure_t> { typedef z_owned_query_channel_closure_t type; };
template<> struct z_owned_to_loaned_type_t<z_owned_query_channel_closure_t> { typedef z_loaned_query_channel_closure_t type; };
template<> struct z_loaned_to_owned_type_t<z_loaned_query_t> { typedef z_owned_query_t type; };
template<> struct z_owned_to_loaned_type_t<z_owned_query_t> { typedef z_loaned_query_t type; };
template<> struct z_loaned_to_owned_type_t<z_loaned_queryable_t> { typedef z_owned_queryable_t type; };
template<> struct z_owned_to_loaned_type_t<z_owned_queryable_t> { typedef z_loaned_queryable_t type; };
template<> struct z_loaned_to_owned_type_t<z_loaned_reply_channel_closure_t> { typedef z_owned_reply_channel_closure_t type; };
template<> struct z_owned_to_loaned_type_t<z_owned_reply_channel_closure_t> { typedef z_loaned_reply_channel_closure_t type; };
template<> struct z_loaned_to_owned_type_t<z_loaned_reply_t> { typedef z_owned_reply_t type; };
template<> struct z_owned_to_loaned_type_t<z_owned_reply_t> { typedef z_loaned_reply_t type; };
template<> struct z_loaned_to_owned_type_t<z_loaned_sample_t> { typedef z_owned_sample_t type; };
template<> struct z_owned_to_loaned_type_t<z_owned_sample_t> { typedef z_loaned_sample_t type; };
template<> struct z_loaned_to_owned_type_t<z_loaned_session_t> { typedef z_owned_session_t type; };
template<> struct z_owned_to_loaned_type_t<z_owned_session_t> { typedef z_loaned_session_t type; };
template<> struct z_loaned_to_owned_type_t<z_loaned_slice_t> { typedef z_owned_slice_t type; };
template<> struct z_owned_to_loaned_type_t<z_owned_slice_t> { typedef z_loaned_slice_t type; };
template<> struct z_loaned_to_owned_type_t<z_loaned_slice_map_t> { typedef z_owned_slice_map_t type; };
template<> struct z_owned_to_loaned_type_t<z_owned_slice_map_t> { typedef z_loaned_slice_map_t type; };
template<> struct z_loaned_to_owned_type_t<z_loaned_str_array_t> { typedef z_owned_str_array_t type; };
template<> struct z_owned_to_loaned_type_t<z_owned_str_array_t> { typedef z_loaned_str_array_t type; };
template<> struct z_loaned_to_owned_type_t<z_loaned_str_t> { typedef z_owned_str_t type; };
template<> struct z_owned_to_loaned_type_t<z_owned_str_t> { typedef z_loaned_str_t type; };
template<> struct z_loaned_to_owned_type_t<z_loaned_subscriber_t> { typedef z_owned_subscriber_t type; };
template<> struct z_owned_to_loaned_type_t<z_owned_subscriber_t> { typedef z_loaned_subscriber_t type; };
template<> struct z_loaned_to_owned_type_t<z_loaned_value_t> { typedef z_owned_value_t type; };
template<> struct z_owned_to_loaned_type_t<z_owned_value_t> { typedef z_loaned_value_t type; };
template<> struct z_loaned_to_owned_type_t<zcu_loaned_closure_matching_status_t> { typedef zcu_owned_closure_matching_status_t type; };
template<> struct z_owned_to_loaned_type_t<zcu_owned_closure_matching_status_t> { typedef zcu_loaned_closure_matching_status_t type; };
template<> struct z_loaned_to_owned_type_t<ze_loaned_querying_subscriber_t> { typedef ze_owned_querying_subscriber_t type; };
template<> struct z_owned_to_loaned_type_t<ze_owned_querying_subscriber_t> { typedef ze_loaned_querying_subscriber_t type; };
template<> struct z_loaned_to_owned_type_t<z_loaned_mutex_t> { typedef z_owned_mutex_t type; };
template<> struct z_owned_to_loaned_type_t<z_owned_mutex_t> { typedef z_loaned_mutex_t type; };
#endif  // #ifndef __cplusplus<|MERGE_RESOLUTION|>--- conflicted
+++ resolved
@@ -7,8 +7,10 @@
 #define z_loan(x) \
     _Generic((x), \
         z_owned_alloc_layout_t : z_alloc_layout_loan, \
+        z_owned_buf_alloc_result_t : z_buf_alloc_result_loan, \
         z_owned_bytes_t : z_bytes_loan, \
         z_owned_bytes_reader_t : z_bytes_reader_loan, \
+        z_owned_chunk_alloc_result_t : z_chunk_alloc_result_loan, \
         z_owned_closure_hello_t : z_closure_hello_loan, \
         z_owned_closure_owned_query_t : z_closure_owned_query_loan, \
         z_owned_closure_query_t : z_closure_query_loan, \
@@ -20,6 +22,7 @@
         z_owned_encoding_t : z_encoding_loan, \
         z_owned_hello_t : z_hello_loan, \
         z_owned_keyexpr_t : z_keyexpr_loan, \
+        z_owned_memory_layout_t : z_memory_layout_loan, \
         z_owned_publisher_t : z_publisher_loan, \
         z_owned_query_channel_closure_t : z_query_channel_closure_loan, \
         z_owned_query_t : z_query_loan, \
@@ -28,12 +31,8 @@
         z_owned_reply_t : z_reply_loan, \
         z_owned_sample_t : z_sample_loan, \
         z_owned_session_t : z_session_loan, \
-<<<<<<< HEAD
         z_owned_shared_memory_provider_t : z_shared_memory_provider_loan, \
         z_owned_shm_t : z_shm_loan, \
-        z_owned_slice_array_t : z_slice_array_loan, \
-=======
->>>>>>> 78a078d8
         z_owned_slice_t : z_slice_loan, \
         z_owned_slice_map_t : z_slice_map_loan, \
         z_owned_str_array_t : z_str_array_loan, \
@@ -43,11 +42,8 @@
         z_view_keyexpr_t : z_view_keyexpr_loan, \
         z_view_slice_t : z_view_slice_loan, \
         z_view_str_t : z_view_str_loan, \
-<<<<<<< HEAD
         zc_owned_shared_memory_client_list_t : zc_shared_memory_client_list_loan, \
-=======
         zcu_owned_closure_matching_status_t : zcu_closure_matching_status_loan, \
->>>>>>> 78a078d8
         ze_owned_querying_subscriber_t : ze_querying_subscriber_loan \
     )(&x)
 
@@ -57,22 +53,20 @@
         z_owned_condvar_t : z_condvar_loan_mut, \
         z_owned_config_t : z_config_loan_mut, \
         z_owned_mutex_t : z_mutex_loan_mut, \
-<<<<<<< HEAD
         z_owned_shm_t : z_shm_loan_mut, \
         z_owned_shm_mut_t : z_shm_mut_loan_mut, \
-        z_owned_slice_array_t : z_slice_array_loan_mut, \
-        z_owned_slice_map_t : z_slice_map_loan_mut \
-=======
         z_owned_slice_map_t : z_slice_map_loan_mut, \
-        z_owned_str_array_t : z_str_array_loan_mut \
->>>>>>> 78a078d8
+        z_owned_str_array_t : z_str_array_loan_mut, \
+        zc_owned_shared_memory_client_list_t : zc_shared_memory_client_list_loan_mut \
     )(&x)
 
 #define z_drop(x) \
     _Generic((x), \
         z_owned_alloc_layout_t* : z_alloc_layout_drop, \
+        z_owned_buf_alloc_result_t* : z_buf_alloc_result_drop, \
         z_owned_bytes_t* : z_bytes_drop, \
         z_owned_bytes_reader_t* : z_bytes_reader_drop, \
+        z_owned_chunk_alloc_result_t* : z_chunk_alloc_result_drop, \
         z_owned_closure_hello_t* : z_closure_hello_drop, \
         z_owned_closure_owned_query_t* : z_closure_owned_query_drop, \
         z_owned_closure_query_t* : z_closure_query_drop, \
@@ -84,6 +78,7 @@
         z_owned_encoding_t* : z_encoding_drop, \
         z_owned_hello_t* : z_hello_drop, \
         z_owned_keyexpr_t* : z_keyexpr_drop, \
+        z_owned_memory_layout_t* : z_memory_layout_drop, \
         z_owned_mutex_t* : z_mutex_drop, \
         z_owned_publisher_t* : z_publisher_drop, \
         z_owned_query_channel_closure_t* : z_query_channel_closure_drop, \
@@ -95,15 +90,11 @@
         z_owned_reply_t* : z_reply_drop, \
         z_owned_sample_t* : z_sample_drop, \
         z_owned_session_t* : z_session_drop, \
-<<<<<<< HEAD
         z_owned_shared_memory_client_t* : z_shared_memory_client_drop, \
         z_owned_shared_memory_client_storage_t* : z_shared_memory_client_storage_drop, \
         z_owned_shared_memory_provider_t* : z_shared_memory_provider_drop, \
         z_owned_shm_t* : z_shm_drop, \
         z_owned_shm_mut_t* : z_shm_mut_drop, \
-        z_owned_slice_array_t* : z_slice_array_drop, \
-=======
->>>>>>> 78a078d8
         z_owned_slice_t* : z_slice_drop, \
         z_owned_slice_map_t* : z_slice_map_drop, \
         z_owned_str_array_t* : z_str_array_drop, \
@@ -147,15 +138,11 @@
         z_owned_reply_t* : z_reply_null, \
         z_owned_sample_t* : z_sample_null, \
         z_owned_session_t* : z_session_null, \
-<<<<<<< HEAD
         z_owned_shared_memory_client_t* : z_shared_memory_client_null, \
         z_owned_shared_memory_client_storage_t* : z_shared_memory_client_storage_null, \
         z_owned_shared_memory_provider_t* : z_shared_memory_provider_null, \
         z_owned_shm_mut_t* : z_shm_mut_null, \
         z_owned_shm_t* : z_shm_null, \
-        z_owned_slice_array_t* : z_slice_array_null, \
-=======
->>>>>>> 78a078d8
         z_owned_slice_map_t* : z_slice_map_null, \
         z_owned_slice_t* : z_slice_null, \
         z_owned_str_array_t* : z_str_array_null, \
@@ -202,15 +189,11 @@
         z_owned_reply_t : z_reply_check, \
         z_owned_sample_t : z_sample_check, \
         z_owned_session_t : z_session_check, \
-<<<<<<< HEAD
         z_owned_shared_memory_client_t : z_shared_memory_client_check, \
         z_owned_shared_memory_client_storage_t : z_shared_memory_client_storage_check, \
         z_owned_shared_memory_provider_t : z_shared_memory_provider_check, \
         z_owned_shm_t : z_shm_check, \
         z_owned_shm_mut_t : z_shm_mut_check, \
-        z_owned_slice_array_t : z_slice_array_check, \
-=======
->>>>>>> 78a078d8
         z_owned_slice_t : z_slice_check, \
         z_owned_slice_map_t : z_slice_map_check, \
         z_owned_str_array_t : z_str_array_check, \
@@ -248,8 +231,10 @@
 
 
 inline const z_loaned_alloc_layout_t* z_loan(const z_owned_alloc_layout_t& this_) { return z_alloc_layout_loan(&this_); };
+inline const z_loaned_buf_alloc_result_t* z_loan(const z_owned_buf_alloc_result_t& this_) { return z_buf_alloc_result_loan(&this_); };
 inline const z_loaned_bytes_t* z_loan(const z_owned_bytes_t& this_) { return z_bytes_loan(&this_); };
 inline const z_loaned_bytes_reader_t* z_loan(const z_owned_bytes_reader_t& reader) { return z_bytes_reader_loan(&reader); };
+inline const z_loaned_chunk_alloc_result_t* z_loan(const z_owned_chunk_alloc_result_t& this_) { return z_chunk_alloc_result_loan(&this_); };
 inline const z_loaned_closure_hello_t* z_loan(const z_owned_closure_hello_t& closure) { return z_closure_hello_loan(&closure); };
 inline const z_loaned_closure_owned_query_t* z_loan(const z_owned_closure_owned_query_t& closure) { return z_closure_owned_query_loan(&closure); };
 inline const z_loaned_closure_query_t* z_loan(const z_owned_closure_query_t& closure) { return z_closure_query_loan(&closure); };
@@ -261,6 +246,7 @@
 inline const z_loaned_encoding_t* z_loan(const z_owned_encoding_t& this_) { return z_encoding_loan(&this_); };
 inline const z_loaned_hello_t* z_loan(const z_owned_hello_t& this_) { return z_hello_loan(&this_); };
 inline const z_loaned_keyexpr_t* z_loan(const z_owned_keyexpr_t& this_) { return z_keyexpr_loan(&this_); };
+inline const z_loaned_memory_layout_t* z_loan(const z_owned_memory_layout_t& this_) { return z_memory_layout_loan(&this_); };
 inline const z_loaned_publisher_t* z_loan(const z_owned_publisher_t& this_) { return z_publisher_loan(&this_); };
 inline const z_loaned_query_channel_closure_t* z_loan(const z_owned_query_channel_closure_t& closure) { return z_query_channel_closure_loan(&closure); };
 inline const z_loaned_query_t* z_loan(const z_owned_query_t& this_) { return z_query_loan(&this_); };
@@ -269,12 +255,8 @@
 inline const z_loaned_reply_t* z_loan(const z_owned_reply_t& this_) { return z_reply_loan(&this_); };
 inline const z_loaned_sample_t* z_loan(const z_owned_sample_t& this_) { return z_sample_loan(&this_); };
 inline const z_loaned_session_t* z_loan(const z_owned_session_t& this_) { return z_session_loan(&this_); };
-<<<<<<< HEAD
 inline const z_loaned_shared_memory_provider_t* z_loan(const z_owned_shared_memory_provider_t& this_) { return z_shared_memory_provider_loan(&this_); };
 inline const z_loaned_shm_t* z_loan(const z_owned_shm_t& this_) { return z_shm_loan(&this_); };
-inline const z_loaned_slice_array_t* z_loan(const z_owned_slice_array_t& this_) { return z_slice_array_loan(&this_); };
-=======
->>>>>>> 78a078d8
 inline const z_loaned_slice_t* z_loan(const z_owned_slice_t& this_) { return z_slice_loan(&this_); };
 inline const z_loaned_slice_map_t* z_loan(const z_owned_slice_map_t& this_) { return z_slice_map_loan(&this_); };
 inline const z_loaned_str_array_t* z_loan(const z_owned_str_array_t& this_) { return z_str_array_loan(&this_); };
@@ -284,11 +266,8 @@
 inline const z_loaned_keyexpr_t* z_loan(const z_view_keyexpr_t& this_) { return z_view_keyexpr_loan(&this_); };
 inline const z_loaned_slice_t* z_loan(const z_view_slice_t& this_) { return z_view_slice_loan(&this_); };
 inline const z_loaned_str_t* z_loan(const z_view_str_t& this_) { return z_view_str_loan(&this_); };
-<<<<<<< HEAD
 inline const zc_loaned_shared_memory_client_list_t* z_loan(const zc_owned_shared_memory_client_list_t& this_) { return zc_shared_memory_client_list_loan(&this_); };
-=======
 inline const zcu_loaned_closure_matching_status_t* z_loan(const zcu_owned_closure_matching_status_t& closure) { return zcu_closure_matching_status_loan(&closure); };
->>>>>>> 78a078d8
 inline const ze_loaned_querying_subscriber_t* z_loan(const ze_owned_querying_subscriber_t& this_) { return ze_querying_subscriber_loan(&this_); };
 
 
@@ -296,19 +275,18 @@
 inline z_loaned_condvar_t* z_loan_mut(z_owned_condvar_t& this_) { return z_condvar_loan_mut(&this_); };
 inline z_loaned_config_t* z_loan_mut(z_owned_config_t& this_) { return z_config_loan_mut(&this_); };
 inline z_loaned_mutex_t* z_loan_mut(z_owned_mutex_t& this_) { return z_mutex_loan_mut(&this_); };
-<<<<<<< HEAD
 inline z_loaned_shm_t* z_loan_mut(z_owned_shm_t& this_) { return z_shm_loan_mut(&this_); };
 inline z_loaned_shm_mut_t* z_loan_mut(z_owned_shm_mut_t& this_) { return z_shm_mut_loan_mut(&this_); };
-inline z_loaned_slice_array_t* z_loan_mut(z_owned_slice_array_t& this_) { return z_slice_array_loan_mut(&this_); };
-=======
->>>>>>> 78a078d8
 inline z_loaned_slice_map_t* z_loan_mut(z_owned_slice_map_t& this_) { return z_slice_map_loan_mut(&this_); };
 inline z_loaned_str_array_t* z_loan_mut(z_owned_str_array_t& this_) { return z_str_array_loan_mut(&this_); };
+inline zc_loaned_shared_memory_client_list_t* z_loan_mut(zc_owned_shared_memory_client_list_t& this_) { return zc_shared_memory_client_list_loan_mut(&this_); };
 
 
 inline void z_drop(z_owned_alloc_layout_t* this_) { return z_alloc_layout_drop(this_); };
+inline void z_drop(z_owned_buf_alloc_result_t* this_) { return z_buf_alloc_result_drop(this_); };
 inline void z_drop(z_owned_bytes_t* this_) { return z_bytes_drop(this_); };
 inline void z_drop(z_owned_bytes_reader_t* this_) { return z_bytes_reader_drop(this_); };
+inline void z_drop(z_owned_chunk_alloc_result_t* this_) { return z_chunk_alloc_result_drop(this_); };
 inline void z_drop(z_owned_closure_hello_t* closure) { return z_closure_hello_drop(closure); };
 inline void z_drop(z_owned_closure_owned_query_t* closure) { return z_closure_owned_query_drop(closure); };
 inline void z_drop(z_owned_closure_query_t* closure) { return z_closure_query_drop(closure); };
@@ -320,6 +298,7 @@
 inline void z_drop(z_owned_encoding_t* this_) { return z_encoding_drop(this_); };
 inline void z_drop(z_owned_hello_t* this_) { return z_hello_drop(this_); };
 inline void z_drop(z_owned_keyexpr_t* this_) { return z_keyexpr_drop(this_); };
+inline void z_drop(z_owned_memory_layout_t* this_) { return z_memory_layout_drop(this_); };
 inline void z_drop(z_owned_mutex_t* this_) { return z_mutex_drop(this_); };
 inline void z_drop(z_owned_publisher_t* this_) { return z_publisher_drop(this_); };
 inline void z_drop(z_owned_query_channel_closure_t* closure) { return z_query_channel_closure_drop(closure); };
@@ -331,15 +310,11 @@
 inline void z_drop(z_owned_reply_t* this_) { return z_reply_drop(this_); };
 inline void z_drop(z_owned_sample_t* this_) { return z_sample_drop(this_); };
 inline void z_drop(z_owned_session_t* this_) { return z_session_drop(this_); };
-<<<<<<< HEAD
 inline void z_drop(z_owned_shared_memory_client_t* this_) { return z_shared_memory_client_drop(this_); };
 inline void z_drop(z_owned_shared_memory_client_storage_t* this_) { return z_shared_memory_client_storage_drop(this_); };
 inline void z_drop(z_owned_shared_memory_provider_t* this_) { return z_shared_memory_provider_drop(this_); };
 inline void z_drop(z_owned_shm_t* this_) { return z_shm_drop(this_); };
 inline void z_drop(z_owned_shm_mut_t* this_) { return z_shm_mut_drop(this_); };
-inline void z_drop(z_owned_slice_array_t* this_) { return z_slice_array_drop(this_); };
-=======
->>>>>>> 78a078d8
 inline void z_drop(z_owned_slice_t* this_) { return z_slice_drop(this_); };
 inline void z_drop(z_owned_slice_map_t* this_) { return z_slice_map_drop(this_); };
 inline void z_drop(z_owned_str_array_t* this_) { return z_str_array_drop(this_); };
@@ -353,8 +328,11 @@
 inline void z_drop(ze_owned_querying_subscriber_t* this_) { return ze_querying_subscriber_drop(this_); };
 
 
+inline z_owned_alloc_layout_t* z_move(z_owned_alloc_layout_t& this_) { return (&this_); };
+inline z_owned_buf_alloc_result_t* z_move(z_owned_buf_alloc_result_t& this_) { return (&this_); };
 inline z_owned_bytes_t* z_move(z_owned_bytes_t& this_) { return (&this_); };
 inline z_owned_bytes_reader_t* z_move(z_owned_bytes_reader_t& this_) { return (&this_); };
+inline z_owned_chunk_alloc_result_t* z_move(z_owned_chunk_alloc_result_t& this_) { return (&this_); };
 inline z_owned_closure_hello_t* z_move(z_owned_closure_hello_t& closure) { return (&closure); };
 inline z_owned_closure_owned_query_t* z_move(z_owned_closure_owned_query_t& closure) { return (&closure); };
 inline z_owned_closure_query_t* z_move(z_owned_closure_query_t& closure) { return (&closure); };
@@ -366,6 +344,7 @@
 inline z_owned_encoding_t* z_move(z_owned_encoding_t& this_) { return (&this_); };
 inline z_owned_hello_t* z_move(z_owned_hello_t& this_) { return (&this_); };
 inline z_owned_keyexpr_t* z_move(z_owned_keyexpr_t& this_) { return (&this_); };
+inline z_owned_memory_layout_t* z_move(z_owned_memory_layout_t& this_) { return (&this_); };
 inline z_owned_mutex_t* z_move(z_owned_mutex_t& this_) { return (&this_); };
 inline z_owned_publisher_t* z_move(z_owned_publisher_t& this_) { return (&this_); };
 inline z_owned_query_channel_closure_t* z_move(z_owned_query_channel_closure_t& closure) { return (&closure); };
@@ -377,6 +356,11 @@
 inline z_owned_reply_t* z_move(z_owned_reply_t& this_) { return (&this_); };
 inline z_owned_sample_t* z_move(z_owned_sample_t& this_) { return (&this_); };
 inline z_owned_session_t* z_move(z_owned_session_t& this_) { return (&this_); };
+inline z_owned_shared_memory_client_t* z_move(z_owned_shared_memory_client_t& this_) { return (&this_); };
+inline z_owned_shared_memory_client_storage_t* z_move(z_owned_shared_memory_client_storage_t& this_) { return (&this_); };
+inline z_owned_shared_memory_provider_t* z_move(z_owned_shared_memory_provider_t& this_) { return (&this_); };
+inline z_owned_shm_t* z_move(z_owned_shm_t& this_) { return (&this_); };
+inline z_owned_shm_mut_t* z_move(z_owned_shm_mut_t& this_) { return (&this_); };
 inline z_owned_slice_t* z_move(z_owned_slice_t& this_) { return (&this_); };
 inline z_owned_slice_map_t* z_move(z_owned_slice_map_t& this_) { return (&this_); };
 inline z_owned_str_array_t* z_move(z_owned_str_array_t& this_) { return (&this_); };
@@ -384,11 +368,14 @@
 inline z_owned_subscriber_t* z_move(z_owned_subscriber_t& this_) { return (&this_); };
 inline z_owned_value_t* z_move(z_owned_value_t& this_) { return (&this_); };
 inline zc_owned_liveliness_token_t* z_move(zc_owned_liveliness_token_t& this_) { return (&this_); };
+inline zc_owned_shared_memory_client_list_t* z_move(zc_owned_shared_memory_client_list_t& this_) { return (&this_); };
 inline zcu_owned_closure_matching_status_t* z_move(zcu_owned_closure_matching_status_t& closure) { return (&closure); };
 inline ze_owned_publication_cache_t* z_move(ze_owned_publication_cache_t& this_) { return (&this_); };
 inline ze_owned_querying_subscriber_t* z_move(ze_owned_querying_subscriber_t& this_) { return (&this_); };
 
 
+inline void z_null(z_owned_alloc_layout_t* this_) { return z_alloc_layout_null(this_); };
+inline void z_null(z_owned_buf_alloc_result_t* this_) { return z_buf_alloc_result_null(this_); };
 inline void z_null(z_owned_bytes_t* this_) { return z_bytes_null(this_); };
 inline void z_null(z_owned_bytes_reader_t* this_) { return z_bytes_reader_null(this_); };
 inline void z_null(z_owned_chunk_alloc_result_t* this_) { return z_chunk_alloc_result_null(this_); };
@@ -413,15 +400,11 @@
 inline void z_null(z_owned_reply_t* this_) { return z_reply_null(this_); };
 inline void z_null(z_owned_sample_t* this_) { return z_sample_null(this_); };
 inline void z_null(z_owned_session_t* this_) { return z_session_null(this_); };
-<<<<<<< HEAD
 inline void z_null(z_owned_shared_memory_client_t* this_) { return z_shared_memory_client_null(this_); };
 inline void z_null(z_owned_shared_memory_client_storage_t* this_) { return z_shared_memory_client_storage_null(this_); };
 inline void z_null(z_owned_shared_memory_provider_t* this_) { return z_shared_memory_provider_null(this_); };
 inline void z_null(z_owned_shm_mut_t* this_) { return z_shm_mut_null(this_); };
 inline void z_null(z_owned_shm_t* this_) { return z_shm_null(this_); };
-inline void z_null(z_owned_slice_array_t* this_) { return z_slice_array_null(this_); };
-=======
->>>>>>> 78a078d8
 inline void z_null(z_owned_slice_map_t* this_) { return z_slice_map_null(this_); };
 inline void z_null(z_owned_slice_t* this_) { return z_slice_null(this_); };
 inline void z_null(z_owned_str_array_t* this_) { return z_str_array_null(this_); };
@@ -466,15 +449,11 @@
 inline bool z_check(const z_owned_reply_t& this_) { return z_reply_check(&this_); };
 inline bool z_check(const z_owned_sample_t& this_) { return z_sample_check(&this_); };
 inline bool z_check(const z_owned_session_t& this_) { return z_session_check(&this_); };
-<<<<<<< HEAD
 inline bool z_check(const z_owned_shared_memory_client_t& this_) { return z_shared_memory_client_check(&this_); };
 inline bool z_check(const z_owned_shared_memory_client_storage_t& this_) { return z_shared_memory_client_storage_check(&this_); };
 inline bool z_check(const z_owned_shared_memory_provider_t& this_) { return z_shared_memory_provider_check(&this_); };
 inline bool z_check(const z_owned_shm_t& this_) { return z_shm_check(&this_); };
 inline bool z_check(const z_owned_shm_mut_t& this_) { return z_shm_mut_check(&this_); };
-inline bool z_check(const z_owned_slice_array_t& this_) { return z_slice_array_check(&this_); };
-=======
->>>>>>> 78a078d8
 inline bool z_check(const z_owned_slice_t& this_) { return z_slice_check(&this_); };
 inline bool z_check(const z_owned_slice_map_t& map) { return z_slice_map_check(&map); };
 inline bool z_check(const z_owned_str_array_t& this_) { return z_str_array_check(&this_); };
@@ -605,10 +584,16 @@
 
 template<class T> struct z_loaned_to_owned_type_t {};
 template<class T> struct z_owned_to_loaned_type_t {};
+template<> struct z_loaned_to_owned_type_t<z_loaned_alloc_layout_t> { typedef z_owned_alloc_layout_t type; };
+template<> struct z_owned_to_loaned_type_t<z_owned_alloc_layout_t> { typedef z_loaned_alloc_layout_t type; };
+template<> struct z_loaned_to_owned_type_t<z_loaned_buf_alloc_result_t> { typedef z_owned_buf_alloc_result_t type; };
+template<> struct z_owned_to_loaned_type_t<z_owned_buf_alloc_result_t> { typedef z_loaned_buf_alloc_result_t type; };
 template<> struct z_loaned_to_owned_type_t<z_loaned_bytes_t> { typedef z_owned_bytes_t type; };
 template<> struct z_owned_to_loaned_type_t<z_owned_bytes_t> { typedef z_loaned_bytes_t type; };
 template<> struct z_loaned_to_owned_type_t<z_loaned_bytes_reader_t> { typedef z_owned_bytes_reader_t type; };
 template<> struct z_owned_to_loaned_type_t<z_owned_bytes_reader_t> { typedef z_loaned_bytes_reader_t type; };
+template<> struct z_loaned_to_owned_type_t<z_loaned_chunk_alloc_result_t> { typedef z_owned_chunk_alloc_result_t type; };
+template<> struct z_owned_to_loaned_type_t<z_owned_chunk_alloc_result_t> { typedef z_loaned_chunk_alloc_result_t type; };
 template<> struct z_loaned_to_owned_type_t<z_loaned_closure_hello_t> { typedef z_owned_closure_hello_t type; };
 template<> struct z_owned_to_loaned_type_t<z_owned_closure_hello_t> { typedef z_loaned_closure_hello_t type; };
 template<> struct z_loaned_to_owned_type_t<z_loaned_closure_owned_query_t> { typedef z_owned_closure_owned_query_t type; };
@@ -631,6 +616,8 @@
 template<> struct z_owned_to_loaned_type_t<z_owned_hello_t> { typedef z_loaned_hello_t type; };
 template<> struct z_loaned_to_owned_type_t<z_loaned_keyexpr_t> { typedef z_owned_keyexpr_t type; };
 template<> struct z_owned_to_loaned_type_t<z_owned_keyexpr_t> { typedef z_loaned_keyexpr_t type; };
+template<> struct z_loaned_to_owned_type_t<z_loaned_memory_layout_t> { typedef z_owned_memory_layout_t type; };
+template<> struct z_owned_to_loaned_type_t<z_owned_memory_layout_t> { typedef z_loaned_memory_layout_t type; };
 template<> struct z_loaned_to_owned_type_t<z_loaned_publisher_t> { typedef z_owned_publisher_t type; };
 template<> struct z_owned_to_loaned_type_t<z_owned_publisher_t> { typedef z_loaned_publisher_t type; };
 template<> struct z_loaned_to_owned_type_t<z_loaned_query_channel_closure_t> { typedef z_owned_query_channel_closure_t type; };
@@ -647,6 +634,10 @@
 template<> struct z_owned_to_loaned_type_t<z_owned_sample_t> { typedef z_loaned_sample_t type; };
 template<> struct z_loaned_to_owned_type_t<z_loaned_session_t> { typedef z_owned_session_t type; };
 template<> struct z_owned_to_loaned_type_t<z_owned_session_t> { typedef z_loaned_session_t type; };
+template<> struct z_loaned_to_owned_type_t<z_loaned_shared_memory_provider_t> { typedef z_owned_shared_memory_provider_t type; };
+template<> struct z_owned_to_loaned_type_t<z_owned_shared_memory_provider_t> { typedef z_loaned_shared_memory_provider_t type; };
+template<> struct z_loaned_to_owned_type_t<z_loaned_shm_t> { typedef z_owned_shm_t type; };
+template<> struct z_owned_to_loaned_type_t<z_owned_shm_t> { typedef z_loaned_shm_t type; };
 template<> struct z_loaned_to_owned_type_t<z_loaned_slice_t> { typedef z_owned_slice_t type; };
 template<> struct z_owned_to_loaned_type_t<z_owned_slice_t> { typedef z_loaned_slice_t type; };
 template<> struct z_loaned_to_owned_type_t<z_loaned_slice_map_t> { typedef z_owned_slice_map_t type; };
@@ -659,10 +650,14 @@
 template<> struct z_owned_to_loaned_type_t<z_owned_subscriber_t> { typedef z_loaned_subscriber_t type; };
 template<> struct z_loaned_to_owned_type_t<z_loaned_value_t> { typedef z_owned_value_t type; };
 template<> struct z_owned_to_loaned_type_t<z_owned_value_t> { typedef z_loaned_value_t type; };
+template<> struct z_loaned_to_owned_type_t<zc_loaned_shared_memory_client_list_t> { typedef zc_owned_shared_memory_client_list_t type; };
+template<> struct z_owned_to_loaned_type_t<zc_owned_shared_memory_client_list_t> { typedef zc_loaned_shared_memory_client_list_t type; };
 template<> struct z_loaned_to_owned_type_t<zcu_loaned_closure_matching_status_t> { typedef zcu_owned_closure_matching_status_t type; };
 template<> struct z_owned_to_loaned_type_t<zcu_owned_closure_matching_status_t> { typedef zcu_loaned_closure_matching_status_t type; };
 template<> struct z_loaned_to_owned_type_t<ze_loaned_querying_subscriber_t> { typedef ze_owned_querying_subscriber_t type; };
 template<> struct z_owned_to_loaned_type_t<ze_owned_querying_subscriber_t> { typedef ze_loaned_querying_subscriber_t type; };
 template<> struct z_loaned_to_owned_type_t<z_loaned_mutex_t> { typedef z_owned_mutex_t type; };
 template<> struct z_owned_to_loaned_type_t<z_owned_mutex_t> { typedef z_loaned_mutex_t type; };
+template<> struct z_loaned_to_owned_type_t<z_loaned_shm_mut_t> { typedef z_owned_shm_mut_t type; };
+template<> struct z_owned_to_loaned_type_t<z_owned_shm_mut_t> { typedef z_loaned_shm_mut_t type; };
 #endif  // #ifndef __cplusplus