#pragma once
// clang-format off


#ifndef __cplusplus

static inline z_moved_bytes_t z_bytes_move(z_owned_bytes_t* x) { return (z_moved_bytes_t){x}; }
static inline z_moved_bytes_writer_t z_bytes_writer_move(z_owned_bytes_writer_t* x) { return (z_moved_bytes_writer_t){x}; }
static inline z_moved_closure_hello_t z_closure_hello_move(z_owned_closure_hello_t* x) { return (z_moved_closure_hello_t){x}; }
static inline z_moved_closure_query_t z_closure_query_move(z_owned_closure_query_t* x) { return (z_moved_closure_query_t){x}; }
static inline z_moved_closure_reply_t z_closure_reply_move(z_owned_closure_reply_t* x) { return (z_moved_closure_reply_t){x}; }
static inline z_moved_closure_sample_t z_closure_sample_move(z_owned_closure_sample_t* x) { return (z_moved_closure_sample_t){x}; }
static inline z_moved_condvar_t z_condvar_move(z_owned_condvar_t* x) { return (z_moved_condvar_t){x}; }
static inline z_moved_config_t z_config_move(z_owned_config_t* x) { return (z_moved_config_t){x}; }
static inline z_moved_encoding_t z_encoding_move(z_owned_encoding_t* x) { return (z_moved_encoding_t){x}; }
static inline z_moved_fifo_handler_query_t z_fifo_handler_query_move(z_owned_fifo_handler_query_t* x) { return (z_moved_fifo_handler_query_t){x}; }
static inline z_moved_fifo_handler_reply_t z_fifo_handler_reply_move(z_owned_fifo_handler_reply_t* x) { return (z_moved_fifo_handler_reply_t){x}; }
static inline z_moved_fifo_handler_sample_t z_fifo_handler_sample_move(z_owned_fifo_handler_sample_t* x) { return (z_moved_fifo_handler_sample_t){x}; }
static inline z_moved_hello_t z_hello_move(z_owned_hello_t* x) { return (z_moved_hello_t){x}; }
static inline z_moved_keyexpr_t z_keyexpr_move(z_owned_keyexpr_t* x) { return (z_moved_keyexpr_t){x}; }
static inline z_moved_mutex_t z_mutex_move(z_owned_mutex_t* x) { return (z_moved_mutex_t){x}; }
static inline z_moved_publisher_t z_publisher_move(z_owned_publisher_t* x) { return (z_moved_publisher_t){x}; }
static inline z_moved_query_t z_query_move(z_owned_query_t* x) { return (z_moved_query_t){x}; }
static inline z_moved_queryable_t z_queryable_move(z_owned_queryable_t* x) { return (z_moved_queryable_t){x}; }
static inline z_moved_reply_t z_reply_move(z_owned_reply_t* x) { return (z_moved_reply_t){x}; }
static inline z_moved_reply_err_t z_reply_err_move(z_owned_reply_err_t* x) { return (z_moved_reply_err_t){x}; }
static inline z_moved_ring_handler_query_t z_ring_handler_query_move(z_owned_ring_handler_query_t* x) { return (z_moved_ring_handler_query_t){x}; }
static inline z_moved_ring_handler_reply_t z_ring_handler_reply_move(z_owned_ring_handler_reply_t* x) { return (z_moved_ring_handler_reply_t){x}; }
static inline z_moved_ring_handler_sample_t z_ring_handler_sample_move(z_owned_ring_handler_sample_t* x) { return (z_moved_ring_handler_sample_t){x}; }
static inline z_moved_sample_t z_sample_move(z_owned_sample_t* x) { return (z_moved_sample_t){x}; }
static inline z_moved_session_t z_session_move(z_owned_session_t* x) { return (z_moved_session_t){x}; }
static inline z_moved_slice_t z_slice_move(z_owned_slice_t* x) { return (z_moved_slice_t){x}; }
static inline z_moved_string_array_t z_string_array_move(z_owned_string_array_t* x) { return (z_moved_string_array_t){x}; }
static inline z_moved_string_t z_string_move(z_owned_string_t* x) { return (z_moved_string_t){x}; }
static inline z_moved_subscriber_t z_subscriber_move(z_owned_subscriber_t* x) { return (z_moved_subscriber_t){x}; }


#define z_loan(this_) \
    _Generic((this_), \
        z_owned_bytes_t : z_bytes_loan, \
        z_owned_bytes_writer_t : z_bytes_writer_loan, \
        z_owned_closure_hello_t : z_closure_hello_loan, \
        zc_owned_closure_log_t : z_closure_log_loan, \
        z_owned_closure_query_t : z_closure_query_loan, \
        z_owned_closure_reply_t : z_closure_reply_loan, \
        z_owned_closure_sample_t : z_closure_sample_loan, \
        z_owned_condvar_t : z_condvar_loan, \
        z_owned_config_t : z_config_loan, \
        z_owned_encoding_t : z_encoding_loan, \
        z_owned_fifo_handler_query_t : z_fifo_handler_query_loan, \
        z_owned_fifo_handler_reply_t : z_fifo_handler_reply_loan, \
        z_owned_fifo_handler_sample_t : z_fifo_handler_sample_loan, \
        z_owned_hello_t : z_hello_loan, \
        z_owned_keyexpr_t : z_keyexpr_loan, \
        z_owned_publisher_t : z_publisher_loan, \
        z_owned_query_t : z_query_loan, \
        z_owned_queryable_t : z_queryable_loan, \
        z_owned_reply_err_t : z_reply_err_loan, \
        z_owned_reply_t : z_reply_loan, \
        z_owned_ring_handler_query_t : z_ring_handler_query_loan, \
        z_owned_ring_handler_reply_t : z_ring_handler_reply_loan, \
        z_owned_ring_handler_sample_t : z_ring_handler_sample_loan, \
        z_owned_sample_t : z_sample_loan, \
        z_owned_session_t : z_session_loan, \
        z_owned_slice_t : z_slice_loan, \
        z_owned_string_array_t : z_string_array_loan, \
        z_owned_string_t : z_string_loan, \
        z_owned_subscriber_t : z_subscriber_loan, \
        z_view_keyexpr_t : z_view_keyexpr_loan, \
        z_view_slice_t : z_view_slice_loan, \
        z_view_string_t : z_view_string_loan \
    )(&this_)

#define z_loan_mut(this_) \
    _Generic((this_), \
        z_owned_bytes_t : z_bytes_loan_mut, \
        z_owned_bytes_writer_t : z_bytes_writer_loan_mut, \
        z_owned_condvar_t : z_condvar_loan_mut, \
        z_owned_config_t : z_config_loan_mut, \
        z_owned_encoding_t : z_encoding_loan_mut, \
        z_owned_mutex_t : z_mutex_loan_mut, \
        z_owned_publisher_t : z_publisher_loan_mut, \
        z_owned_string_array_t : z_string_array_loan_mut \
<<<<<<< HEAD
    )(&this_)

#define z_drop(this_) \
    _Generic((this_), \
        z_moved_bytes_t : z_bytes_drop, \
        z_moved_bytes_writer_t : z_bytes_writer_drop, \
        z_moved_closure_hello_t : z_closure_hello_drop, \
        z_moved_closure_query_t : z_closure_query_drop, \
        z_moved_closure_reply_t : z_closure_reply_drop, \
        z_moved_closure_sample_t : z_closure_sample_drop, \
        z_moved_condvar_t : z_condvar_drop, \
        z_moved_config_t : z_config_drop, \
        z_moved_encoding_t : z_encoding_drop, \
        z_moved_fifo_handler_query_t : z_fifo_handler_query_drop, \
        z_moved_fifo_handler_reply_t : z_fifo_handler_reply_drop, \
        z_moved_fifo_handler_sample_t : z_fifo_handler_sample_drop, \
        z_moved_hello_t : z_hello_drop, \
        z_moved_keyexpr_t : z_keyexpr_drop, \
        z_moved_mutex_t : z_mutex_drop, \
        z_moved_publisher_t : z_publisher_drop, \
        z_moved_query_t : z_query_drop, \
        z_moved_queryable_t : z_queryable_drop, \
        z_moved_reply_t : z_reply_drop, \
        z_moved_reply_err_t : z_reply_err_drop, \
        z_moved_ring_handler_query_t : z_ring_handler_query_drop, \
        z_moved_ring_handler_reply_t : z_ring_handler_reply_drop, \
        z_moved_ring_handler_sample_t : z_ring_handler_sample_drop, \
        z_moved_sample_t : z_sample_drop, \
        z_moved_session_t : z_session_drop, \
        z_moved_slice_t : z_slice_drop, \
        z_moved_string_array_t : z_string_array_drop, \
        z_moved_string_t : z_string_drop, \
        z_moved_subscriber_t : z_subscriber_drop \
    )(this_)

#define z_move(this_) \
    _Generic((this_), \
        z_owned_bytes_t : z_bytes_move, \
        z_owned_bytes_writer_t : z_bytes_writer_move, \
        z_owned_closure_hello_t : z_closure_hello_move, \
        z_owned_closure_query_t : z_closure_query_move, \
        z_owned_closure_reply_t : z_closure_reply_move, \
        z_owned_closure_sample_t : z_closure_sample_move, \
        z_owned_condvar_t : z_condvar_move, \
        z_owned_config_t : z_config_move, \
        z_owned_encoding_t : z_encoding_move, \
        z_owned_fifo_handler_query_t : z_fifo_handler_query_move, \
        z_owned_fifo_handler_reply_t : z_fifo_handler_reply_move, \
        z_owned_fifo_handler_sample_t : z_fifo_handler_sample_move, \
        z_owned_hello_t : z_hello_move, \
        z_owned_keyexpr_t : z_keyexpr_move, \
        z_owned_mutex_t : z_mutex_move, \
        z_owned_publisher_t : z_publisher_move, \
        z_owned_query_t : z_query_move, \
        z_owned_queryable_t : z_queryable_move, \
        z_owned_reply_t : z_reply_move, \
        z_owned_reply_err_t : z_reply_err_move, \
        z_owned_ring_handler_query_t : z_ring_handler_query_move, \
        z_owned_ring_handler_reply_t : z_ring_handler_reply_move, \
        z_owned_ring_handler_sample_t : z_ring_handler_sample_move, \
        z_owned_sample_t : z_sample_move, \
        z_owned_session_t : z_session_move, \
        z_owned_slice_t : z_slice_move, \
        z_owned_string_array_t : z_string_array_move, \
        z_owned_string_t : z_string_move, \
        z_owned_subscriber_t : z_subscriber_move \
    )(&this_)

#define z_null(this_) \
    _Generic((this_), \
=======
    )(&x)

#define z_drop(x) \
    _Generic((x), \
        z_owned_bytes_t* : z_bytes_drop, \
        z_owned_bytes_writer_t* : z_bytes_writer_drop, \
        z_owned_closure_hello_t* : z_closure_hello_drop, \
        zc_owned_closure_log_t* : z_closure_log_drop, \
        z_owned_closure_query_t* : z_closure_query_drop, \
        z_owned_closure_reply_t* : z_closure_reply_drop, \
        z_owned_closure_sample_t* : z_closure_sample_drop, \
        z_owned_condvar_t* : z_condvar_drop, \
        z_owned_config_t* : z_config_drop, \
        z_owned_encoding_t* : z_encoding_drop, \
        z_owned_fifo_handler_query_t* : z_fifo_handler_query_drop, \
        z_owned_fifo_handler_reply_t* : z_fifo_handler_reply_drop, \
        z_owned_fifo_handler_sample_t* : z_fifo_handler_sample_drop, \
        z_owned_hello_t* : z_hello_drop, \
        z_owned_keyexpr_t* : z_keyexpr_drop, \
        z_owned_mutex_t* : z_mutex_drop, \
        z_owned_publisher_t* : z_publisher_drop, \
        z_owned_query_t* : z_query_drop, \
        z_owned_queryable_t* : z_queryable_drop, \
        z_owned_reply_t* : z_reply_drop, \
        z_owned_reply_err_t* : z_reply_err_drop, \
        z_owned_ring_handler_query_t* : z_ring_handler_query_drop, \
        z_owned_ring_handler_reply_t* : z_ring_handler_reply_drop, \
        z_owned_ring_handler_sample_t* : z_ring_handler_sample_drop, \
        z_owned_sample_t* : z_sample_drop, \
        z_owned_session_t* : z_session_drop, \
        z_owned_slice_t* : z_slice_drop, \
        z_owned_string_array_t* : z_string_array_drop, \
        z_owned_string_t* : z_string_drop, \
        z_owned_subscriber_t* : z_subscriber_drop \
    )(x)

#define z_move(x) (&x)

#define z_null(x) \
    _Generic((x), \
>>>>>>> 63e78ec1
        z_owned_bytes_t* : z_bytes_null, \
        z_owned_bytes_writer_t* : z_bytes_writer_null, \
        z_owned_closure_hello_t* : z_closure_hello_null, \
        zc_owned_closure_log_t* : z_closure_log_null, \
        z_owned_closure_query_t* : z_closure_query_null, \
        z_owned_closure_reply_t* : z_closure_reply_null, \
        z_owned_closure_sample_t* : z_closure_sample_null, \
        z_owned_condvar_t* : z_condvar_null, \
        z_owned_config_t* : z_config_null, \
        z_owned_encoding_t* : z_encoding_null, \
        z_owned_fifo_handler_query_t* : z_fifo_handler_query_null, \
        z_owned_fifo_handler_reply_t* : z_fifo_handler_reply_null, \
        z_owned_fifo_handler_sample_t* : z_fifo_handler_sample_null, \
        z_owned_hello_t* : z_hello_null, \
        z_owned_keyexpr_t* : z_keyexpr_null, \
        z_owned_mutex_t* : z_mutex_null, \
        z_owned_publisher_t* : z_publisher_null, \
        z_owned_query_t* : z_query_null, \
        z_owned_queryable_t* : z_queryable_null, \
        z_owned_reply_err_t* : z_reply_err_null, \
        z_owned_reply_t* : z_reply_null, \
        z_owned_ring_handler_query_t* : z_ring_handler_query_null, \
        z_owned_ring_handler_reply_t* : z_ring_handler_reply_null, \
        z_owned_ring_handler_sample_t* : z_ring_handler_sample_null, \
        z_owned_sample_t* : z_sample_null, \
        z_owned_session_t* : z_session_null, \
        z_owned_slice_t* : z_slice_null, \
        z_owned_string_array_t* : z_string_array_null, \
        z_owned_string_t* : z_string_null, \
        z_owned_subscriber_t* : z_subscriber_null, \
        z_owned_task_t* : z_task_null, \
        z_view_keyexpr_t* : z_view_keyexpr_null, \
        z_view_slice_t* : z_view_slice_null, \
        z_view_string_t* : z_view_string_null \
    )(this_)

static inline void z_bytes_take(z_owned_bytes_t* this_, z_moved_bytes_t x) { *this_ = *x._ptr; z_bytes_null(x._ptr); }
static inline void z_bytes_writer_take(z_owned_bytes_writer_t* this_, z_moved_bytes_writer_t x) { *this_ = *x._ptr; z_bytes_writer_null(x._ptr); }
static inline void z_closure_hello_take(z_owned_closure_hello_t* _closure, z_moved_closure_hello_t x) { *_closure = *x._ptr; z_closure_hello_null(x._ptr); }
static inline void z_closure_query_take(z_owned_closure_query_t* closure, z_moved_closure_query_t x) { *closure = *x._ptr; z_closure_query_null(x._ptr); }
static inline void z_closure_reply_take(z_owned_closure_reply_t* closure, z_moved_closure_reply_t x) { *closure = *x._ptr; z_closure_reply_null(x._ptr); }
static inline void z_closure_sample_take(z_owned_closure_sample_t* closure, z_moved_closure_sample_t x) { *closure = *x._ptr; z_closure_sample_null(x._ptr); }
static inline void z_condvar_take(z_owned_condvar_t* this_, z_moved_condvar_t x) { *this_ = *x._ptr; z_condvar_null(x._ptr); }
static inline void z_config_take(z_owned_config_t* this_, z_moved_config_t x) { *this_ = *x._ptr; z_config_null(x._ptr); }
static inline void z_encoding_take(z_owned_encoding_t* this_, z_moved_encoding_t x) { *this_ = *x._ptr; z_encoding_null(x._ptr); }
static inline void z_fifo_handler_query_take(z_owned_fifo_handler_query_t* this_, z_moved_fifo_handler_query_t x) { *this_ = *x._ptr; z_fifo_handler_query_null(x._ptr); }
static inline void z_fifo_handler_reply_take(z_owned_fifo_handler_reply_t* this_, z_moved_fifo_handler_reply_t x) { *this_ = *x._ptr; z_fifo_handler_reply_null(x._ptr); }
static inline void z_fifo_handler_sample_take(z_owned_fifo_handler_sample_t* this_, z_moved_fifo_handler_sample_t x) { *this_ = *x._ptr; z_fifo_handler_sample_null(x._ptr); }
static inline void z_hello_take(z_owned_hello_t* this_, z_moved_hello_t x) { *this_ = *x._ptr; z_hello_null(x._ptr); }
static inline void z_keyexpr_take(z_owned_keyexpr_t* this_, z_moved_keyexpr_t x) { *this_ = *x._ptr; z_keyexpr_null(x._ptr); }
static inline void z_mutex_take(z_owned_mutex_t* this_, z_moved_mutex_t x) { *this_ = *x._ptr; z_mutex_null(x._ptr); }
static inline void z_publisher_take(z_owned_publisher_t* this_, z_moved_publisher_t x) { *this_ = *x._ptr; z_publisher_null(x._ptr); }
static inline void z_query_take(z_owned_query_t* this_, z_moved_query_t x) { *this_ = *x._ptr; z_query_null(x._ptr); }
static inline void z_queryable_take(z_owned_queryable_t* this_, z_moved_queryable_t x) { *this_ = *x._ptr; z_queryable_null(x._ptr); }
static inline void z_reply_take(z_owned_reply_t* this_, z_moved_reply_t x) { *this_ = *x._ptr; z_reply_null(x._ptr); }
static inline void z_reply_err_take(z_owned_reply_err_t* this_, z_moved_reply_err_t x) { *this_ = *x._ptr; z_reply_err_null(x._ptr); }
static inline void z_ring_handler_query_take(z_owned_ring_handler_query_t* this_, z_moved_ring_handler_query_t x) { *this_ = *x._ptr; z_ring_handler_query_null(x._ptr); }
static inline void z_ring_handler_reply_take(z_owned_ring_handler_reply_t* this_, z_moved_ring_handler_reply_t x) { *this_ = *x._ptr; z_ring_handler_reply_null(x._ptr); }
static inline void z_ring_handler_sample_take(z_owned_ring_handler_sample_t* this_, z_moved_ring_handler_sample_t x) { *this_ = *x._ptr; z_ring_handler_sample_null(x._ptr); }
static inline void z_sample_take(z_owned_sample_t* this_, z_moved_sample_t x) { *this_ = *x._ptr; z_sample_null(x._ptr); }
static inline void z_session_take(z_owned_session_t* this_, z_moved_session_t x) { *this_ = *x._ptr; z_session_null(x._ptr); }
static inline void z_slice_take(z_owned_slice_t* this_, z_moved_slice_t x) { *this_ = *x._ptr; z_slice_null(x._ptr); }
static inline void z_string_array_take(z_owned_string_array_t* this_, z_moved_string_array_t x) { *this_ = *x._ptr; z_string_array_null(x._ptr); }
static inline void z_string_take(z_owned_string_t* this_, z_moved_string_t x) { *this_ = *x._ptr; z_string_null(x._ptr); }
static inline void z_subscriber_take(z_owned_subscriber_t* this_, z_moved_subscriber_t x) { *this_ = *x._ptr; z_subscriber_null(x._ptr); }


#define z_take(this_, x) \
    _Generic((this_), \
        z_owned_bytes_t : z_bytes_take, \
        z_owned_bytes_writer_t : z_bytes_writer_take, \
        z_owned_closure_hello_t : z_closure_hello_take, \
        z_owned_closure_query_t : z_closure_query_take, \
        z_owned_closure_reply_t : z_closure_reply_take, \
        z_owned_closure_sample_t : z_closure_sample_take, \
        z_owned_condvar_t : z_condvar_take, \
        z_owned_config_t : z_config_take, \
        z_owned_encoding_t : z_encoding_take, \
        z_owned_fifo_handler_query_t : z_fifo_handler_query_take, \
        z_owned_fifo_handler_reply_t : z_fifo_handler_reply_take, \
        z_owned_fifo_handler_sample_t : z_fifo_handler_sample_take, \
        z_owned_hello_t : z_hello_take, \
        z_owned_keyexpr_t : z_keyexpr_take, \
        z_owned_mutex_t : z_mutex_take, \
        z_owned_publisher_t : z_publisher_take, \
        z_owned_query_t : z_query_take, \
        z_owned_queryable_t : z_queryable_take, \
        z_owned_reply_t : z_reply_take, \
        z_owned_reply_err_t : z_reply_err_take, \
        z_owned_ring_handler_query_t : z_ring_handler_query_take, \
        z_owned_ring_handler_reply_t : z_ring_handler_reply_take, \
        z_owned_ring_handler_sample_t : z_ring_handler_sample_take, \
        z_owned_sample_t : z_sample_take, \
        z_owned_session_t : z_session_take, \
        z_owned_slice_t : z_slice_take, \
        z_owned_string_array_t : z_string_array_take, \
        z_owned_string_t : z_string_take, \
        z_owned_subscriber_t : z_subscriber_take \
    )(&this_, x)

#define z_check(this_) \
    _Generic((this_), \
        z_owned_bytes_t : z_bytes_check, \
        z_owned_bytes_writer_t : z_bytes_writer_check, \
        z_owned_closure_hello_t : z_closure_hello_check, \
        zc_owned_closure_log_t : z_closure_log_check, \
        z_owned_closure_query_t : z_closure_query_check, \
        z_owned_closure_reply_t : z_closure_reply_check, \
        z_owned_closure_sample_t : z_closure_sample_check, \
        z_owned_condvar_t : z_condvar_check, \
        z_owned_config_t : z_config_check, \
        z_owned_encoding_t : z_encoding_check, \
        z_owned_fifo_handler_query_t : z_fifo_handler_query_check, \
        z_owned_fifo_handler_reply_t : z_fifo_handler_reply_check, \
        z_owned_fifo_handler_sample_t : z_fifo_handler_sample_check, \
        z_owned_hello_t : z_hello_check, \
        z_owned_keyexpr_t : z_keyexpr_check, \
        z_owned_mutex_t : z_mutex_check, \
        z_owned_publisher_t : z_publisher_check, \
        z_owned_query_t : z_query_check, \
        z_owned_queryable_t : z_queryable_check, \
        z_owned_reply_t : z_reply_check, \
        z_owned_reply_err_t : z_reply_err_check, \
        z_owned_ring_handler_query_t : z_ring_handler_query_check, \
        z_owned_ring_handler_reply_t : z_ring_handler_reply_check, \
        z_owned_ring_handler_sample_t : z_ring_handler_sample_check, \
        z_owned_sample_t : z_sample_check, \
        z_owned_session_t : z_session_check, \
        z_owned_slice_t : z_slice_check, \
        z_owned_string_array_t : z_string_array_check, \
        z_owned_string_t : z_string_check, \
        z_owned_subscriber_t : z_subscriber_check, \
        z_owned_task_t : z_task_check, \
        z_view_keyexpr_t : z_view_keyexpr_check, \
        z_view_slice_t : z_view_slice_check, \
        z_view_string_t : z_view_string_check \
    )(&this_)

#define z_call(closure, hello) \
    _Generic((closure), \
        const z_loaned_closure_hello_t* : z_closure_hello_call, \
        const z_loaned_closure_query_t* : z_closure_query_call, \
        const z_loaned_closure_reply_t* : z_closure_reply_call, \
        const z_loaned_closure_sample_t* : z_closure_sample_call \
    )(closure, hello)

#define z_closure(x, callback, dropper, ctx) \
    {{(x)->context = (void*)(ctx); (x)->call = (callback); (x)->drop = (dropper);}}

#define z_try_recv(this_, query) \
    _Generic((this_), \
        const z_loaned_fifo_handler_query_t* : z_fifo_handler_query_try_recv, \
        const z_loaned_fifo_handler_reply_t* : z_fifo_handler_reply_try_recv, \
        const z_loaned_fifo_handler_sample_t* : z_fifo_handler_sample_try_recv, \
        const z_loaned_ring_handler_query_t* : z_ring_handler_query_try_recv, \
        const z_loaned_ring_handler_reply_t* : z_ring_handler_reply_try_recv, \
        const z_loaned_ring_handler_sample_t* : z_ring_handler_sample_try_recv \
    )(this_, query)

#define z_recv(this_, query) \
    _Generic((this_), \
        const z_loaned_fifo_handler_query_t* : z_fifo_handler_query_recv, \
        const z_loaned_fifo_handler_reply_t* : z_fifo_handler_reply_recv, \
        const z_loaned_fifo_handler_sample_t* : z_fifo_handler_sample_recv, \
        const z_loaned_ring_handler_query_t* : z_ring_handler_query_recv, \
        const z_loaned_ring_handler_reply_t* : z_ring_handler_reply_recv, \
        const z_loaned_ring_handler_sample_t* : z_ring_handler_sample_recv \
    )(this_, query)
#else  // #ifndef __cplusplus


static inline z_moved_bytes_t z_bytes_move(z_owned_bytes_t* x) { return z_moved_bytes_t{x}; }
static inline z_moved_bytes_writer_t z_bytes_writer_move(z_owned_bytes_writer_t* x) { return z_moved_bytes_writer_t{x}; }
static inline z_moved_closure_hello_t z_closure_hello_move(z_owned_closure_hello_t* x) { return z_moved_closure_hello_t{x}; }
static inline z_moved_closure_query_t z_closure_query_move(z_owned_closure_query_t* x) { return z_moved_closure_query_t{x}; }
static inline z_moved_closure_reply_t z_closure_reply_move(z_owned_closure_reply_t* x) { return z_moved_closure_reply_t{x}; }
static inline z_moved_closure_sample_t z_closure_sample_move(z_owned_closure_sample_t* x) { return z_moved_closure_sample_t{x}; }
static inline z_moved_condvar_t z_condvar_move(z_owned_condvar_t* x) { return z_moved_condvar_t{x}; }
static inline z_moved_config_t z_config_move(z_owned_config_t* x) { return z_moved_config_t{x}; }
static inline z_moved_encoding_t z_encoding_move(z_owned_encoding_t* x) { return z_moved_encoding_t{x}; }
static inline z_moved_fifo_handler_query_t z_fifo_handler_query_move(z_owned_fifo_handler_query_t* x) { return z_moved_fifo_handler_query_t{x}; }
static inline z_moved_fifo_handler_reply_t z_fifo_handler_reply_move(z_owned_fifo_handler_reply_t* x) { return z_moved_fifo_handler_reply_t{x}; }
static inline z_moved_fifo_handler_sample_t z_fifo_handler_sample_move(z_owned_fifo_handler_sample_t* x) { return z_moved_fifo_handler_sample_t{x}; }
static inline z_moved_hello_t z_hello_move(z_owned_hello_t* x) { return z_moved_hello_t{x}; }
static inline z_moved_keyexpr_t z_keyexpr_move(z_owned_keyexpr_t* x) { return z_moved_keyexpr_t{x}; }
static inline z_moved_mutex_t z_mutex_move(z_owned_mutex_t* x) { return z_moved_mutex_t{x}; }
static inline z_moved_publisher_t z_publisher_move(z_owned_publisher_t* x) { return z_moved_publisher_t{x}; }
static inline z_moved_query_t z_query_move(z_owned_query_t* x) { return z_moved_query_t{x}; }
static inline z_moved_queryable_t z_queryable_move(z_owned_queryable_t* x) { return z_moved_queryable_t{x}; }
static inline z_moved_reply_t z_reply_move(z_owned_reply_t* x) { return z_moved_reply_t{x}; }
static inline z_moved_reply_err_t z_reply_err_move(z_owned_reply_err_t* x) { return z_moved_reply_err_t{x}; }
static inline z_moved_ring_handler_query_t z_ring_handler_query_move(z_owned_ring_handler_query_t* x) { return z_moved_ring_handler_query_t{x}; }
static inline z_moved_ring_handler_reply_t z_ring_handler_reply_move(z_owned_ring_handler_reply_t* x) { return z_moved_ring_handler_reply_t{x}; }
static inline z_moved_ring_handler_sample_t z_ring_handler_sample_move(z_owned_ring_handler_sample_t* x) { return z_moved_ring_handler_sample_t{x}; }
static inline z_moved_sample_t z_sample_move(z_owned_sample_t* x) { return z_moved_sample_t{x}; }
static inline z_moved_session_t z_session_move(z_owned_session_t* x) { return z_moved_session_t{x}; }
static inline z_moved_slice_t z_slice_move(z_owned_slice_t* x) { return z_moved_slice_t{x}; }
static inline z_moved_string_array_t z_string_array_move(z_owned_string_array_t* x) { return z_moved_string_array_t{x}; }
static inline z_moved_string_t z_string_move(z_owned_string_t* x) { return z_moved_string_t{x}; }
static inline z_moved_subscriber_t z_subscriber_move(z_owned_subscriber_t* x) { return z_moved_subscriber_t{x}; }



inline const z_loaned_bytes_t* z_loan(const z_owned_bytes_t& this_) { return z_bytes_loan(&this_); };
inline const z_loaned_bytes_writer_t* z_loan(const z_owned_bytes_writer_t& this_) { return z_bytes_writer_loan(&this_); };
inline const z_loaned_closure_hello_t* z_loan(const z_owned_closure_hello_t& closure) { return z_closure_hello_loan(&closure); };
inline const zc_loaned_closure_log_t* z_loan(const zc_owned_closure_log_t& closure) { return z_closure_log_loan(&closure); };
inline const z_loaned_closure_query_t* z_loan(const z_owned_closure_query_t& closure) { return z_closure_query_loan(&closure); };
inline const z_loaned_closure_reply_t* z_loan(const z_owned_closure_reply_t& closure) { return z_closure_reply_loan(&closure); };
inline const z_loaned_closure_sample_t* z_loan(const z_owned_closure_sample_t& closure) { return z_closure_sample_loan(&closure); };
inline const z_loaned_condvar_t* z_loan(const z_owned_condvar_t& this_) { return z_condvar_loan(&this_); };
inline const z_loaned_config_t* z_loan(const z_owned_config_t& this_) { return z_config_loan(&this_); };
inline const z_loaned_encoding_t* z_loan(const z_owned_encoding_t& this_) { return z_encoding_loan(&this_); };
inline const z_loaned_fifo_handler_query_t* z_loan(const z_owned_fifo_handler_query_t& this_) { return z_fifo_handler_query_loan(&this_); };
inline const z_loaned_fifo_handler_reply_t* z_loan(const z_owned_fifo_handler_reply_t& this_) { return z_fifo_handler_reply_loan(&this_); };
inline const z_loaned_fifo_handler_sample_t* z_loan(const z_owned_fifo_handler_sample_t& this_) { return z_fifo_handler_sample_loan(&this_); };
inline const z_loaned_hello_t* z_loan(const z_owned_hello_t& this_) { return z_hello_loan(&this_); };
inline const z_loaned_keyexpr_t* z_loan(const z_owned_keyexpr_t& this_) { return z_keyexpr_loan(&this_); };
inline const z_loaned_publisher_t* z_loan(const z_owned_publisher_t& this_) { return z_publisher_loan(&this_); };
inline const z_loaned_query_t* z_loan(const z_owned_query_t& this_) { return z_query_loan(&this_); };
inline const z_loaned_queryable_t* z_loan(const z_owned_queryable_t& this_) { return z_queryable_loan(&this_); };
inline const z_loaned_reply_err_t* z_loan(const z_owned_reply_err_t& this_) { return z_reply_err_loan(&this_); };
inline const z_loaned_reply_t* z_loan(const z_owned_reply_t& this_) { return z_reply_loan(&this_); };
inline const z_loaned_ring_handler_query_t* z_loan(const z_owned_ring_handler_query_t& this_) { return z_ring_handler_query_loan(&this_); };
inline const z_loaned_ring_handler_reply_t* z_loan(const z_owned_ring_handler_reply_t& this_) { return z_ring_handler_reply_loan(&this_); };
inline const z_loaned_ring_handler_sample_t* z_loan(const z_owned_ring_handler_sample_t& this_) { return z_ring_handler_sample_loan(&this_); };
inline const z_loaned_sample_t* z_loan(const z_owned_sample_t& this_) { return z_sample_loan(&this_); };
inline const z_loaned_session_t* z_loan(const z_owned_session_t& this_) { return z_session_loan(&this_); };
inline const z_loaned_slice_t* z_loan(const z_owned_slice_t& this_) { return z_slice_loan(&this_); };
inline const z_loaned_string_array_t* z_loan(const z_owned_string_array_t& this_) { return z_string_array_loan(&this_); };
inline const z_loaned_string_t* z_loan(const z_owned_string_t& this_) { return z_string_loan(&this_); };
inline const z_loaned_subscriber_t* z_loan(const z_owned_subscriber_t& this_) { return z_subscriber_loan(&this_); };
inline const z_loaned_keyexpr_t* z_loan(const z_view_keyexpr_t& this_) { return z_view_keyexpr_loan(&this_); };
inline const z_loaned_slice_t* z_loan(const z_view_slice_t& this_) { return z_view_slice_loan(&this_); };
inline const z_loaned_string_t* z_loan(const z_view_string_t& this_) { return z_view_string_loan(&this_); };


inline z_loaned_bytes_t* z_loan_mut(z_owned_bytes_t& this_) { return z_bytes_loan_mut(&this_); };
inline z_loaned_bytes_writer_t* z_loan_mut(z_owned_bytes_writer_t& this_) { return z_bytes_writer_loan_mut(&this_); };
inline z_loaned_condvar_t* z_loan_mut(z_owned_condvar_t& this_) { return z_condvar_loan_mut(&this_); };
inline z_loaned_config_t* z_loan_mut(z_owned_config_t& this_) { return z_config_loan_mut(&this_); };
inline z_loaned_encoding_t* z_loan_mut(z_owned_encoding_t& this_) { return z_encoding_loan_mut(&this_); };
inline z_loaned_mutex_t* z_loan_mut(z_owned_mutex_t& this_) { return z_mutex_loan_mut(&this_); };
inline z_loaned_publisher_t* z_loan_mut(z_owned_publisher_t& this_) { return z_publisher_loan_mut(&this_); };
inline z_loaned_string_array_t* z_loan_mut(z_owned_string_array_t& this_) { return z_string_array_loan_mut(&this_); };


<<<<<<< HEAD
inline void z_drop(z_moved_bytes_t this_) { z_bytes_drop(this_); };
inline void z_drop(z_moved_bytes_writer_t this_) { z_bytes_writer_drop(this_); };
inline void z_drop(z_moved_closure_hello_t _closure) { z_closure_hello_drop(_closure); };
inline void z_drop(z_moved_closure_query_t closure) { z_closure_query_drop(closure); };
inline void z_drop(z_moved_closure_reply_t closure) { z_closure_reply_drop(closure); };
inline void z_drop(z_moved_closure_sample_t closure) { z_closure_sample_drop(closure); };
inline void z_drop(z_moved_condvar_t this_) { z_condvar_drop(this_); };
inline void z_drop(z_moved_config_t this_) { z_config_drop(this_); };
inline void z_drop(z_moved_encoding_t this_) { z_encoding_drop(this_); };
inline void z_drop(z_moved_fifo_handler_query_t this_) { z_fifo_handler_query_drop(this_); };
inline void z_drop(z_moved_fifo_handler_reply_t this_) { z_fifo_handler_reply_drop(this_); };
inline void z_drop(z_moved_fifo_handler_sample_t this_) { z_fifo_handler_sample_drop(this_); };
inline void z_drop(z_moved_hello_t this_) { z_hello_drop(this_); };
inline void z_drop(z_moved_keyexpr_t this_) { z_keyexpr_drop(this_); };
inline void z_drop(z_moved_mutex_t this_) { z_mutex_drop(this_); };
inline void z_drop(z_moved_publisher_t this_) { z_publisher_drop(this_); };
inline void z_drop(z_moved_query_t this_) { z_query_drop(this_); };
inline void z_drop(z_moved_queryable_t this_) { z_queryable_drop(this_); };
inline void z_drop(z_moved_reply_t this_) { z_reply_drop(this_); };
inline void z_drop(z_moved_reply_err_t this_) { z_reply_err_drop(this_); };
inline void z_drop(z_moved_ring_handler_query_t this_) { z_ring_handler_query_drop(this_); };
inline void z_drop(z_moved_ring_handler_reply_t this_) { z_ring_handler_reply_drop(this_); };
inline void z_drop(z_moved_ring_handler_sample_t this_) { z_ring_handler_sample_drop(this_); };
inline void z_drop(z_moved_sample_t this_) { z_sample_drop(this_); };
inline void z_drop(z_moved_session_t this_) { z_session_drop(this_); };
inline void z_drop(z_moved_slice_t this_) { z_slice_drop(this_); };
inline void z_drop(z_moved_string_array_t this_) { z_string_array_drop(this_); };
inline void z_drop(z_moved_string_t this_) { z_string_drop(this_); };
inline void z_drop(z_moved_subscriber_t this_) { z_subscriber_drop(this_); };


inline z_moved_bytes_t z_move(z_owned_bytes_t& this_) { return z_bytes_move(&this_); };
inline z_moved_bytes_writer_t z_move(z_owned_bytes_writer_t& this_) { return z_bytes_writer_move(&this_); };
inline z_moved_closure_hello_t z_move(z_owned_closure_hello_t& _closure) { return z_closure_hello_move(&_closure); };
inline z_moved_closure_query_t z_move(z_owned_closure_query_t& closure) { return z_closure_query_move(&closure); };
inline z_moved_closure_reply_t z_move(z_owned_closure_reply_t& closure) { return z_closure_reply_move(&closure); };
inline z_moved_closure_sample_t z_move(z_owned_closure_sample_t& closure) { return z_closure_sample_move(&closure); };
inline z_moved_condvar_t z_move(z_owned_condvar_t& this_) { return z_condvar_move(&this_); };
inline z_moved_config_t z_move(z_owned_config_t& this_) { return z_config_move(&this_); };
inline z_moved_encoding_t z_move(z_owned_encoding_t& this_) { return z_encoding_move(&this_); };
inline z_moved_fifo_handler_query_t z_move(z_owned_fifo_handler_query_t& this_) { return z_fifo_handler_query_move(&this_); };
inline z_moved_fifo_handler_reply_t z_move(z_owned_fifo_handler_reply_t& this_) { return z_fifo_handler_reply_move(&this_); };
inline z_moved_fifo_handler_sample_t z_move(z_owned_fifo_handler_sample_t& this_) { return z_fifo_handler_sample_move(&this_); };
inline z_moved_hello_t z_move(z_owned_hello_t& this_) { return z_hello_move(&this_); };
inline z_moved_keyexpr_t z_move(z_owned_keyexpr_t& this_) { return z_keyexpr_move(&this_); };
inline z_moved_mutex_t z_move(z_owned_mutex_t& this_) { return z_mutex_move(&this_); };
inline z_moved_publisher_t z_move(z_owned_publisher_t& this_) { return z_publisher_move(&this_); };
inline z_moved_query_t z_move(z_owned_query_t& this_) { return z_query_move(&this_); };
inline z_moved_queryable_t z_move(z_owned_queryable_t& this_) { return z_queryable_move(&this_); };
inline z_moved_reply_t z_move(z_owned_reply_t& this_) { return z_reply_move(&this_); };
inline z_moved_reply_err_t z_move(z_owned_reply_err_t& this_) { return z_reply_err_move(&this_); };
inline z_moved_ring_handler_query_t z_move(z_owned_ring_handler_query_t& this_) { return z_ring_handler_query_move(&this_); };
inline z_moved_ring_handler_reply_t z_move(z_owned_ring_handler_reply_t& this_) { return z_ring_handler_reply_move(&this_); };
inline z_moved_ring_handler_sample_t z_move(z_owned_ring_handler_sample_t& this_) { return z_ring_handler_sample_move(&this_); };
inline z_moved_sample_t z_move(z_owned_sample_t& this_) { return z_sample_move(&this_); };
inline z_moved_session_t z_move(z_owned_session_t& this_) { return z_session_move(&this_); };
inline z_moved_slice_t z_move(z_owned_slice_t& this_) { return z_slice_move(&this_); };
inline z_moved_string_array_t z_move(z_owned_string_array_t& this_) { return z_string_array_move(&this_); };
inline z_moved_string_t z_move(z_owned_string_t& this_) { return z_string_move(&this_); };
inline z_moved_subscriber_t z_move(z_owned_subscriber_t& this_) { return z_subscriber_move(&this_); };


inline void z_null(z_owned_bytes_t* this_) { z_bytes_null(this_); };
inline void z_null(z_owned_bytes_writer_t* this_) { z_bytes_writer_null(this_); };
inline void z_null(z_owned_closure_hello_t* this_) { z_closure_hello_null(this_); };
inline void z_null(z_owned_closure_query_t* this_) { z_closure_query_null(this_); };
inline void z_null(z_owned_closure_reply_t* this_) { z_closure_reply_null(this_); };
inline void z_null(z_owned_closure_sample_t* this_) { z_closure_sample_null(this_); };
inline void z_null(z_owned_condvar_t* this_) { z_condvar_null(this_); };
inline void z_null(z_owned_config_t* this_) { z_config_null(this_); };
inline void z_null(z_owned_encoding_t* this_) { z_encoding_null(this_); };
inline void z_null(z_owned_fifo_handler_query_t* this_) { z_fifo_handler_query_null(this_); };
inline void z_null(z_owned_fifo_handler_reply_t* this_) { z_fifo_handler_reply_null(this_); };
inline void z_null(z_owned_fifo_handler_sample_t* this_) { z_fifo_handler_sample_null(this_); };
inline void z_null(z_owned_hello_t* this_) { z_hello_null(this_); };
inline void z_null(z_owned_keyexpr_t* this_) { z_keyexpr_null(this_); };
inline void z_null(z_owned_mutex_t* this_) { z_mutex_null(this_); };
inline void z_null(z_owned_publisher_t* this_) { z_publisher_null(this_); };
inline void z_null(z_owned_query_t* this_) { z_query_null(this_); };
inline void z_null(z_owned_queryable_t* this_) { z_queryable_null(this_); };
inline void z_null(z_owned_reply_err_t* this_) { z_reply_err_null(this_); };
inline void z_null(z_owned_reply_t* this_) { z_reply_null(this_); };
inline void z_null(z_owned_ring_handler_query_t* this_) { z_ring_handler_query_null(this_); };
inline void z_null(z_owned_ring_handler_reply_t* this_) { z_ring_handler_reply_null(this_); };
inline void z_null(z_owned_ring_handler_sample_t* this_) { z_ring_handler_sample_null(this_); };
inline void z_null(z_owned_sample_t* this_) { z_sample_null(this_); };
inline void z_null(z_owned_session_t* this_) { z_session_null(this_); };
inline void z_null(z_owned_slice_t* this_) { z_slice_null(this_); };
inline void z_null(z_owned_string_array_t* this_) { z_string_array_null(this_); };
inline void z_null(z_owned_string_t* this_) { z_string_null(this_); };
inline void z_null(z_owned_subscriber_t* this_) { z_subscriber_null(this_); };
inline void z_null(z_owned_task_t* this_) { z_task_null(this_); };
inline void z_null(z_view_keyexpr_t* this_) { z_view_keyexpr_null(this_); };
inline void z_null(z_view_slice_t* this_) { z_view_slice_null(this_); };
inline void z_null(z_view_string_t* this_) { z_view_string_null(this_); };

static inline void z_bytes_take(z_owned_bytes_t* this_, z_moved_bytes_t x) { *this_ = *x._ptr; z_bytes_null(x._ptr); }
static inline void z_bytes_writer_take(z_owned_bytes_writer_t* this_, z_moved_bytes_writer_t x) { *this_ = *x._ptr; z_bytes_writer_null(x._ptr); }
static inline void z_closure_hello_take(z_owned_closure_hello_t* _closure, z_moved_closure_hello_t x) { *_closure = *x._ptr; z_closure_hello_null(x._ptr); }
static inline void z_closure_query_take(z_owned_closure_query_t* closure, z_moved_closure_query_t x) { *closure = *x._ptr; z_closure_query_null(x._ptr); }
static inline void z_closure_reply_take(z_owned_closure_reply_t* closure, z_moved_closure_reply_t x) { *closure = *x._ptr; z_closure_reply_null(x._ptr); }
static inline void z_closure_sample_take(z_owned_closure_sample_t* closure, z_moved_closure_sample_t x) { *closure = *x._ptr; z_closure_sample_null(x._ptr); }
static inline void z_condvar_take(z_owned_condvar_t* this_, z_moved_condvar_t x) { *this_ = *x._ptr; z_condvar_null(x._ptr); }
static inline void z_config_take(z_owned_config_t* this_, z_moved_config_t x) { *this_ = *x._ptr; z_config_null(x._ptr); }
static inline void z_encoding_take(z_owned_encoding_t* this_, z_moved_encoding_t x) { *this_ = *x._ptr; z_encoding_null(x._ptr); }
static inline void z_fifo_handler_query_take(z_owned_fifo_handler_query_t* this_, z_moved_fifo_handler_query_t x) { *this_ = *x._ptr; z_fifo_handler_query_null(x._ptr); }
static inline void z_fifo_handler_reply_take(z_owned_fifo_handler_reply_t* this_, z_moved_fifo_handler_reply_t x) { *this_ = *x._ptr; z_fifo_handler_reply_null(x._ptr); }
static inline void z_fifo_handler_sample_take(z_owned_fifo_handler_sample_t* this_, z_moved_fifo_handler_sample_t x) { *this_ = *x._ptr; z_fifo_handler_sample_null(x._ptr); }
static inline void z_hello_take(z_owned_hello_t* this_, z_moved_hello_t x) { *this_ = *x._ptr; z_hello_null(x._ptr); }
static inline void z_keyexpr_take(z_owned_keyexpr_t* this_, z_moved_keyexpr_t x) { *this_ = *x._ptr; z_keyexpr_null(x._ptr); }
static inline void z_mutex_take(z_owned_mutex_t* this_, z_moved_mutex_t x) { *this_ = *x._ptr; z_mutex_null(x._ptr); }
static inline void z_publisher_take(z_owned_publisher_t* this_, z_moved_publisher_t x) { *this_ = *x._ptr; z_publisher_null(x._ptr); }
static inline void z_query_take(z_owned_query_t* this_, z_moved_query_t x) { *this_ = *x._ptr; z_query_null(x._ptr); }
static inline void z_queryable_take(z_owned_queryable_t* this_, z_moved_queryable_t x) { *this_ = *x._ptr; z_queryable_null(x._ptr); }
static inline void z_reply_take(z_owned_reply_t* this_, z_moved_reply_t x) { *this_ = *x._ptr; z_reply_null(x._ptr); }
static inline void z_reply_err_take(z_owned_reply_err_t* this_, z_moved_reply_err_t x) { *this_ = *x._ptr; z_reply_err_null(x._ptr); }
static inline void z_ring_handler_query_take(z_owned_ring_handler_query_t* this_, z_moved_ring_handler_query_t x) { *this_ = *x._ptr; z_ring_handler_query_null(x._ptr); }
static inline void z_ring_handler_reply_take(z_owned_ring_handler_reply_t* this_, z_moved_ring_handler_reply_t x) { *this_ = *x._ptr; z_ring_handler_reply_null(x._ptr); }
static inline void z_ring_handler_sample_take(z_owned_ring_handler_sample_t* this_, z_moved_ring_handler_sample_t x) { *this_ = *x._ptr; z_ring_handler_sample_null(x._ptr); }
static inline void z_sample_take(z_owned_sample_t* this_, z_moved_sample_t x) { *this_ = *x._ptr; z_sample_null(x._ptr); }
static inline void z_session_take(z_owned_session_t* this_, z_moved_session_t x) { *this_ = *x._ptr; z_session_null(x._ptr); }
static inline void z_slice_take(z_owned_slice_t* this_, z_moved_slice_t x) { *this_ = *x._ptr; z_slice_null(x._ptr); }
static inline void z_string_array_take(z_owned_string_array_t* this_, z_moved_string_array_t x) { *this_ = *x._ptr; z_string_array_null(x._ptr); }
static inline void z_string_take(z_owned_string_t* this_, z_moved_string_t x) { *this_ = *x._ptr; z_string_null(x._ptr); }
static inline void z_subscriber_take(z_owned_subscriber_t* this_, z_moved_subscriber_t x) { *this_ = *x._ptr; z_subscriber_null(x._ptr); }



inline void z_take(z_owned_bytes_t& this_, z_moved_bytes_t x) {
    z_bytes_take(&this_, x);
};
inline void z_take(z_owned_bytes_writer_t& this_, z_moved_bytes_writer_t x) {
    z_bytes_writer_take(&this_, x);
};
inline void z_take(z_owned_closure_hello_t& _closure, z_moved_closure_hello_t x) {
    z_closure_hello_take(&_closure, x);
};
inline void z_take(z_owned_closure_query_t& closure, z_moved_closure_query_t x) {
    z_closure_query_take(&closure, x);
};
inline void z_take(z_owned_closure_reply_t& closure, z_moved_closure_reply_t x) {
    z_closure_reply_take(&closure, x);
};
inline void z_take(z_owned_closure_sample_t& closure, z_moved_closure_sample_t x) {
    z_closure_sample_take(&closure, x);
};
inline void z_take(z_owned_condvar_t& this_, z_moved_condvar_t x) {
    z_condvar_take(&this_, x);
};
inline void z_take(z_owned_config_t& this_, z_moved_config_t x) {
    z_config_take(&this_, x);
};
inline void z_take(z_owned_encoding_t& this_, z_moved_encoding_t x) {
    z_encoding_take(&this_, x);
};
inline void z_take(z_owned_fifo_handler_query_t& this_, z_moved_fifo_handler_query_t x) {
    z_fifo_handler_query_take(&this_, x);
};
inline void z_take(z_owned_fifo_handler_reply_t& this_, z_moved_fifo_handler_reply_t x) {
    z_fifo_handler_reply_take(&this_, x);
};
inline void z_take(z_owned_fifo_handler_sample_t& this_, z_moved_fifo_handler_sample_t x) {
    z_fifo_handler_sample_take(&this_, x);
};
inline void z_take(z_owned_hello_t& this_, z_moved_hello_t x) {
    z_hello_take(&this_, x);
};
inline void z_take(z_owned_keyexpr_t& this_, z_moved_keyexpr_t x) {
    z_keyexpr_take(&this_, x);
};
inline void z_take(z_owned_mutex_t& this_, z_moved_mutex_t x) {
    z_mutex_take(&this_, x);
};
inline void z_take(z_owned_publisher_t& this_, z_moved_publisher_t x) {
    z_publisher_take(&this_, x);
};
inline void z_take(z_owned_query_t& this_, z_moved_query_t x) {
    z_query_take(&this_, x);
};
inline void z_take(z_owned_queryable_t& this_, z_moved_queryable_t x) {
    z_queryable_take(&this_, x);
};
inline void z_take(z_owned_reply_t& this_, z_moved_reply_t x) {
    z_reply_take(&this_, x);
};
inline void z_take(z_owned_reply_err_t& this_, z_moved_reply_err_t x) {
    z_reply_err_take(&this_, x);
};
inline void z_take(z_owned_ring_handler_query_t& this_, z_moved_ring_handler_query_t x) {
    z_ring_handler_query_take(&this_, x);
};
inline void z_take(z_owned_ring_handler_reply_t& this_, z_moved_ring_handler_reply_t x) {
    z_ring_handler_reply_take(&this_, x);
};
inline void z_take(z_owned_ring_handler_sample_t& this_, z_moved_ring_handler_sample_t x) {
    z_ring_handler_sample_take(&this_, x);
};
inline void z_take(z_owned_sample_t& this_, z_moved_sample_t x) {
    z_sample_take(&this_, x);
};
inline void z_take(z_owned_session_t& this_, z_moved_session_t x) {
    z_session_take(&this_, x);
};
inline void z_take(z_owned_slice_t& this_, z_moved_slice_t x) {
    z_slice_take(&this_, x);
};
inline void z_take(z_owned_string_array_t& this_, z_moved_string_array_t x) {
    z_string_array_take(&this_, x);
};
inline void z_take(z_owned_string_t& this_, z_moved_string_t x) {
    z_string_take(&this_, x);
};
inline void z_take(z_owned_subscriber_t& this_, z_moved_subscriber_t x) {
    z_subscriber_take(&this_, x);
};
=======
inline void z_drop(z_owned_bytes_t* this_) { return z_bytes_drop(this_); };
inline void z_drop(z_owned_bytes_writer_t* this_) { return z_bytes_writer_drop(this_); };
inline void z_drop(z_owned_closure_hello_t* closure) { return z_closure_hello_drop(closure); };
inline void z_drop(zc_owned_closure_log_t* closure) { return z_closure_log_drop(closure); };
inline void z_drop(z_owned_closure_query_t* closure) { return z_closure_query_drop(closure); };
inline void z_drop(z_owned_closure_reply_t* closure) { return z_closure_reply_drop(closure); };
inline void z_drop(z_owned_closure_sample_t* closure) { return z_closure_sample_drop(closure); };
inline void z_drop(z_owned_condvar_t* this_) { return z_condvar_drop(this_); };
inline void z_drop(z_owned_config_t* this_) { return z_config_drop(this_); };
inline void z_drop(z_owned_encoding_t* this_) { return z_encoding_drop(this_); };
inline void z_drop(z_owned_fifo_handler_query_t* this_) { return z_fifo_handler_query_drop(this_); };
inline void z_drop(z_owned_fifo_handler_reply_t* this_) { return z_fifo_handler_reply_drop(this_); };
inline void z_drop(z_owned_fifo_handler_sample_t* this_) { return z_fifo_handler_sample_drop(this_); };
inline void z_drop(z_owned_hello_t* this_) { return z_hello_drop(this_); };
inline void z_drop(z_owned_keyexpr_t* this_) { return z_keyexpr_drop(this_); };
inline void z_drop(z_owned_mutex_t* this_) { return z_mutex_drop(this_); };
inline void z_drop(z_owned_publisher_t* this_) { return z_publisher_drop(this_); };
inline void z_drop(z_owned_query_t* this_) { return z_query_drop(this_); };
inline void z_drop(z_owned_queryable_t* this_) { return z_queryable_drop(this_); };
inline void z_drop(z_owned_reply_t* this_) { return z_reply_drop(this_); };
inline void z_drop(z_owned_reply_err_t* this_) { return z_reply_err_drop(this_); };
inline void z_drop(z_owned_ring_handler_query_t* this_) { return z_ring_handler_query_drop(this_); };
inline void z_drop(z_owned_ring_handler_reply_t* this_) { return z_ring_handler_reply_drop(this_); };
inline void z_drop(z_owned_ring_handler_sample_t* this_) { return z_ring_handler_sample_drop(this_); };
inline void z_drop(z_owned_sample_t* this_) { return z_sample_drop(this_); };
inline void z_drop(z_owned_session_t* this_) { return z_session_drop(this_); };
inline void z_drop(z_owned_slice_t* this_) { return z_slice_drop(this_); };
inline void z_drop(z_owned_string_array_t* this_) { return z_string_array_drop(this_); };
inline void z_drop(z_owned_string_t* this_) { return z_string_drop(this_); };
inline void z_drop(z_owned_subscriber_t* this_) { return z_subscriber_drop(this_); };


inline z_owned_bytes_t* z_move(z_owned_bytes_t& this_) { return (&this_); };
inline z_owned_bytes_writer_t* z_move(z_owned_bytes_writer_t& this_) { return (&this_); };
inline z_owned_closure_hello_t* z_move(z_owned_closure_hello_t& closure) { return (&closure); };
inline zc_owned_closure_log_t* z_move(zc_owned_closure_log_t& closure) { return (&closure); };
inline z_owned_closure_query_t* z_move(z_owned_closure_query_t& closure) { return (&closure); };
inline z_owned_closure_reply_t* z_move(z_owned_closure_reply_t& closure) { return (&closure); };
inline z_owned_closure_sample_t* z_move(z_owned_closure_sample_t& closure) { return (&closure); };
inline z_owned_condvar_t* z_move(z_owned_condvar_t& this_) { return (&this_); };
inline z_owned_config_t* z_move(z_owned_config_t& this_) { return (&this_); };
inline z_owned_encoding_t* z_move(z_owned_encoding_t& this_) { return (&this_); };
inline z_owned_fifo_handler_query_t* z_move(z_owned_fifo_handler_query_t& this_) { return (&this_); };
inline z_owned_fifo_handler_reply_t* z_move(z_owned_fifo_handler_reply_t& this_) { return (&this_); };
inline z_owned_fifo_handler_sample_t* z_move(z_owned_fifo_handler_sample_t& this_) { return (&this_); };
inline z_owned_hello_t* z_move(z_owned_hello_t& this_) { return (&this_); };
inline z_owned_keyexpr_t* z_move(z_owned_keyexpr_t& this_) { return (&this_); };
inline z_owned_mutex_t* z_move(z_owned_mutex_t& this_) { return (&this_); };
inline z_owned_publisher_t* z_move(z_owned_publisher_t& this_) { return (&this_); };
inline z_owned_query_t* z_move(z_owned_query_t& this_) { return (&this_); };
inline z_owned_queryable_t* z_move(z_owned_queryable_t& this_) { return (&this_); };
inline z_owned_reply_t* z_move(z_owned_reply_t& this_) { return (&this_); };
inline z_owned_reply_err_t* z_move(z_owned_reply_err_t& this_) { return (&this_); };
inline z_owned_ring_handler_query_t* z_move(z_owned_ring_handler_query_t& this_) { return (&this_); };
inline z_owned_ring_handler_reply_t* z_move(z_owned_ring_handler_reply_t& this_) { return (&this_); };
inline z_owned_ring_handler_sample_t* z_move(z_owned_ring_handler_sample_t& this_) { return (&this_); };
inline z_owned_sample_t* z_move(z_owned_sample_t& this_) { return (&this_); };
inline z_owned_session_t* z_move(z_owned_session_t& this_) { return (&this_); };
inline z_owned_slice_t* z_move(z_owned_slice_t& this_) { return (&this_); };
inline z_owned_string_array_t* z_move(z_owned_string_array_t& this_) { return (&this_); };
inline z_owned_string_t* z_move(z_owned_string_t& this_) { return (&this_); };
inline z_owned_subscriber_t* z_move(z_owned_subscriber_t& this_) { return (&this_); };


inline void z_null(z_owned_bytes_t* this_) { return z_bytes_null(this_); };
inline void z_null(z_owned_bytes_writer_t* this_) { return z_bytes_writer_null(this_); };
inline void z_null(z_owned_closure_hello_t* this_) { return z_closure_hello_null(this_); };
inline void z_null(zc_owned_closure_log_t* this_) { return z_closure_log_null(this_); };
inline void z_null(z_owned_closure_query_t* this_) { return z_closure_query_null(this_); };
inline void z_null(z_owned_closure_reply_t* this_) { return z_closure_reply_null(this_); };
inline void z_null(z_owned_closure_sample_t* this_) { return z_closure_sample_null(this_); };
inline void z_null(z_owned_condvar_t* this_) { return z_condvar_null(this_); };
inline void z_null(z_owned_config_t* this_) { return z_config_null(this_); };
inline void z_null(z_owned_encoding_t* this_) { return z_encoding_null(this_); };
inline void z_null(z_owned_fifo_handler_query_t* this_) { return z_fifo_handler_query_null(this_); };
inline void z_null(z_owned_fifo_handler_reply_t* this_) { return z_fifo_handler_reply_null(this_); };
inline void z_null(z_owned_fifo_handler_sample_t* this_) { return z_fifo_handler_sample_null(this_); };
inline void z_null(z_owned_hello_t* this_) { return z_hello_null(this_); };
inline void z_null(z_owned_keyexpr_t* this_) { return z_keyexpr_null(this_); };
inline void z_null(z_owned_mutex_t* this_) { return z_mutex_null(this_); };
inline void z_null(z_owned_publisher_t* this_) { return z_publisher_null(this_); };
inline void z_null(z_owned_query_t* this_) { return z_query_null(this_); };
inline void z_null(z_owned_queryable_t* this_) { return z_queryable_null(this_); };
inline void z_null(z_owned_reply_err_t* this_) { return z_reply_err_null(this_); };
inline void z_null(z_owned_reply_t* this_) { return z_reply_null(this_); };
inline void z_null(z_owned_ring_handler_query_t* this_) { return z_ring_handler_query_null(this_); };
inline void z_null(z_owned_ring_handler_reply_t* this_) { return z_ring_handler_reply_null(this_); };
inline void z_null(z_owned_ring_handler_sample_t* this_) { return z_ring_handler_sample_null(this_); };
inline void z_null(z_owned_sample_t* this_) { return z_sample_null(this_); };
inline void z_null(z_owned_session_t* this_) { return z_session_null(this_); };
inline void z_null(z_owned_slice_t* this_) { return z_slice_null(this_); };
inline void z_null(z_owned_string_array_t* this_) { return z_string_array_null(this_); };
inline void z_null(z_owned_string_t* this_) { return z_string_null(this_); };
inline void z_null(z_owned_subscriber_t* this_) { return z_subscriber_null(this_); };
inline void z_null(z_owned_task_t* this_) { return z_task_null(this_); };
inline void z_null(z_view_keyexpr_t* this_) { return z_view_keyexpr_null(this_); };
inline void z_null(z_view_slice_t* this_) { return z_view_slice_null(this_); };
inline void z_null(z_view_string_t* this_) { return z_view_string_null(this_); };
>>>>>>> 63e78ec1


inline bool z_check(const z_owned_bytes_t& this_) { return z_bytes_check(&this_); };
inline bool z_check(const z_owned_bytes_writer_t& this_) { return z_bytes_writer_check(&this_); };
inline bool z_check(const z_owned_closure_hello_t& this_) { return z_closure_hello_check(&this_); };
inline bool z_check(const zc_owned_closure_log_t& this_) { return z_closure_log_check(&this_); };
inline bool z_check(const z_owned_closure_query_t& this_) { return z_closure_query_check(&this_); };
inline bool z_check(const z_owned_closure_reply_t& this_) { return z_closure_reply_check(&this_); };
inline bool z_check(const z_owned_closure_sample_t& this_) { return z_closure_sample_check(&this_); };
inline bool z_check(const z_owned_condvar_t& this_) { return z_condvar_check(&this_); };
inline bool z_check(const z_owned_config_t& this_) { return z_config_check(&this_); };
inline bool z_check(const z_owned_encoding_t& this_) { return z_encoding_check(&this_); };
inline bool z_check(const z_owned_fifo_handler_query_t& this_) { return z_fifo_handler_query_check(&this_); };
inline bool z_check(const z_owned_fifo_handler_reply_t& this_) { return z_fifo_handler_reply_check(&this_); };
inline bool z_check(const z_owned_fifo_handler_sample_t& this_) { return z_fifo_handler_sample_check(&this_); };
inline bool z_check(const z_owned_hello_t& this_) { return z_hello_check(&this_); };
inline bool z_check(const z_owned_keyexpr_t& this_) { return z_keyexpr_check(&this_); };
inline bool z_check(const z_owned_mutex_t& this_) { return z_mutex_check(&this_); };
inline bool z_check(const z_owned_publisher_t& this_) { return z_publisher_check(&this_); };
inline bool z_check(const z_owned_query_t& query) { return z_query_check(&query); };
inline bool z_check(const z_owned_queryable_t& this_) { return z_queryable_check(&this_); };
inline bool z_check(const z_owned_reply_t& this_) { return z_reply_check(&this_); };
inline bool z_check(const z_owned_reply_err_t& this_) { return z_reply_err_check(&this_); };
inline bool z_check(const z_owned_ring_handler_query_t& this_) { return z_ring_handler_query_check(&this_); };
inline bool z_check(const z_owned_ring_handler_reply_t& this_) { return z_ring_handler_reply_check(&this_); };
inline bool z_check(const z_owned_ring_handler_sample_t& this_) { return z_ring_handler_sample_check(&this_); };
inline bool z_check(const z_owned_sample_t& this_) { return z_sample_check(&this_); };
inline bool z_check(const z_owned_session_t& this_) { return z_session_check(&this_); };
inline bool z_check(const z_owned_slice_t& this_) { return z_slice_check(&this_); };
inline bool z_check(const z_owned_string_array_t& this_) { return z_string_array_check(&this_); };
inline bool z_check(const z_owned_string_t& this_) { return z_string_check(&this_); };
inline bool z_check(const z_owned_subscriber_t& this_) { return z_subscriber_check(&this_); };
inline bool z_check(const z_owned_task_t& this_) { return z_task_check(&this_); };
inline bool z_check(const z_view_keyexpr_t& this_) { return z_view_keyexpr_check(&this_); };
inline bool z_check(const z_view_slice_t& this_) { return z_view_slice_check(&this_); };
inline bool z_check(const z_view_string_t& this_) { return z_view_string_check(&this_); };


inline void z_call(const z_loaned_closure_hello_t* closure, const z_loaned_hello_t* hello) {
    z_closure_hello_call(closure, hello);
};
inline void z_call(const z_loaned_closure_query_t* closure, const z_loaned_query_t* query) {
    z_closure_query_call(closure, query);
};
inline void z_call(const z_loaned_closure_reply_t* closure, const z_loaned_reply_t* reply) {
    z_closure_reply_call(closure, reply);
};
inline void z_call(const z_loaned_closure_sample_t* closure, const z_loaned_sample_t* sample) {
    z_closure_sample_call(closure, sample);
};


inline void z_closure(
    z_owned_closure_hello_t* closure,
    void (*call)(const z_loaned_hello_t*, void*),
    void (*drop)(void*),
    void *context) {
    closure->context = context;
    closure->drop = drop;
    closure->call = call;
};
inline void z_closure(
    z_owned_closure_query_t* closure,
    void (*call)(const z_loaned_query_t*, void*),
    void (*drop)(void*),
    void *context) {
    closure->context = context;
    closure->drop = drop;
    closure->call = call;
};
inline void z_closure(
    z_owned_closure_reply_t* closure,
    void (*call)(const z_loaned_reply_t*, void*),
    void (*drop)(void*),
    void *context) {
    closure->context = context;
    closure->drop = drop;
    closure->call = call;
};
inline void z_closure(
    z_owned_closure_sample_t* closure,
    void (*call)(const z_loaned_sample_t*, void*),
    void (*drop)(void*),
    void *context) {
    closure->context = context;
    closure->drop = drop;
    closure->call = call;
};


inline z_result_t z_try_recv(const z_loaned_fifo_handler_query_t* this_, z_owned_query_t* query) {
    return z_fifo_handler_query_try_recv(this_, query);
};
inline z_result_t z_try_recv(const z_loaned_fifo_handler_reply_t* this_, z_owned_reply_t* reply) {
    return z_fifo_handler_reply_try_recv(this_, reply);
};
inline z_result_t z_try_recv(const z_loaned_fifo_handler_sample_t* this_, z_owned_sample_t* sample) {
    return z_fifo_handler_sample_try_recv(this_, sample);
};
inline z_result_t z_try_recv(const z_loaned_ring_handler_query_t* this_, z_owned_query_t* query) {
    return z_ring_handler_query_try_recv(this_, query);
};
inline z_result_t z_try_recv(const z_loaned_ring_handler_reply_t* this_, z_owned_reply_t* reply) {
    return z_ring_handler_reply_try_recv(this_, reply);
};
inline z_result_t z_try_recv(const z_loaned_ring_handler_sample_t* this_, z_owned_sample_t* sample) {
    return z_ring_handler_sample_try_recv(this_, sample);
};


inline z_result_t z_recv(const z_loaned_fifo_handler_query_t* this_, z_owned_query_t* query) {
    return z_fifo_handler_query_recv(this_, query);
};
inline z_result_t z_recv(const z_loaned_fifo_handler_reply_t* this_, z_owned_reply_t* reply) {
    return z_fifo_handler_reply_recv(this_, reply);
};
inline z_result_t z_recv(const z_loaned_fifo_handler_sample_t* this_, z_owned_sample_t* sample) {
    return z_fifo_handler_sample_recv(this_, sample);
};
inline z_result_t z_recv(const z_loaned_ring_handler_query_t* this_, z_owned_query_t* query) {
    return z_ring_handler_query_recv(this_, query);
};
inline z_result_t z_recv(const z_loaned_ring_handler_reply_t* this_, z_owned_reply_t* reply) {
    return z_ring_handler_reply_recv(this_, reply);
};
inline z_result_t z_recv(const z_loaned_ring_handler_sample_t* this_, z_owned_sample_t* sample) {
    return z_ring_handler_sample_recv(this_, sample);
};

template<class T> struct z_loaned_to_owned_type_t {};
template<class T> struct z_owned_to_loaned_type_t {};
template<> struct z_loaned_to_owned_type_t<z_loaned_bytes_t> { typedef z_owned_bytes_t type; };
template<> struct z_owned_to_loaned_type_t<z_owned_bytes_t> { typedef z_loaned_bytes_t type; };
template<> struct z_loaned_to_owned_type_t<z_loaned_bytes_writer_t> { typedef z_owned_bytes_writer_t type; };
template<> struct z_owned_to_loaned_type_t<z_owned_bytes_writer_t> { typedef z_loaned_bytes_writer_t type; };
template<> struct z_loaned_to_owned_type_t<z_loaned_closure_hello_t> { typedef z_owned_closure_hello_t type; };
template<> struct z_owned_to_loaned_type_t<z_owned_closure_hello_t> { typedef z_loaned_closure_hello_t type; };
template<> struct z_loaned_to_owned_type_t<zc_loaned_closure_log_t> { typedef zc_owned_closure_log_t type; };
template<> struct z_owned_to_loaned_type_t<zc_owned_closure_log_t> { typedef zc_loaned_closure_log_t type; };
template<> struct z_loaned_to_owned_type_t<z_loaned_closure_query_t> { typedef z_owned_closure_query_t type; };
template<> struct z_owned_to_loaned_type_t<z_owned_closure_query_t> { typedef z_loaned_closure_query_t type; };
template<> struct z_loaned_to_owned_type_t<z_loaned_closure_reply_t> { typedef z_owned_closure_reply_t type; };
template<> struct z_owned_to_loaned_type_t<z_owned_closure_reply_t> { typedef z_loaned_closure_reply_t type; };
template<> struct z_loaned_to_owned_type_t<z_loaned_closure_sample_t> { typedef z_owned_closure_sample_t type; };
template<> struct z_owned_to_loaned_type_t<z_owned_closure_sample_t> { typedef z_loaned_closure_sample_t type; };
template<> struct z_loaned_to_owned_type_t<z_loaned_condvar_t> { typedef z_owned_condvar_t type; };
template<> struct z_owned_to_loaned_type_t<z_owned_condvar_t> { typedef z_loaned_condvar_t type; };
template<> struct z_loaned_to_owned_type_t<z_loaned_config_t> { typedef z_owned_config_t type; };
template<> struct z_owned_to_loaned_type_t<z_owned_config_t> { typedef z_loaned_config_t type; };
template<> struct z_loaned_to_owned_type_t<z_loaned_encoding_t> { typedef z_owned_encoding_t type; };
template<> struct z_owned_to_loaned_type_t<z_owned_encoding_t> { typedef z_loaned_encoding_t type; };
template<> struct z_loaned_to_owned_type_t<z_loaned_fifo_handler_query_t> { typedef z_owned_fifo_handler_query_t type; };
template<> struct z_owned_to_loaned_type_t<z_owned_fifo_handler_query_t> { typedef z_loaned_fifo_handler_query_t type; };
template<> struct z_loaned_to_owned_type_t<z_loaned_fifo_handler_reply_t> { typedef z_owned_fifo_handler_reply_t type; };
template<> struct z_owned_to_loaned_type_t<z_owned_fifo_handler_reply_t> { typedef z_loaned_fifo_handler_reply_t type; };
template<> struct z_loaned_to_owned_type_t<z_loaned_fifo_handler_sample_t> { typedef z_owned_fifo_handler_sample_t type; };
template<> struct z_owned_to_loaned_type_t<z_owned_fifo_handler_sample_t> { typedef z_loaned_fifo_handler_sample_t type; };
template<> struct z_loaned_to_owned_type_t<z_loaned_hello_t> { typedef z_owned_hello_t type; };
template<> struct z_owned_to_loaned_type_t<z_owned_hello_t> { typedef z_loaned_hello_t type; };
template<> struct z_loaned_to_owned_type_t<z_loaned_keyexpr_t> { typedef z_owned_keyexpr_t type; };
template<> struct z_owned_to_loaned_type_t<z_owned_keyexpr_t> { typedef z_loaned_keyexpr_t type; };
template<> struct z_loaned_to_owned_type_t<z_loaned_publisher_t> { typedef z_owned_publisher_t type; };
template<> struct z_owned_to_loaned_type_t<z_owned_publisher_t> { typedef z_loaned_publisher_t type; };
template<> struct z_loaned_to_owned_type_t<z_loaned_query_t> { typedef z_owned_query_t type; };
template<> struct z_owned_to_loaned_type_t<z_owned_query_t> { typedef z_loaned_query_t type; };
template<> struct z_loaned_to_owned_type_t<z_loaned_queryable_t> { typedef z_owned_queryable_t type; };
template<> struct z_owned_to_loaned_type_t<z_owned_queryable_t> { typedef z_loaned_queryable_t type; };
template<> struct z_loaned_to_owned_type_t<z_loaned_reply_err_t> { typedef z_owned_reply_err_t type; };
template<> struct z_owned_to_loaned_type_t<z_owned_reply_err_t> { typedef z_loaned_reply_err_t type; };
template<> struct z_loaned_to_owned_type_t<z_loaned_reply_t> { typedef z_owned_reply_t type; };
template<> struct z_owned_to_loaned_type_t<z_owned_reply_t> { typedef z_loaned_reply_t type; };
template<> struct z_loaned_to_owned_type_t<z_loaned_ring_handler_query_t> { typedef z_owned_ring_handler_query_t type; };
template<> struct z_owned_to_loaned_type_t<z_owned_ring_handler_query_t> { typedef z_loaned_ring_handler_query_t type; };
template<> struct z_loaned_to_owned_type_t<z_loaned_ring_handler_reply_t> { typedef z_owned_ring_handler_reply_t type; };
template<> struct z_owned_to_loaned_type_t<z_owned_ring_handler_reply_t> { typedef z_loaned_ring_handler_reply_t type; };
template<> struct z_loaned_to_owned_type_t<z_loaned_ring_handler_sample_t> { typedef z_owned_ring_handler_sample_t type; };
template<> struct z_owned_to_loaned_type_t<z_owned_ring_handler_sample_t> { typedef z_loaned_ring_handler_sample_t type; };
template<> struct z_loaned_to_owned_type_t<z_loaned_sample_t> { typedef z_owned_sample_t type; };
template<> struct z_owned_to_loaned_type_t<z_owned_sample_t> { typedef z_loaned_sample_t type; };
template<> struct z_loaned_to_owned_type_t<z_loaned_session_t> { typedef z_owned_session_t type; };
template<> struct z_owned_to_loaned_type_t<z_owned_session_t> { typedef z_loaned_session_t type; };
template<> struct z_loaned_to_owned_type_t<z_loaned_slice_t> { typedef z_owned_slice_t type; };
template<> struct z_owned_to_loaned_type_t<z_owned_slice_t> { typedef z_loaned_slice_t type; };
template<> struct z_loaned_to_owned_type_t<z_loaned_string_array_t> { typedef z_owned_string_array_t type; };
template<> struct z_owned_to_loaned_type_t<z_owned_string_array_t> { typedef z_loaned_string_array_t type; };
template<> struct z_loaned_to_owned_type_t<z_loaned_string_t> { typedef z_owned_string_t type; };
template<> struct z_owned_to_loaned_type_t<z_owned_string_t> { typedef z_loaned_string_t type; };
template<> struct z_loaned_to_owned_type_t<z_loaned_subscriber_t> { typedef z_owned_subscriber_t type; };
template<> struct z_owned_to_loaned_type_t<z_owned_subscriber_t> { typedef z_loaned_subscriber_t type; };
template<> struct z_loaned_to_owned_type_t<z_loaned_mutex_t> { typedef z_owned_mutex_t type; };
template<> struct z_owned_to_loaned_type_t<z_owned_mutex_t> { typedef z_loaned_mutex_t type; };
#endif  // #ifndef __cplusplus
<|MERGE_RESOLUTION|>--- conflicted
+++ resolved
@@ -81,7 +81,6 @@
         z_owned_mutex_t : z_mutex_loan_mut, \
         z_owned_publisher_t : z_publisher_loan_mut, \
         z_owned_string_array_t : z_string_array_loan_mut \
-<<<<<<< HEAD
     )(&this_)
 
 #define z_drop(this_) \
@@ -152,48 +151,6 @@
 
 #define z_null(this_) \
     _Generic((this_), \
-=======
-    )(&x)
-
-#define z_drop(x) \
-    _Generic((x), \
-        z_owned_bytes_t* : z_bytes_drop, \
-        z_owned_bytes_writer_t* : z_bytes_writer_drop, \
-        z_owned_closure_hello_t* : z_closure_hello_drop, \
-        zc_owned_closure_log_t* : z_closure_log_drop, \
-        z_owned_closure_query_t* : z_closure_query_drop, \
-        z_owned_closure_reply_t* : z_closure_reply_drop, \
-        z_owned_closure_sample_t* : z_closure_sample_drop, \
-        z_owned_condvar_t* : z_condvar_drop, \
-        z_owned_config_t* : z_config_drop, \
-        z_owned_encoding_t* : z_encoding_drop, \
-        z_owned_fifo_handler_query_t* : z_fifo_handler_query_drop, \
-        z_owned_fifo_handler_reply_t* : z_fifo_handler_reply_drop, \
-        z_owned_fifo_handler_sample_t* : z_fifo_handler_sample_drop, \
-        z_owned_hello_t* : z_hello_drop, \
-        z_owned_keyexpr_t* : z_keyexpr_drop, \
-        z_owned_mutex_t* : z_mutex_drop, \
-        z_owned_publisher_t* : z_publisher_drop, \
-        z_owned_query_t* : z_query_drop, \
-        z_owned_queryable_t* : z_queryable_drop, \
-        z_owned_reply_t* : z_reply_drop, \
-        z_owned_reply_err_t* : z_reply_err_drop, \
-        z_owned_ring_handler_query_t* : z_ring_handler_query_drop, \
-        z_owned_ring_handler_reply_t* : z_ring_handler_reply_drop, \
-        z_owned_ring_handler_sample_t* : z_ring_handler_sample_drop, \
-        z_owned_sample_t* : z_sample_drop, \
-        z_owned_session_t* : z_session_drop, \
-        z_owned_slice_t* : z_slice_drop, \
-        z_owned_string_array_t* : z_string_array_drop, \
-        z_owned_string_t* : z_string_drop, \
-        z_owned_subscriber_t* : z_subscriber_drop \
-    )(x)
-
-#define z_move(x) (&x)
-
-#define z_null(x) \
-    _Generic((x), \
->>>>>>> 63e78ec1
         z_owned_bytes_t* : z_bytes_null, \
         z_owned_bytes_writer_t* : z_bytes_writer_null, \
         z_owned_closure_hello_t* : z_closure_hello_null, \
@@ -441,7 +398,6 @@
 inline z_loaned_string_array_t* z_loan_mut(z_owned_string_array_t& this_) { return z_string_array_loan_mut(&this_); };
 
 
-<<<<<<< HEAD
 inline void z_drop(z_moved_bytes_t this_) { z_bytes_drop(this_); };
 inline void z_drop(z_moved_bytes_writer_t this_) { z_bytes_writer_drop(this_); };
 inline void z_drop(z_moved_closure_hello_t _closure) { z_closure_hello_drop(_closure); };
@@ -507,6 +463,7 @@
 inline void z_null(z_owned_bytes_t* this_) { z_bytes_null(this_); };
 inline void z_null(z_owned_bytes_writer_t* this_) { z_bytes_writer_null(this_); };
 inline void z_null(z_owned_closure_hello_t* this_) { z_closure_hello_null(this_); };
+inline void z_null(zc_owned_closure_log_t* this_) { z_closure_log_null(this_); };
 inline void z_null(z_owned_closure_query_t* this_) { z_closure_query_null(this_); };
 inline void z_null(z_owned_closure_reply_t* this_) { z_closure_reply_null(this_); };
 inline void z_null(z_owned_closure_sample_t* this_) { z_closure_sample_null(this_); };
@@ -657,106 +614,6 @@
 inline void z_take(z_owned_subscriber_t& this_, z_moved_subscriber_t x) {
     z_subscriber_take(&this_, x);
 };
-=======
-inline void z_drop(z_owned_bytes_t* this_) { return z_bytes_drop(this_); };
-inline void z_drop(z_owned_bytes_writer_t* this_) { return z_bytes_writer_drop(this_); };
-inline void z_drop(z_owned_closure_hello_t* closure) { return z_closure_hello_drop(closure); };
-inline void z_drop(zc_owned_closure_log_t* closure) { return z_closure_log_drop(closure); };
-inline void z_drop(z_owned_closure_query_t* closure) { return z_closure_query_drop(closure); };
-inline void z_drop(z_owned_closure_reply_t* closure) { return z_closure_reply_drop(closure); };
-inline void z_drop(z_owned_closure_sample_t* closure) { return z_closure_sample_drop(closure); };
-inline void z_drop(z_owned_condvar_t* this_) { return z_condvar_drop(this_); };
-inline void z_drop(z_owned_config_t* this_) { return z_config_drop(this_); };
-inline void z_drop(z_owned_encoding_t* this_) { return z_encoding_drop(this_); };
-inline void z_drop(z_owned_fifo_handler_query_t* this_) { return z_fifo_handler_query_drop(this_); };
-inline void z_drop(z_owned_fifo_handler_reply_t* this_) { return z_fifo_handler_reply_drop(this_); };
-inline void z_drop(z_owned_fifo_handler_sample_t* this_) { return z_fifo_handler_sample_drop(this_); };
-inline void z_drop(z_owned_hello_t* this_) { return z_hello_drop(this_); };
-inline void z_drop(z_owned_keyexpr_t* this_) { return z_keyexpr_drop(this_); };
-inline void z_drop(z_owned_mutex_t* this_) { return z_mutex_drop(this_); };
-inline void z_drop(z_owned_publisher_t* this_) { return z_publisher_drop(this_); };
-inline void z_drop(z_owned_query_t* this_) { return z_query_drop(this_); };
-inline void z_drop(z_owned_queryable_t* this_) { return z_queryable_drop(this_); };
-inline void z_drop(z_owned_reply_t* this_) { return z_reply_drop(this_); };
-inline void z_drop(z_owned_reply_err_t* this_) { return z_reply_err_drop(this_); };
-inline void z_drop(z_owned_ring_handler_query_t* this_) { return z_ring_handler_query_drop(this_); };
-inline void z_drop(z_owned_ring_handler_reply_t* this_) { return z_ring_handler_reply_drop(this_); };
-inline void z_drop(z_owned_ring_handler_sample_t* this_) { return z_ring_handler_sample_drop(this_); };
-inline void z_drop(z_owned_sample_t* this_) { return z_sample_drop(this_); };
-inline void z_drop(z_owned_session_t* this_) { return z_session_drop(this_); };
-inline void z_drop(z_owned_slice_t* this_) { return z_slice_drop(this_); };
-inline void z_drop(z_owned_string_array_t* this_) { return z_string_array_drop(this_); };
-inline void z_drop(z_owned_string_t* this_) { return z_string_drop(this_); };
-inline void z_drop(z_owned_subscriber_t* this_) { return z_subscriber_drop(this_); };
-
-
-inline z_owned_bytes_t* z_move(z_owned_bytes_t& this_) { return (&this_); };
-inline z_owned_bytes_writer_t* z_move(z_owned_bytes_writer_t& this_) { return (&this_); };
-inline z_owned_closure_hello_t* z_move(z_owned_closure_hello_t& closure) { return (&closure); };
-inline zc_owned_closure_log_t* z_move(zc_owned_closure_log_t& closure) { return (&closure); };
-inline z_owned_closure_query_t* z_move(z_owned_closure_query_t& closure) { return (&closure); };
-inline z_owned_closure_reply_t* z_move(z_owned_closure_reply_t& closure) { return (&closure); };
-inline z_owned_closure_sample_t* z_move(z_owned_closure_sample_t& closure) { return (&closure); };
-inline z_owned_condvar_t* z_move(z_owned_condvar_t& this_) { return (&this_); };
-inline z_owned_config_t* z_move(z_owned_config_t& this_) { return (&this_); };
-inline z_owned_encoding_t* z_move(z_owned_encoding_t& this_) { return (&this_); };
-inline z_owned_fifo_handler_query_t* z_move(z_owned_fifo_handler_query_t& this_) { return (&this_); };
-inline z_owned_fifo_handler_reply_t* z_move(z_owned_fifo_handler_reply_t& this_) { return (&this_); };
-inline z_owned_fifo_handler_sample_t* z_move(z_owned_fifo_handler_sample_t& this_) { return (&this_); };
-inline z_owned_hello_t* z_move(z_owned_hello_t& this_) { return (&this_); };
-inline z_owned_keyexpr_t* z_move(z_owned_keyexpr_t& this_) { return (&this_); };
-inline z_owned_mutex_t* z_move(z_owned_mutex_t& this_) { return (&this_); };
-inline z_owned_publisher_t* z_move(z_owned_publisher_t& this_) { return (&this_); };
-inline z_owned_query_t* z_move(z_owned_query_t& this_) { return (&this_); };
-inline z_owned_queryable_t* z_move(z_owned_queryable_t& this_) { return (&this_); };
-inline z_owned_reply_t* z_move(z_owned_reply_t& this_) { return (&this_); };
-inline z_owned_reply_err_t* z_move(z_owned_reply_err_t& this_) { return (&this_); };
-inline z_owned_ring_handler_query_t* z_move(z_owned_ring_handler_query_t& this_) { return (&this_); };
-inline z_owned_ring_handler_reply_t* z_move(z_owned_ring_handler_reply_t& this_) { return (&this_); };
-inline z_owned_ring_handler_sample_t* z_move(z_owned_ring_handler_sample_t& this_) { return (&this_); };
-inline z_owned_sample_t* z_move(z_owned_sample_t& this_) { return (&this_); };
-inline z_owned_session_t* z_move(z_owned_session_t& this_) { return (&this_); };
-inline z_owned_slice_t* z_move(z_owned_slice_t& this_) { return (&this_); };
-inline z_owned_string_array_t* z_move(z_owned_string_array_t& this_) { return (&this_); };
-inline z_owned_string_t* z_move(z_owned_string_t& this_) { return (&this_); };
-inline z_owned_subscriber_t* z_move(z_owned_subscriber_t& this_) { return (&this_); };
-
-
-inline void z_null(z_owned_bytes_t* this_) { return z_bytes_null(this_); };
-inline void z_null(z_owned_bytes_writer_t* this_) { return z_bytes_writer_null(this_); };
-inline void z_null(z_owned_closure_hello_t* this_) { return z_closure_hello_null(this_); };
-inline void z_null(zc_owned_closure_log_t* this_) { return z_closure_log_null(this_); };
-inline void z_null(z_owned_closure_query_t* this_) { return z_closure_query_null(this_); };
-inline void z_null(z_owned_closure_reply_t* this_) { return z_closure_reply_null(this_); };
-inline void z_null(z_owned_closure_sample_t* this_) { return z_closure_sample_null(this_); };
-inline void z_null(z_owned_condvar_t* this_) { return z_condvar_null(this_); };
-inline void z_null(z_owned_config_t* this_) { return z_config_null(this_); };
-inline void z_null(z_owned_encoding_t* this_) { return z_encoding_null(this_); };
-inline void z_null(z_owned_fifo_handler_query_t* this_) { return z_fifo_handler_query_null(this_); };
-inline void z_null(z_owned_fifo_handler_reply_t* this_) { return z_fifo_handler_reply_null(this_); };
-inline void z_null(z_owned_fifo_handler_sample_t* this_) { return z_fifo_handler_sample_null(this_); };
-inline void z_null(z_owned_hello_t* this_) { return z_hello_null(this_); };
-inline void z_null(z_owned_keyexpr_t* this_) { return z_keyexpr_null(this_); };
-inline void z_null(z_owned_mutex_t* this_) { return z_mutex_null(this_); };
-inline void z_null(z_owned_publisher_t* this_) { return z_publisher_null(this_); };
-inline void z_null(z_owned_query_t* this_) { return z_query_null(this_); };
-inline void z_null(z_owned_queryable_t* this_) { return z_queryable_null(this_); };
-inline void z_null(z_owned_reply_err_t* this_) { return z_reply_err_null(this_); };
-inline void z_null(z_owned_reply_t* this_) { return z_reply_null(this_); };
-inline void z_null(z_owned_ring_handler_query_t* this_) { return z_ring_handler_query_null(this_); };
-inline void z_null(z_owned_ring_handler_reply_t* this_) { return z_ring_handler_reply_null(this_); };
-inline void z_null(z_owned_ring_handler_sample_t* this_) { return z_ring_handler_sample_null(this_); };
-inline void z_null(z_owned_sample_t* this_) { return z_sample_null(this_); };
-inline void z_null(z_owned_session_t* this_) { return z_session_null(this_); };
-inline void z_null(z_owned_slice_t* this_) { return z_slice_null(this_); };
-inline void z_null(z_owned_string_array_t* this_) { return z_string_array_null(this_); };
-inline void z_null(z_owned_string_t* this_) { return z_string_null(this_); };
-inline void z_null(z_owned_subscriber_t* this_) { return z_subscriber_null(this_); };
-inline void z_null(z_owned_task_t* this_) { return z_task_null(this_); };
-inline void z_null(z_view_keyexpr_t* this_) { return z_view_keyexpr_null(this_); };
-inline void z_null(z_view_slice_t* this_) { return z_view_slice_null(this_); };
-inline void z_null(z_view_string_t* this_) { return z_view_string_null(this_); };
->>>>>>> 63e78ec1
 
 
 inline bool z_check(const z_owned_bytes_t& this_) { return z_bytes_check(&this_); };
