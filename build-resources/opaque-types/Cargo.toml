[package]
name = "opaque-types"
version = "0.1.0"
edition = "2021"

# See more keys and their definitions at https://doc.rust-lang.org/cargo/reference/manifest.html

[features]
shared-memory = [
    "zenoh/shared-memory",
    "dep:zenoh-ext",
    "zenoh-ext/shared-memory",
    "zenoh-protocol/shared-memory",
]
unstable = ["zenoh/unstable", "zenoh-ext/unstable", "dep:zenoh-ext"]
panic = [
] # The whole purpose of this project is to generate set of compilation panic messages with calculated structure sizes. To do it the "panic" feature should be set. By default we just want to check if build is successful.
default = ["zenoh/default"]

[dependencies]
<<<<<<< HEAD
zenoh = { version = "1.0.0-dev", git = "https://github.com/ZettaScaleLabs/zenoh.git", branch = "fix_memory_leak", default-features = false, features = ["internal"]  }
zenoh-ext = { version = "1.0.0-dev", git = "https://github.com/ZettaScaleLabs/zenoh.git", branch = "fix_memory_leak", optional = true}
zenoh-protocol = { version = "1.0.0-dev", git = "https://github.com/ZettaScaleLabs/zenoh.git", branch = "fix_memory_leak" }
=======
zenoh = { version = "1.0.0-dev", git = "https://github.com/eclipse-zenoh/zenoh.git", branch = "main", default-features = false, features = [
    "internal",
] }
zenoh-ext = { version = "1.0.0-dev", git = "https://github.com/eclipse-zenoh/zenoh.git", branch = "main", optional = true }
zenoh-protocol = { version = "1.0.0-dev", git = "https://github.com/eclipse-zenoh/zenoh.git", branch = "main" }
>>>>>>> 610a4b90
const_format = "0.2.32"
flume = "*"<|MERGE_RESOLUTION|>--- conflicted
+++ resolved
@@ -18,16 +18,10 @@
 default = ["zenoh/default"]
 
 [dependencies]
-<<<<<<< HEAD
-zenoh = { version = "1.0.0-dev", git = "https://github.com/ZettaScaleLabs/zenoh.git", branch = "fix_memory_leak", default-features = false, features = ["internal"]  }
-zenoh-ext = { version = "1.0.0-dev", git = "https://github.com/ZettaScaleLabs/zenoh.git", branch = "fix_memory_leak", optional = true}
-zenoh-protocol = { version = "1.0.0-dev", git = "https://github.com/ZettaScaleLabs/zenoh.git", branch = "fix_memory_leak" }
-=======
-zenoh = { version = "1.0.0-dev", git = "https://github.com/eclipse-zenoh/zenoh.git", branch = "main", default-features = false, features = [
+zenoh = { version = "1.0.0-dev", git = "https://github.com/ZettaScaleLabs/zenoh.git", branch = "fix_memory_leak", default-features = false, features = [
     "internal",
 ] }
-zenoh-ext = { version = "1.0.0-dev", git = "https://github.com/eclipse-zenoh/zenoh.git", branch = "main", optional = true }
-zenoh-protocol = { version = "1.0.0-dev", git = "https://github.com/eclipse-zenoh/zenoh.git", branch = "main" }
->>>>>>> 610a4b90
+zenoh-ext = { version = "1.0.0-dev", git = "https://github.com/ZettaScaleLabs/zenoh.git", branch = "fix_memory_leak", optional = true }
+zenoh-protocol = { version = "1.0.0-dev", git = "https://github.com/ZettaScaleLabs/zenoh.git", branch = "fix_memory_leak" }
 const_format = "0.2.32"
 flume = "*"