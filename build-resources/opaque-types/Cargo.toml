--- conflicted
+++ resolved
@@ -12,13 +12,7 @@
 
 [dependencies]
 # shared-memory enabled for zenoh even if zenoh-c "shared-memory" feature is disabled. This is to make "std::mem::transmute" work for `ZSLice`
-<<<<<<< HEAD
 zenoh = { version = "0.11.0-dev", git = "https://github.com/eclipse-zenoh/zenoh.git", branch = "dev/1.0.0", default-features = false }
 zenoh-ext = { version = "0.11.0-dev", git = "https://github.com/eclipse-zenoh/zenoh.git", branch = "dev/1.0.0" }
 const_format = "0.2.32"
-=======
-zenoh = { version = "0.11.0-dev", git = "https://github.com/eclipse-zenoh/zenoh.git", branch = "dev/1.0.0", features = ["shared-memory", "unstable"], default-features = false }
-zenoh-ext = { version = "0.11.0-dev", git = "https://github.com/eclipse-zenoh/zenoh.git", branch = "dev/1.0.0", features = ["unstable"] }
-const_format = "0.2.32"
-flume = "*"
->>>>>>> dca3ce91
+flume = "*"