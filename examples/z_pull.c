//
// Copyright (c) 2022 ZettaScale Technology
//
// This program and the accompanying materials are made available under the
// terms of the Eclipse Public License 2.0 which is available at
// http://www.eclipse.org/legal/epl-2.0, or the Apache License, Version 2.0
// which is available at https://www.apache.org/licenses/LICENSE-2.0.
//
// SPDX-License-Identifier: EPL-2.0 OR Apache-2.0
//
// Contributors:
//   ZettaScale Zenoh Team, <zenoh@zettascale.tech>
//
#include <stdio.h>

<<<<<<< HEAD
#include "zenoh.h"

const char *kind_to_str(z_sample_kind_t kind) {
    switch (kind) {
        case Z_SAMPLE_KIND_PUT:
            return "PUT";
        case Z_SAMPLE_KIND_DELETE:
            return "DELETE";
        default:
            return "UNKNOWN";
    }
}

void handle_sample(const z_loaned_sample_t *sample) {
    z_view_string_t keystr;
    z_keyexpr_as_view_string(z_sample_keyexpr(sample), &keystr);
    z_owned_string_t payload_value;
    z_bytes_deserialize_into_string(z_sample_payload(sample), &payload_value);
    printf(">> [Subscriber] Received %s ('%.*s': '%.*s')\n", kind_to_str(z_sample_kind(sample)),
           (int)z_string_len(z_loan(keystr)), z_string_data(z_loan(keystr)), (int)z_string_len(z_loan(payload_value)),
           z_string_data(z_loan(payload_value)));
    z_drop(z_move(payload_value));
}

int main(int argc, char **argv) {
    char *expr = "demo/example/**";
    if (argc > 1) {
        expr = argv[1];
    }

    z_owned_config_t config;
    z_config_default(&config);
    if (argc > 2) {
        if (zc_config_insert_json(z_loan_mut(config), Z_CONFIG_LISTEN_KEY, argv[2]) < 0) {
            printf(
                "Couldn't insert value `%s` in configuration at `%s`. This is likely because `%s` expects a "
                "JSON-serialized list of strings\n",
                argv[2], Z_CONFIG_LISTEN_KEY, Z_CONFIG_LISTEN_KEY);
            exit(-1);
        }
    }
=======
#include "parse_args.h"
#include "zenoh.h"

#define DEFAULT_KEYEXPR "demo/example/**"

struct args_t {
    char* keyexpr;  // -k
};
struct args_t parse_args(int argc, char** argv, z_owned_config_t* config);

const char* kind_to_str(z_sample_kind_t kind);

void data_handler(const z_sample_t* sample, void* arg) {
    z_owned_str_t keystr = z_keyexpr_to_string(sample->keyexpr);
    printf(">> [Subscriber] Received %s ('%s': '%.*s')\n", kind_to_str(sample->kind), z_loan(keystr),
           (int)sample->payload.len, sample->payload.start);
    z_drop(z_move(keystr));
}

int main(int argc, char** argv) {
    z_owned_config_t config = z_config_default();
    struct args_t args = parse_args(argc, argv, &config);
>>>>>>> 6bcc17d1

    printf("Opening session...\n");
    z_owned_session_t s;

    if (z_open(&s, z_move(config)) < 0) {
        printf("Unable to open session!\n");
        exit(-1);
    }

<<<<<<< HEAD
    z_owned_ring_handler_sample_t handler;
    z_owned_closure_sample_t closure;

    printf("Declaring Subscriber on '%s'...\n", expr);
    z_view_keyexpr_t ke;
    z_view_keyexpr_from_str(&ke, expr);
    z_owned_subscriber_t sub;

    if (z_declare_subscriber(&sub, z_loan(s), z_loan(ke), z_move(closure), NULL) < 0) {
=======
    z_owned_closure_sample_t callback = z_closure(data_handler);
    printf("Declaring Subscriber on '%s'...\n", args.keyexpr);
    z_owned_pull_subscriber_t sub =
        z_declare_pull_subscriber(z_loan(s), z_keyexpr(args.keyexpr), z_move(callback), NULL);
    if (!z_check(sub)) {
>>>>>>> 6bcc17d1
        printf("Unable to declare subscriber.\n");
        exit(-1);
    }

<<<<<<< HEAD
    printf("Press <enter> to pull data...\n");
    z_owned_sample_t sample;

    char c = 0;
    while (c != 'q') {
        c = getchar();
        if (c == -1) {
            z_sleep_s(1);
        } else {
            z_try_recv(z_loan(handler), &sample);
            if (z_check(sample)) {
                handle_sample(z_loan(sample));
                z_drop(z_move(sample));
            }
        }
=======
    printf("Press CTRL-C to quit...\n");
    for (int idx = 0; 1; ++idx) {
        z_sleep_s(1);
        printf("[%4d] Pulling...\n", idx);
        z_subscriber_pull(z_loan(sub));
>>>>>>> 6bcc17d1
    }
    z_undeclare_subscriber(z_move(sub));
    z_close(z_move(s));
    return 0;
<<<<<<< HEAD
=======
}

const char* kind_to_str(z_sample_kind_t kind) {
    switch (kind) {
        case Z_SAMPLE_KIND_PUT:
            return "PUT";
        case Z_SAMPLE_KIND_DELETE:
            return "DELETE";
        default:
            return "UNKNOWN";
    }
}

void print_help() {
    printf(
        "\
    Usage: z_pull [OPTIONS]\n\n\
    Options:\n\
        -k <KEY> (optional, string, default='%s'): The key expression to subscribe to\n",
        DEFAULT_KEYEXPR);
    printf(COMMON_HELP);
    printf(
        "\
        -h: print help\n");
}

struct args_t parse_args(int argc, char** argv, z_owned_config_t* config) {
    if (parse_opt(argc, argv, "h", false)) {
        print_help();
        exit(1);
    }
    const char* keyexpr = parse_opt(argc, argv, "k", true);
    if (!keyexpr) {
        keyexpr = DEFAULT_KEYEXPR;
    }
    parse_zenoh_common_args(argc, argv, config);
    const char* arg = check_unknown_opts(argc, argv);
    if (arg) {
        printf("Unknown option %s\n", arg);
        exit(-1);
    }
    char** pos_args = parse_pos_args(argc, argv, 1);
    if (!pos_args || pos_args[0]) {
        printf("Unexpected positional arguments\n");
        free(pos_args);
        exit(-1);
    }
    free(pos_args);
    return (struct args_t){.keyexpr = (char*)keyexpr};
>>>>>>> 6bcc17d1
}<|MERGE_RESOLUTION|>--- conflicted
+++ resolved
@@ -13,49 +13,6 @@
 //
 #include <stdio.h>
 
-<<<<<<< HEAD
-#include "zenoh.h"
-
-const char *kind_to_str(z_sample_kind_t kind) {
-    switch (kind) {
-        case Z_SAMPLE_KIND_PUT:
-            return "PUT";
-        case Z_SAMPLE_KIND_DELETE:
-            return "DELETE";
-        default:
-            return "UNKNOWN";
-    }
-}
-
-void handle_sample(const z_loaned_sample_t *sample) {
-    z_view_string_t keystr;
-    z_keyexpr_as_view_string(z_sample_keyexpr(sample), &keystr);
-    z_owned_string_t payload_value;
-    z_bytes_deserialize_into_string(z_sample_payload(sample), &payload_value);
-    printf(">> [Subscriber] Received %s ('%.*s': '%.*s')\n", kind_to_str(z_sample_kind(sample)),
-           (int)z_string_len(z_loan(keystr)), z_string_data(z_loan(keystr)), (int)z_string_len(z_loan(payload_value)),
-           z_string_data(z_loan(payload_value)));
-    z_drop(z_move(payload_value));
-}
-
-int main(int argc, char **argv) {
-    char *expr = "demo/example/**";
-    if (argc > 1) {
-        expr = argv[1];
-    }
-
-    z_owned_config_t config;
-    z_config_default(&config);
-    if (argc > 2) {
-        if (zc_config_insert_json(z_loan_mut(config), Z_CONFIG_LISTEN_KEY, argv[2]) < 0) {
-            printf(
-                "Couldn't insert value `%s` in configuration at `%s`. This is likely because `%s` expects a "
-                "JSON-serialized list of strings\n",
-                argv[2], Z_CONFIG_LISTEN_KEY, Z_CONFIG_LISTEN_KEY);
-            exit(-1);
-        }
-    }
-=======
 #include "parse_args.h"
 #include "zenoh.h"
 
@@ -68,17 +25,21 @@
 
 const char* kind_to_str(z_sample_kind_t kind);
 
-void data_handler(const z_sample_t* sample, void* arg) {
-    z_owned_str_t keystr = z_keyexpr_to_string(sample->keyexpr);
-    printf(">> [Subscriber] Received %s ('%s': '%.*s')\n", kind_to_str(sample->kind), z_loan(keystr),
-           (int)sample->payload.len, sample->payload.start);
-    z_drop(z_move(keystr));
+void handle_sample(const z_loaned_sample_t* sample) {
+    z_view_string_t keystr;
+    z_keyexpr_as_view_string(z_sample_keyexpr(sample), &keystr);
+    z_owned_string_t payload_value;
+    z_bytes_deserialize_into_string(z_sample_payload(sample), &payload_value);
+    printf(">> [Subscriber] Received %s ('%.*s': '%.*s')\n", kind_to_str(z_sample_kind(sample)),
+           (int)z_string_len(z_loan(keystr)), z_string_data(z_loan(keystr)), (int)z_string_len(z_loan(payload_value)),
+           z_string_data(z_loan(payload_value)));
+    z_drop(z_move(payload_value));
 }
 
 int main(int argc, char** argv) {
-    z_owned_config_t config = z_config_default();
+    z_owned_config_t config;
+    z_config_default(&config);
     struct args_t args = parse_args(argc, argv, &config);
->>>>>>> 6bcc17d1
 
     printf("Opening session...\n");
     z_owned_session_t s;
@@ -88,7 +49,6 @@
         exit(-1);
     }
 
-<<<<<<< HEAD
     z_owned_ring_handler_sample_t handler;
     z_owned_closure_sample_t closure;
 
@@ -98,18 +58,10 @@
     z_owned_subscriber_t sub;
 
     if (z_declare_subscriber(&sub, z_loan(s), z_loan(ke), z_move(closure), NULL) < 0) {
-=======
-    z_owned_closure_sample_t callback = z_closure(data_handler);
-    printf("Declaring Subscriber on '%s'...\n", args.keyexpr);
-    z_owned_pull_subscriber_t sub =
-        z_declare_pull_subscriber(z_loan(s), z_keyexpr(args.keyexpr), z_move(callback), NULL);
-    if (!z_check(sub)) {
->>>>>>> 6bcc17d1
         printf("Unable to declare subscriber.\n");
         exit(-1);
     }
 
-<<<<<<< HEAD
     printf("Press <enter> to pull data...\n");
     z_owned_sample_t sample;
 
@@ -125,19 +77,10 @@
                 z_drop(z_move(sample));
             }
         }
-=======
-    printf("Press CTRL-C to quit...\n");
-    for (int idx = 0; 1; ++idx) {
-        z_sleep_s(1);
-        printf("[%4d] Pulling...\n", idx);
-        z_subscriber_pull(z_loan(sub));
->>>>>>> 6bcc17d1
     }
     z_undeclare_subscriber(z_move(sub));
     z_close(z_move(s));
     return 0;
-<<<<<<< HEAD
-=======
 }
 
 const char* kind_to_str(z_sample_kind_t kind) {
@@ -187,5 +130,4 @@
     }
     free(pos_args);
     return (struct args_t){.keyexpr = (char*)keyexpr};
->>>>>>> 6bcc17d1
 }