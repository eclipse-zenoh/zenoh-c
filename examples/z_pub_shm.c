//
// Copyright (c) 2022 ZettaScale Technology
//
// This program and the accompanying materials are made available under the
// terms of the Eclipse Public License 2.0 which is available at
// http://www.eclipse.org/legal/epl-2.0, or the Apache License, Version 2.0
// which is available at https://www.apache.org/licenses/LICENSE-2.0.
//
// SPDX-License-Identifier: EPL-2.0 OR Apache-2.0
//
// Contributors:
//   ZettaScale Zenoh Team, <zenoh@zettascale.tech>
//
#include <stdio.h>
#include <string.h>

#include "parse_args.h"
#include "zenoh.h"

<<<<<<< HEAD
#ifdef UNSTABLE
void matching_status_handler(const zc_matching_status_t *matching_status, void *arg) {
    if (matching_status->matching) {
        printf("Subscriber matched\n");
    } else {
        printf("No Subscribers matched\n");
    }
}
#endif

int main(int argc, char **argv) {
    char *keyexpr = "demo/example/zenoh-c-pub";
    char *value = "Pub from C SHM!";
    bool add_matching_listener = false;

    if (argc > 1) keyexpr = argv[1];
    if (argc > 2) value = argv[2];
    if (argc > 3) add_matching_listener = atoi(argv[3]);

    z_owned_config_t config;
    z_config_default(&config);

    // A probing procedure for shared memory is performed upon session opening. To enable `z_pub_shm` to operate
    // over shared memory (and to not fallback on network mode), shared memory needs to be enabled also on the
    // subscriber side. By doing so, the probing procedure will succeed and shared memory will operate as expected.
    if (zc_config_insert_json(z_loan_mut(config), Z_CONFIG_SHARED_MEMORY_KEY, "true") < 0) {
        printf(
            "Couldn't insert value `true` in configuration at `%s`. This is likely because `%s` expects a "
            "JSON-serialized value\n",
            Z_CONFIG_SHARED_MEMORY_KEY, Z_CONFIG_SHARED_MEMORY_KEY);
        exit(-1);
    }

    if (argc > 4) {
        if (zc_config_insert_json(z_loan_mut(config), Z_CONFIG_CONNECT_KEY, argv[4]) < 0) {
            printf(
                "Couldn't insert value `%s` in configuration at `%s`. This is likely because `%s` expects a "
                "JSON-serialized list of strings\n",
                argv[4], Z_CONFIG_CONNECT_KEY, Z_CONFIG_CONNECT_KEY);
            exit(-1);
        }
    }
=======
#define N 10
#define DEFAULT_KEYEXPR "demo/example/zenoh-c-pub-shm"
#define DEFAULT_VALUE "Pub from C!"

struct args_t {
    char* keyexpr;  // -k
    char* value;    // -v
};
struct args_t parse_args(int argc, char** argv, z_owned_config_t* config);

int main(int argc, char** argv) {
    z_owned_config_t config = z_config_default();
    struct args_t args = parse_args(argc, argv, &config);

    // Enable shared memory
    if (zc_config_insert_json(z_loan(config), "transport/shared_memory/enabled", "true") < 0) {
        printf("Error enabling Shared Memory");
        exit(-1);
    }
>>>>>>> 6bcc17d1

    printf("Opening session...\n");
    z_owned_session_t s;
    if (z_open(&s, z_move(config)) < 0) {
        printf("Unable to open session!\n");
        exit(-1);
    }

<<<<<<< HEAD
    printf("Declaring Publisher on '%s'...\n", keyexpr);
    z_owned_publisher_t pub;
    z_view_keyexpr_t ke;
    z_view_keyexpr_from_str(&ke, keyexpr);
    if (z_declare_publisher(&pub, z_loan(s), z_loan(ke), NULL) < 0) {
=======
    printf("Declaring Publisher on '%s'...\n", args.keyexpr);
    z_owned_publisher_t pub = z_declare_publisher(z_loan(s), z_keyexpr(args.keyexpr), NULL);
    if (!z_check(pub)) {
>>>>>>> 6bcc17d1
        printf("Unable to declare Publisher for key expression!\n");
        exit(-1);
    }
#ifdef UNSTABLE
    zc_owned_matching_listener_t listener;
    if (add_matching_listener) {
        zc_owned_closure_matching_status_t callback;
        z_closure(&callback, matching_status_handler, NULL, NULL);
        zc_publisher_matching_listener_callback(&listener, z_loan(pub), z_move(callback));
    }
#else
    if (add_matching_listener) {
        printf("To enable matching listener you must compile Zenoh-c with unstable feature support!\n");
        exit(-1);
    }
#endif

    printf("Creating POSIX SHM Provider...\n");
    const size_t total_size = 4096;
    const size_t buf_ok_size = total_size / 4;

    z_alloc_alignment_t alignment = {0};
    z_owned_memory_layout_t layout;
    z_memory_layout_new(&layout, total_size, alignment);

<<<<<<< HEAD
    z_owned_shm_provider_t provider;
    z_posix_shm_provider_new(&provider, z_loan(layout));

    for (int idx = 0; 1; ++idx) {
        z_sleep_s(1);

        z_buf_layout_alloc_result_t alloc;
        z_shm_provider_alloc_gc_defrag_blocking(&alloc, z_loan(provider), buf_ok_size, alignment);
        if (z_check(alloc.buf)) {
            {
                uint8_t *buf = z_shm_mut_data_mut(z_loan_mut(alloc.buf));
                sprintf((char *)buf, "[%4d] %s", idx, value);
                printf("Putting Data ('%s': '%s')...\n", keyexpr, buf);
=======
    printf("Press CTRL-C to quit...\n");
    for (int idx = 0; true; ++idx) {
        zc_owned_shmbuf_t shmbuf = zc_shm_alloc(&manager, 256);
        if (!z_check(shmbuf)) {
            zc_shm_gc(&manager);
            shmbuf = zc_shm_alloc(&manager, 256);
            if (!z_check(shmbuf)) {
                printf("Failed to allocate a SHM buffer, even after GCing\n");
                exit(-1);
>>>>>>> 6bcc17d1
            }

            z_publisher_put_options_t options;
            z_publisher_put_options_default(&options);

            z_owned_bytes_t payload;
            z_bytes_serialize_from_shm_mut(&payload, &alloc.buf);

            z_publisher_put(z_loan(pub), z_move(payload), &options);
        } else {
            printf("Unexpected failure during SHM buffer allocation...");
            break;
        }
<<<<<<< HEAD
=======
        char* buf = (char*)zc_shmbuf_ptr(&shmbuf);
        buf[256] = 0;
        snprintf(buf, 255, "[%4d] %s", idx, args.value);
        size_t len = strlen(buf);
        zc_shmbuf_set_length(&shmbuf, len);
        z_sleep_s(1);
        printf("Putting Data ('%s': '%s')...\n", args.keyexpr, buf);
        z_publisher_put_options_t options = z_publisher_put_options_default();
        options.encoding = z_encoding(Z_ENCODING_PREFIX_TEXT_PLAIN, NULL);
        zc_owned_payload_t payload = zc_shmbuf_into_payload(z_move(shmbuf));
        zc_publisher_put_owned(z_loan(pub), z_move(payload), &options);
>>>>>>> 6bcc17d1
    }

#ifdef UNSTABLE
    if (add_matching_listener) {
        zc_publisher_matching_listener_undeclare(z_move(listener));
    }
#endif

    z_undeclare_publisher(z_move(pub));
    z_close(z_move(s));

    z_drop(z_move(provider));
    z_drop(z_move(layout));

    return 0;
}

void print_help() {
    printf(
        "\
    Usage: z_pub_shm [OPTIONS]\n\n\
    Options:\n\
        -k <KEYEXPR> (optional, string, default='%s'): The key expression to write to\n\
        -v <VALUE> (optional, string, default='%s'): The value to write\n",
        DEFAULT_KEYEXPR, DEFAULT_VALUE);
    printf(COMMON_HELP);
    printf(
        "\
        -h: print help\n");
}

struct args_t parse_args(int argc, char** argv, z_owned_config_t* config) {
    if (parse_opt(argc, argv, "h", false)) {
        print_help();
        exit(1);
    }
    const char* keyexpr = parse_opt(argc, argv, "k", true);
    if (!keyexpr) {
        keyexpr = DEFAULT_KEYEXPR;
    }
    const char* value = parse_opt(argc, argv, "v", true);
    if (!value) {
        value = DEFAULT_VALUE;
    }
    parse_zenoh_common_args(argc, argv, config);
    const char* arg = check_unknown_opts(argc, argv);
    if (arg) {
        printf("Unknown option %s\n", arg);
        exit(-1);
    }
    char** pos_args = parse_pos_args(argc, argv, 1);
    if (!pos_args || pos_args[0]) {
        printf("Unexpected positional arguments\n");
        free(pos_args);
        exit(-1);
    }
    free(pos_args);
    return (struct args_t){.keyexpr = (char*)keyexpr, .value = (char*)value};
}<|MERGE_RESOLUTION|>--- conflicted
+++ resolved
@@ -17,28 +17,20 @@
 #include "parse_args.h"
 #include "zenoh.h"
 
-<<<<<<< HEAD
-#ifdef UNSTABLE
-void matching_status_handler(const zc_matching_status_t *matching_status, void *arg) {
-    if (matching_status->matching) {
-        printf("Subscriber matched\n");
-    } else {
-        printf("No Subscribers matched\n");
-    }
-}
-#endif
+#define N 10
+#define DEFAULT_KEYEXPR "demo/example/zenoh-c-pub-shm"
+#define DEFAULT_VALUE "Pub from C!"
 
-int main(int argc, char **argv) {
-    char *keyexpr = "demo/example/zenoh-c-pub";
-    char *value = "Pub from C SHM!";
-    bool add_matching_listener = false;
+struct args_t {
+    char* keyexpr;  // -k
+    char* value;    // -v
+};
+struct args_t parse_args(int argc, char** argv, z_owned_config_t* config);
 
-    if (argc > 1) keyexpr = argv[1];
-    if (argc > 2) value = argv[2];
-    if (argc > 3) add_matching_listener = atoi(argv[3]);
-
+int main(int argc, char** argv) {
     z_owned_config_t config;
     z_config_default(&config);
+    struct args_t args = parse_args(argc, argv, &config);
 
     // A probing procedure for shared memory is performed upon session opening. To enable `z_pub_shm` to operate
     // over shared memory (and to not fallback on network mode), shared memory needs to be enabled also on the
@@ -51,37 +43,6 @@
         exit(-1);
     }
 
-    if (argc > 4) {
-        if (zc_config_insert_json(z_loan_mut(config), Z_CONFIG_CONNECT_KEY, argv[4]) < 0) {
-            printf(
-                "Couldn't insert value `%s` in configuration at `%s`. This is likely because `%s` expects a "
-                "JSON-serialized list of strings\n",
-                argv[4], Z_CONFIG_CONNECT_KEY, Z_CONFIG_CONNECT_KEY);
-            exit(-1);
-        }
-    }
-=======
-#define N 10
-#define DEFAULT_KEYEXPR "demo/example/zenoh-c-pub-shm"
-#define DEFAULT_VALUE "Pub from C!"
-
-struct args_t {
-    char* keyexpr;  // -k
-    char* value;    // -v
-};
-struct args_t parse_args(int argc, char** argv, z_owned_config_t* config);
-
-int main(int argc, char** argv) {
-    z_owned_config_t config = z_config_default();
-    struct args_t args = parse_args(argc, argv, &config);
-
-    // Enable shared memory
-    if (zc_config_insert_json(z_loan(config), "transport/shared_memory/enabled", "true") < 0) {
-        printf("Error enabling Shared Memory");
-        exit(-1);
-    }
->>>>>>> 6bcc17d1
-
     printf("Opening session...\n");
     z_owned_session_t s;
     if (z_open(&s, z_move(config)) < 0) {
@@ -89,17 +50,11 @@
         exit(-1);
     }
 
-<<<<<<< HEAD
-    printf("Declaring Publisher on '%s'...\n", keyexpr);
+    printf("Declaring Publisher on '%s'...\n", args.keyexpr);
     z_owned_publisher_t pub;
     z_view_keyexpr_t ke;
-    z_view_keyexpr_from_str(&ke, keyexpr);
+    z_view_keyexpr_from_str(&ke, args.keyexpr);
     if (z_declare_publisher(&pub, z_loan(s), z_loan(ke), NULL) < 0) {
-=======
-    printf("Declaring Publisher on '%s'...\n", args.keyexpr);
-    z_owned_publisher_t pub = z_declare_publisher(z_loan(s), z_keyexpr(args.keyexpr), NULL);
-    if (!z_check(pub)) {
->>>>>>> 6bcc17d1
         printf("Unable to declare Publisher for key expression!\n");
         exit(-1);
     }
@@ -125,7 +80,6 @@
     z_owned_memory_layout_t layout;
     z_memory_layout_new(&layout, total_size, alignment);
 
-<<<<<<< HEAD
     z_owned_shm_provider_t provider;
     z_posix_shm_provider_new(&provider, z_loan(layout));
 
@@ -136,20 +90,9 @@
         z_shm_provider_alloc_gc_defrag_blocking(&alloc, z_loan(provider), buf_ok_size, alignment);
         if (z_check(alloc.buf)) {
             {
-                uint8_t *buf = z_shm_mut_data_mut(z_loan_mut(alloc.buf));
-                sprintf((char *)buf, "[%4d] %s", idx, value);
-                printf("Putting Data ('%s': '%s')...\n", keyexpr, buf);
-=======
-    printf("Press CTRL-C to quit...\n");
-    for (int idx = 0; true; ++idx) {
-        zc_owned_shmbuf_t shmbuf = zc_shm_alloc(&manager, 256);
-        if (!z_check(shmbuf)) {
-            zc_shm_gc(&manager);
-            shmbuf = zc_shm_alloc(&manager, 256);
-            if (!z_check(shmbuf)) {
-                printf("Failed to allocate a SHM buffer, even after GCing\n");
-                exit(-1);
->>>>>>> 6bcc17d1
+                uint8_t* buf = z_shm_mut_data_mut(z_loan_mut(alloc.buf));
+                sprintf((char*)buf, "[%4d] %s", idx, args.value);
+                printf("Putting Data ('%s': '%s')...\n", args.keyexpr, buf);
             }
 
             z_publisher_put_options_t options;
@@ -163,20 +106,6 @@
             printf("Unexpected failure during SHM buffer allocation...");
             break;
         }
-<<<<<<< HEAD
-=======
-        char* buf = (char*)zc_shmbuf_ptr(&shmbuf);
-        buf[256] = 0;
-        snprintf(buf, 255, "[%4d] %s", idx, args.value);
-        size_t len = strlen(buf);
-        zc_shmbuf_set_length(&shmbuf, len);
-        z_sleep_s(1);
-        printf("Putting Data ('%s': '%s')...\n", args.keyexpr, buf);
-        z_publisher_put_options_t options = z_publisher_put_options_default();
-        options.encoding = z_encoding(Z_ENCODING_PREFIX_TEXT_PLAIN, NULL);
-        zc_owned_payload_t payload = zc_shmbuf_into_payload(z_move(shmbuf));
-        zc_publisher_put_owned(z_loan(pub), z_move(payload), &options);
->>>>>>> 6bcc17d1
     }
 
 #ifdef UNSTABLE
