//
// Copyright (c) 2023 ZettaScale Technology
//
// This program and the accompanying materials are made available under the
// terms of the Eclipse Public License 2.0 which is available at
// http://www.eclipse.org/legal/epl-2.0, or the Apache License, Version 2.0
// which is available at https://www.apache.org/licenses/LICENSE-2.0.
//
// SPDX-License-Identifier: EPL-2.0 OR Apache-2.0
//
// Contributors:
//   ZettaScale Zenoh Team, <zenoh@zettascale.tech>
//
#include <stdio.h>
#include <string.h>

#include "parse_args.h"
#include "zenoh.h"

#define DEFAULT_KEYEXPR "demo/example/zenoh-c-pub"
#define DEFAULT_VALUE "Pub from C!"

<<<<<<< HEAD
=======
typedef struct kv_pair_t {
    const char* key;
    const char* value;
} kv_pair_t;

typedef struct kv_it {
    kv_pair_t* current;
    kv_pair_t* end;
} kv_it;

bool create_attachment_iter(z_owned_bytes_t* kv_pair, void* context) {
    kv_it* it = (kv_it*)(context);
    if (it->current == it->end) {
        return false;
    }
    z_owned_bytes_t k, v;
    z_bytes_serialize_from_str(&k, it->current->key);
    z_bytes_serialize_from_str(&v, it->current->value);
    z_bytes_from_pair(kv_pair, z_move(k), z_move(v));
    it->current++;
    return true;
};

>>>>>>> 91400a1d
struct args_t {
    char* keyexpr;  // -k
    char* value;    // -v
};
struct args_t parse_args(int argc, char** argv, z_owned_config_t* config);

int main(int argc, char** argv) {
<<<<<<< HEAD
    z_owned_config_t config = z_config_default();
=======
    z_owned_config_t config;
>>>>>>> 91400a1d
    struct args_t args = parse_args(argc, argv, &config);

    printf("Opening session...\n");
    z_owned_session_t s;
    if (z_open(&s, z_move(config)) < 0) {
        printf("Unable to open session!\n");
        exit(-1);
    }

    printf("Declaring Publisher on '%s'...\n", args.keyexpr);
<<<<<<< HEAD
    z_owned_publisher_t pub = z_declare_publisher(z_loan(s), z_keyexpr(args.keyexpr), NULL);
    if (!z_check(pub)) {
=======
    z_view_keyexpr_t ke;
    z_view_keyexpr_from_str(&ke, args.keyexpr);
    z_owned_publisher_t pub;
    if (z_declare_publisher(&pub, z_loan(s), z_loan(ke), NULL)) {
>>>>>>> 91400a1d
        printf("Unable to declare Publisher for key expression!\n");
        exit(-1);
    }

    z_publisher_put_options_t options;
    z_publisher_put_options_default(&options);

    // allocate attachment data
    kv_pair_t kvs[2];
    kvs[0] = (kv_pair_t){.key = "source", .value = "C"};
    // allocate attachment and payload
    z_owned_bytes_t attachment;
    z_owned_bytes_t payload;

    printf("Press CTRL-C to quit...\n");
    char buf[256];
    char buf_ind[16];
    for (int idx = 0; 1; ++idx) {
        z_sleep_s(1);

        // add some other attachment value
        sprintf(buf_ind, "%d", idx);
        kvs[1] = (kv_pair_t){.key = "index", .value = buf_ind};
        kv_it it = {.current = kvs, .end = kvs + 2};
        z_bytes_from_iter(&attachment, create_attachment_iter, (void*)&it);
        options.attachment = z_move(attachment);

        sprintf(buf, "[%4d] %s", idx, args.value);
        printf("Putting Data ('%s': '%s')...\n", args.keyexpr, buf);

<<<<<<< HEAD
        sprintf(buf, "[%4d] %s", idx, args.value);
        printf("Putting Data ('%s': '%s')...\n", args.keyexpr, buf);
        z_publisher_put(z_loan(pub), (const uint8_t*)buf, strlen(buf), &options);
=======
        z_bytes_serialize_from_str(&payload, buf);
        z_publisher_put(z_loan(pub), z_move(payload), &options);
>>>>>>> 91400a1d
    }

    z_undeclare_publisher(z_move(pub));

    z_close(z_move(s));

    return 0;
}

void print_help() {
    printf(
        "\
    Usage: z_pub_attachement [OPTIONS]\n\n\
    Options:\n\
        -k <KEYEXPR> (optional, string, default='%s'): The key expression to write to\n\
        -v <VALUE> (optional, string, default='%s'): The value to write\n",
        DEFAULT_KEYEXPR, DEFAULT_VALUE);
    printf(COMMON_HELP);
    printf(
        "\
        -h: print help\n");
}

struct args_t parse_args(int argc, char** argv, z_owned_config_t* config) {
    if (parse_opt(argc, argv, "h", false)) {
        print_help();
        exit(1);
    }
    const char* keyexpr = parse_opt(argc, argv, "k", true);
    if (!keyexpr) {
        keyexpr = DEFAULT_KEYEXPR;
    }
    const char* value = parse_opt(argc, argv, "v", true);
    if (!value) {
        value = DEFAULT_VALUE;
    }
    parse_zenoh_common_args(argc, argv, config);
    const char* arg = check_unknown_opts(argc, argv);
    if (arg) {
        printf("Unknown option %s\n", arg);
        exit(-1);
    }
    char** pos_args = parse_pos_args(argc, argv, 1);
    if (!pos_args || pos_args[0]) {
        printf("Unexpected positional arguments\n");
        free(pos_args);
        exit(-1);
    }
    free(pos_args);
    return (struct args_t){.keyexpr = (char*)keyexpr, .value = (char*)value};
}<|MERGE_RESOLUTION|>--- conflicted
+++ resolved
@@ -20,8 +20,6 @@
 #define DEFAULT_KEYEXPR "demo/example/zenoh-c-pub"
 #define DEFAULT_VALUE "Pub from C!"
 
-<<<<<<< HEAD
-=======
 typedef struct kv_pair_t {
     const char* key;
     const char* value;
@@ -45,7 +43,6 @@
     return true;
 };
 
->>>>>>> 91400a1d
 struct args_t {
     char* keyexpr;  // -k
     char* value;    // -v
@@ -53,11 +50,7 @@
 struct args_t parse_args(int argc, char** argv, z_owned_config_t* config);
 
 int main(int argc, char** argv) {
-<<<<<<< HEAD
-    z_owned_config_t config = z_config_default();
-=======
     z_owned_config_t config;
->>>>>>> 91400a1d
     struct args_t args = parse_args(argc, argv, &config);
 
     printf("Opening session...\n");
@@ -68,15 +61,10 @@
     }
 
     printf("Declaring Publisher on '%s'...\n", args.keyexpr);
-<<<<<<< HEAD
-    z_owned_publisher_t pub = z_declare_publisher(z_loan(s), z_keyexpr(args.keyexpr), NULL);
-    if (!z_check(pub)) {
-=======
     z_view_keyexpr_t ke;
     z_view_keyexpr_from_str(&ke, args.keyexpr);
     z_owned_publisher_t pub;
     if (z_declare_publisher(&pub, z_loan(s), z_loan(ke), NULL)) {
->>>>>>> 91400a1d
         printf("Unable to declare Publisher for key expression!\n");
         exit(-1);
     }
@@ -107,14 +95,8 @@
         sprintf(buf, "[%4d] %s", idx, args.value);
         printf("Putting Data ('%s': '%s')...\n", args.keyexpr, buf);
 
-<<<<<<< HEAD
-        sprintf(buf, "[%4d] %s", idx, args.value);
-        printf("Putting Data ('%s': '%s')...\n", args.keyexpr, buf);
-        z_publisher_put(z_loan(pub), (const uint8_t*)buf, strlen(buf), &options);
-=======
         z_bytes_serialize_from_str(&payload, buf);
         z_publisher_put(z_loan(pub), z_move(payload), &options);
->>>>>>> 91400a1d
     }
 
     z_undeclare_publisher(z_move(pub));
