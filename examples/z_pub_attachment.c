//
// Copyright (c) 2023 ZettaScale Technology
//
// This program and the accompanying materials are made available under the
// terms of the Eclipse Public License 2.0 which is available at
// http://www.eclipse.org/legal/epl-2.0, or the Apache License, Version 2.0
// which is available at https://www.apache.org/licenses/LICENSE-2.0.
//
// SPDX-License-Identifier: EPL-2.0 OR Apache-2.0
//
// Contributors:
//   ZettaScale Zenoh Team, <zenoh@zettascale.tech>
//
#include <stdio.h>
#include <string.h>

#include "parse_args.h"
#include "zenoh.h"

<<<<<<< HEAD
typedef struct kv_pair_t {
    const char* key;
    const char* value;
} kv_pair_t;

typedef struct kv_it {
    kv_pair_t* current;
    kv_pair_t* end;
} kv_it;

bool create_attachment_iter(z_owned_bytes_t* kv_pair, void* context) {
    kv_it* it = (kv_it*)(context);
    if (it->current == it->end) {
        return false;
    }
    z_owned_bytes_t k, v;
    z_bytes_serialize_from_str(&k, it->current->key);
    z_bytes_serialize_from_str(&v, it->current->value);
    z_bytes_from_pair(kv_pair, z_move(k), z_move(v));
    it->current++;
    return true;
};

int main(int argc, char** argv) {
    char* keyexpr = "demo/example/zenoh-c-pub";
    char* value = "Pub from C!";
=======
#define DEFAULT_KEYEXPR "demo/example/zenoh-c-pub"
#define DEFAULT_VALUE "Pub from C!"
>>>>>>> 6bcc17d1

struct args_t {
    char* keyexpr;  // -k
    char* value;    // -v
};
struct args_t parse_args(int argc, char** argv, z_owned_config_t* config);

<<<<<<< HEAD
    z_owned_config_t config;
    z_config_default(&config);
    if (argc > 3) {
        if (zc_config_insert_json(z_loan_mut(config), Z_CONFIG_CONNECT_KEY, argv[3]) < 0) {
            printf(
                "Couldn't insert value `%s` in configuration at `%s`. This is likely because `%s` expects a "
                "JSON-serialized list of strings\n",
                argv[3], Z_CONFIG_CONNECT_KEY, Z_CONFIG_CONNECT_KEY);
            exit(-1);
        }
    }
=======
int main(int argc, char** argv) {
    z_owned_config_t config = z_config_default();
    struct args_t args = parse_args(argc, argv, &config);
>>>>>>> 6bcc17d1

    printf("Opening session...\n");
    z_owned_session_t s;
    if (z_open(&s, z_move(config)) < 0) {
        printf("Unable to open session!\n");
        exit(-1);
    }

<<<<<<< HEAD
    printf("Declaring Publisher on '%s'...\n", keyexpr);
    z_view_keyexpr_t ke;
    z_view_keyexpr_from_str(&ke, keyexpr);
    z_owned_publisher_t pub;
    if (z_declare_publisher(&pub, z_loan(s), z_loan(ke), NULL)) {
=======
    printf("Declaring Publisher on '%s'...\n", args.keyexpr);
    z_owned_publisher_t pub = z_declare_publisher(z_loan(s), z_keyexpr(args.keyexpr), NULL);
    if (!z_check(pub)) {
>>>>>>> 6bcc17d1
        printf("Unable to declare Publisher for key expression!\n");
        exit(-1);
    }

    z_publisher_put_options_t options;
    z_publisher_put_options_default(&options);

    // allocate attachment data
    kv_pair_t kvs[2];
    kvs[0] = (kv_pair_t){.key = "source", .value = "C"};
    // allocate attachment and payload
    z_owned_bytes_t attachment;
    z_owned_bytes_t payload;

    printf("Press CTRL-C to quit...\n");
    char buf[256];
    char buf_ind[16];
    for (int idx = 0; 1; ++idx) {
        z_sleep_s(1);

        // add some other attachment value
        sprintf(buf_ind, "%d", idx);
        kvs[1] = (kv_pair_t){.key = "index", .value = buf_ind};
        kv_it it = {.current = kvs, .end = kvs + 2};
        z_bytes_from_iter(&attachment, create_attachment_iter, (void*)&it);
        options.attachment = z_move(attachment);

<<<<<<< HEAD
        sprintf(buf, "[%4d] %s", idx, value);
        printf("Putting Data ('%s': '%s')...\n", keyexpr, buf);

        z_bytes_serialize_from_str(&payload, buf);
        z_publisher_put(z_loan(pub), z_move(payload), &options);
=======
        sprintf(buf, "[%4d] %s", idx, args.value);
        printf("Putting Data ('%s': '%s')...\n", args.keyexpr, buf);
        z_publisher_put(z_loan(pub), (const uint8_t*)buf, strlen(buf), &options);
>>>>>>> 6bcc17d1
    }

    z_undeclare_publisher(z_move(pub));

    z_close(z_move(s));

    return 0;
}

void print_help() {
    printf(
        "\
    Usage: z_pub_attachement [OPTIONS]\n\n\
    Options:\n\
        -k <KEYEXPR> (optional, string, default='%s'): The key expression to write to\n\
        -v <VALUE> (optional, string, default='%s'): The value to write\n",
        DEFAULT_KEYEXPR, DEFAULT_VALUE);
    printf(COMMON_HELP);
    printf(
        "\
        -h: print help\n");
}

struct args_t parse_args(int argc, char** argv, z_owned_config_t* config) {
    if (parse_opt(argc, argv, "h", false)) {
        print_help();
        exit(1);
    }
    const char* keyexpr = parse_opt(argc, argv, "k", true);
    if (!keyexpr) {
        keyexpr = DEFAULT_KEYEXPR;
    }
    const char* value = parse_opt(argc, argv, "v", true);
    if (!value) {
        value = DEFAULT_VALUE;
    }
    parse_zenoh_common_args(argc, argv, config);
    const char* arg = check_unknown_opts(argc, argv);
    if (arg) {
        printf("Unknown option %s\n", arg);
        exit(-1);
    }
    char** pos_args = parse_pos_args(argc, argv, 1);
    if (!pos_args || pos_args[0]) {
        printf("Unexpected positional arguments\n");
        free(pos_args);
        exit(-1);
    }
    free(pos_args);
    return (struct args_t){.keyexpr = (char*)keyexpr, .value = (char*)value};
}<|MERGE_RESOLUTION|>--- conflicted
+++ resolved
@@ -17,7 +17,9 @@
 #include "parse_args.h"
 #include "zenoh.h"
 
-<<<<<<< HEAD
+#define DEFAULT_KEYEXPR "demo/example/zenoh-c-pub"
+#define DEFAULT_VALUE "Pub from C!"
+
 typedef struct kv_pair_t {
     const char* key;
     const char* value;
@@ -41,37 +43,16 @@
     return true;
 };
 
-int main(int argc, char** argv) {
-    char* keyexpr = "demo/example/zenoh-c-pub";
-    char* value = "Pub from C!";
-=======
-#define DEFAULT_KEYEXPR "demo/example/zenoh-c-pub"
-#define DEFAULT_VALUE "Pub from C!"
->>>>>>> 6bcc17d1
-
 struct args_t {
     char* keyexpr;  // -k
     char* value;    // -v
 };
 struct args_t parse_args(int argc, char** argv, z_owned_config_t* config);
 
-<<<<<<< HEAD
+int main(int argc, char** argv) {
     z_owned_config_t config;
     z_config_default(&config);
-    if (argc > 3) {
-        if (zc_config_insert_json(z_loan_mut(config), Z_CONFIG_CONNECT_KEY, argv[3]) < 0) {
-            printf(
-                "Couldn't insert value `%s` in configuration at `%s`. This is likely because `%s` expects a "
-                "JSON-serialized list of strings\n",
-                argv[3], Z_CONFIG_CONNECT_KEY, Z_CONFIG_CONNECT_KEY);
-            exit(-1);
-        }
-    }
-=======
-int main(int argc, char** argv) {
-    z_owned_config_t config = z_config_default();
     struct args_t args = parse_args(argc, argv, &config);
->>>>>>> 6bcc17d1
 
     printf("Opening session...\n");
     z_owned_session_t s;
@@ -80,17 +61,11 @@
         exit(-1);
     }
 
-<<<<<<< HEAD
-    printf("Declaring Publisher on '%s'...\n", keyexpr);
+    printf("Declaring Publisher on '%s'...\n", args.keyexpr);
     z_view_keyexpr_t ke;
-    z_view_keyexpr_from_str(&ke, keyexpr);
+    z_view_keyexpr_from_str(&ke, args.keyexpr);
     z_owned_publisher_t pub;
     if (z_declare_publisher(&pub, z_loan(s), z_loan(ke), NULL)) {
-=======
-    printf("Declaring Publisher on '%s'...\n", args.keyexpr);
-    z_owned_publisher_t pub = z_declare_publisher(z_loan(s), z_keyexpr(args.keyexpr), NULL);
-    if (!z_check(pub)) {
->>>>>>> 6bcc17d1
         printf("Unable to declare Publisher for key expression!\n");
         exit(-1);
     }
@@ -118,17 +93,11 @@
         z_bytes_from_iter(&attachment, create_attachment_iter, (void*)&it);
         options.attachment = z_move(attachment);
 
-<<<<<<< HEAD
-        sprintf(buf, "[%4d] %s", idx, value);
-        printf("Putting Data ('%s': '%s')...\n", keyexpr, buf);
+        sprintf(buf, "[%4d] %s", idx, args.value);
+        printf("Putting Data ('%s': '%s')...\n", args.keyexpr, buf);
 
         z_bytes_serialize_from_str(&payload, buf);
         z_publisher_put(z_loan(pub), z_move(payload), &options);
-=======
-        sprintf(buf, "[%4d] %s", idx, args.value);
-        printf("Putting Data ('%s': '%s')...\n", args.keyexpr, buf);
-        z_publisher_put(z_loan(pub), (const uint8_t*)buf, strlen(buf), &options);
->>>>>>> 6bcc17d1
     }
 
     z_undeclare_publisher(z_move(pub));
