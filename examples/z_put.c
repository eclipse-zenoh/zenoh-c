//
// Copyright (c) 2022 ZettaScale Technology
//
// This program and the accompanying materials are made available under the
// terms of the Eclipse Public License 2.0 which is available at
// http://www.eclipse.org/legal/epl-2.0, or the Apache License, Version 2.0
// which is available at https://www.apache.org/licenses/LICENSE-2.0.
//
// SPDX-License-Identifier: EPL-2.0 OR Apache-2.0
//
// Contributors:
//   ZettaScale Zenoh Team, <zenoh@zettascale.tech>
//
#include <stdio.h>
#include <string.h>

#include "parse_args.h"
#include "zenoh.h"

#define DEFAULT_KEYEXPR "demo/example/zenoh-c-put"
#define DEFAULT_VALUE "Put from C!"

struct args_t {
    char* keyexpr;  // -k
    char* value;    // -v
};
struct args_t parse_args(int argc, char** argv, z_owned_config_t* config);

int main(int argc, char** argv) {
<<<<<<< HEAD
    z_owned_config_t config = z_config_default();
    struct args_t args = parse_args(argc, argv, &config);

    z_owned_bytes_map_t attachment = z_bytes_map_new();
    z_bytes_map_insert_by_alias(&attachment, z_bytes_from_str("hello"), z_bytes_from_str("there"));

=======
    z_owned_config_t config;
    struct args_t args = parse_args(argc, argv, &config);

>>>>>>> 91400a1d
    printf("Opening session...\n");
    z_owned_session_t s;
    if (z_open(&s, z_move(config)) < 0) {
        printf("Unable to open session!\n");
        exit(-1);
    }

    printf("Putting Data ('%s': '%s')...\n", args.keyexpr, args.value);
<<<<<<< HEAD
    z_put_options_t options = z_put_options_default();
    options.encoding = z_encoding(Z_ENCODING_PREFIX_TEXT_PLAIN, NULL);
    options.attachment = z_bytes_map_as_attachment(&attachment);
    int res = z_put(z_loan(s), z_keyexpr(args.keyexpr), (const uint8_t*)args.value, strlen(args.value), &options);
=======

    z_view_keyexpr_t ke;
    z_view_keyexpr_from_str(&ke, args.keyexpr);

    z_owned_bytes_t payload;
    z_bytes_from_static_str(&payload, args.value);

    z_owned_bytes_t attachment, key, val;
    z_bytes_from_static_str(&key, (char*)"hello");
    z_bytes_from_static_str(&val, (char*)"there");
    z_bytes_from_pair(&attachment, z_move(key), z_move(val));

    z_put_options_t options;
    z_put_options_default(&options);
    options.attachment =
        z_move(attachment);  // attachement is going to be consumed by z_put, so no need to drop it manually

    int res = z_put(z_loan(s), z_loan(ke), z_move(payload), &options);
>>>>>>> 91400a1d
    if (res < 0) {
        printf("Put failed...\n");
    }

    z_close(z_move(s));
    return 0;
}

void print_help() {
    printf(
        "\
    Usage: z_put [OPTIONS]\n\n\
    Options:\n\
        -k <KEYEXPR> (optional, string, default='%s'): The key expression to write to\n\
        -v <VALUE> (optional, string, default='%s'): The value to write\n",
        DEFAULT_KEYEXPR, DEFAULT_VALUE);
    printf(COMMON_HELP);
    printf(
        "\
        -h: print help\n");
}

struct args_t parse_args(int argc, char** argv, z_owned_config_t* config) {
    if (parse_opt(argc, argv, "h", false)) {
        print_help();
        exit(1);
    }
    const char* keyexpr = parse_opt(argc, argv, "k", true);
    if (!keyexpr) {
        keyexpr = DEFAULT_KEYEXPR;
    }
    const char* value = parse_opt(argc, argv, "v", true);
    if (!value) {
        value = DEFAULT_VALUE;
    }
    parse_zenoh_common_args(argc, argv, config);
    const char* arg = check_unknown_opts(argc, argv);
    if (arg) {
        printf("Unknown option %s\n", arg);
        exit(-1);
    }
    char** pos_args = parse_pos_args(argc, argv, 1);
    if (!pos_args || pos_args[0]) {
        printf("Unexpected positional arguments\n");
        free(pos_args);
        exit(-1);
    }
    free(pos_args);
    return (struct args_t){.keyexpr = (char*)keyexpr, .value = (char*)value};
}<|MERGE_RESOLUTION|>--- conflicted
+++ resolved
@@ -27,18 +27,9 @@
 struct args_t parse_args(int argc, char** argv, z_owned_config_t* config);
 
 int main(int argc, char** argv) {
-<<<<<<< HEAD
-    z_owned_config_t config = z_config_default();
-    struct args_t args = parse_args(argc, argv, &config);
-
-    z_owned_bytes_map_t attachment = z_bytes_map_new();
-    z_bytes_map_insert_by_alias(&attachment, z_bytes_from_str("hello"), z_bytes_from_str("there"));
-
-=======
     z_owned_config_t config;
     struct args_t args = parse_args(argc, argv, &config);
 
->>>>>>> 91400a1d
     printf("Opening session...\n");
     z_owned_session_t s;
     if (z_open(&s, z_move(config)) < 0) {
@@ -47,12 +38,6 @@
     }
 
     printf("Putting Data ('%s': '%s')...\n", args.keyexpr, args.value);
-<<<<<<< HEAD
-    z_put_options_t options = z_put_options_default();
-    options.encoding = z_encoding(Z_ENCODING_PREFIX_TEXT_PLAIN, NULL);
-    options.attachment = z_bytes_map_as_attachment(&attachment);
-    int res = z_put(z_loan(s), z_keyexpr(args.keyexpr), (const uint8_t*)args.value, strlen(args.value), &options);
-=======
 
     z_view_keyexpr_t ke;
     z_view_keyexpr_from_str(&ke, args.keyexpr);
@@ -71,7 +56,6 @@
         z_move(attachment);  // attachement is going to be consumed by z_put, so no need to drop it manually
 
     int res = z_put(z_loan(s), z_loan(ke), z_move(payload), &options);
->>>>>>> 91400a1d
     if (res < 0) {
         printf("Put failed...\n");
     }
