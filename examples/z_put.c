//
// Copyright (c) 2022 ZettaScale Technology
//
// This program and the accompanying materials are made available under the
// terms of the Eclipse Public License 2.0 which is available at
// http://www.eclipse.org/legal/epl-2.0, or the Apache License, Version 2.0
// which is available at https://www.apache.org/licenses/LICENSE-2.0.
//
// SPDX-License-Identifier: EPL-2.0 OR Apache-2.0
//
// Contributors:
//   ZettaScale Zenoh Team, <zenoh@zettascale.tech>
//
#include <stdio.h>
#include <string.h>

#include "parse_args.h"
#include "zenoh.h"

#define DEFAULT_KEYEXPR "demo/example/zenoh-c-put"
#define DEFAULT_VALUE "Put from C!"

struct args_t {
    char* keyexpr;  // -k
    char* value;    // -v
};
struct args_t parse_args(int argc, char** argv, z_owned_config_t* config);

int main(int argc, char** argv) {
    z_owned_config_t config = z_config_default();
    struct args_t args = parse_args(argc, argv, &config);

    z_owned_config_t config;
    z_config_default(&config);

<<<<<<< HEAD
    if (argc > 3) {
        if (zc_config_insert_json(z_loan_mut(config), Z_CONFIG_CONNECT_KEY, argv[3]) < 0) {
            printf(
                "Couldn't insert value `%s` in configuration at `%s`. This is likely because `%s` expects a "
                "JSON-serialized list of strings\n",
                argv[3], Z_CONFIG_CONNECT_KEY, Z_CONFIG_CONNECT_KEY);
            exit(-1);
        }
    }

=======
>>>>>>> 6bcc17d1
    printf("Opening session...\n");
    z_owned_session_t s;
    if (z_open(&s, z_move(config)) < 0) {
        printf("Unable to open session!\n");
        exit(-1);
    }

<<<<<<< HEAD
    printf("Putting Data ('%s': '%s')...\n", keyexpr, value);

    z_view_keyexpr_t ke;
    z_view_keyexpr_from_str(&ke, keyexpr);

    z_owned_bytes_t payload;
    z_bytes_from_static_str(&payload, value);

    z_owned_bytes_t attachment, key, val;
    z_bytes_from_static_str(&key, (char *)"hello");
    z_bytes_from_static_str(&val, (char *)"there");
    z_bytes_from_pair(&attachment, z_move(key), z_move(val));

    z_put_options_t options;
    z_put_options_default(&options);
    options.attachment =
        z_move(attachment);  // attachement is going to be consumed by z_put, so no need to drop it manually

    int res = z_put(z_loan(s), z_loan(ke), z_move(payload), &options);
=======
    printf("Putting Data ('%s': '%s')...\n", args.keyexpr, args.value);
    z_put_options_t options = z_put_options_default();
    options.encoding = z_encoding(Z_ENCODING_PREFIX_TEXT_PLAIN, NULL);
    options.attachment = z_bytes_map_as_attachment(&attachment);
    int res = z_put(z_loan(s), z_keyexpr(args.keyexpr), (const uint8_t*)args.value, strlen(args.value), &options);
>>>>>>> 6bcc17d1
    if (res < 0) {
        printf("Put failed...\n");
    }

    z_close(z_move(s));
    return 0;
}

void print_help() {
    printf(
        "\
    Usage: z_put [OPTIONS]\n\n\
    Options:\n\
        -k <KEYEXPR> (optional, string, default='%s'): The key expression to write to\n\
        -v <VALUE> (optional, string, default='%s'): The value to write\n",
        DEFAULT_KEYEXPR, DEFAULT_VALUE);
    printf(COMMON_HELP);
    printf(
        "\
        -h: print help\n");
}

struct args_t parse_args(int argc, char** argv, z_owned_config_t* config) {
    if (parse_opt(argc, argv, "h", false)) {
        print_help();
        exit(1);
    }
    const char* keyexpr = parse_opt(argc, argv, "k", true);
    if (!keyexpr) {
        keyexpr = DEFAULT_KEYEXPR;
    }
    const char* value = parse_opt(argc, argv, "v", true);
    if (!value) {
        value = DEFAULT_VALUE;
    }
    parse_zenoh_common_args(argc, argv, config);
    const char* arg = check_unknown_opts(argc, argv);
    if (arg) {
        printf("Unknown option %s\n", arg);
        exit(-1);
    }
    char** pos_args = parse_pos_args(argc, argv, 1);
    if (!pos_args || pos_args[0]) {
        printf("Unexpected positional arguments\n");
        free(pos_args);
        exit(-1);
    }
    free(pos_args);
    return (struct args_t){.keyexpr = (char*)keyexpr, .value = (char*)value};
}<|MERGE_RESOLUTION|>--- conflicted
+++ resolved
@@ -27,25 +27,11 @@
 struct args_t parse_args(int argc, char** argv, z_owned_config_t* config);
 
 int main(int argc, char** argv) {
-    z_owned_config_t config = z_config_default();
     struct args_t args = parse_args(argc, argv, &config);
 
     z_owned_config_t config;
     z_config_default(&config);
 
-<<<<<<< HEAD
-    if (argc > 3) {
-        if (zc_config_insert_json(z_loan_mut(config), Z_CONFIG_CONNECT_KEY, argv[3]) < 0) {
-            printf(
-                "Couldn't insert value `%s` in configuration at `%s`. This is likely because `%s` expects a "
-                "JSON-serialized list of strings\n",
-                argv[3], Z_CONFIG_CONNECT_KEY, Z_CONFIG_CONNECT_KEY);
-            exit(-1);
-        }
-    }
-
-=======
->>>>>>> 6bcc17d1
     printf("Opening session...\n");
     z_owned_session_t s;
     if (z_open(&s, z_move(config)) < 0) {
@@ -53,18 +39,17 @@
         exit(-1);
     }
 
-<<<<<<< HEAD
-    printf("Putting Data ('%s': '%s')...\n", keyexpr, value);
+    printf("Putting Data ('%s': '%s')...\n", args.keyexpr, args.value);
 
     z_view_keyexpr_t ke;
-    z_view_keyexpr_from_str(&ke, keyexpr);
+    z_view_keyexpr_from_str(&ke, args.keyexpr);
 
     z_owned_bytes_t payload;
-    z_bytes_from_static_str(&payload, value);
+    z_bytes_from_static_str(&payload, args.value);
 
     z_owned_bytes_t attachment, key, val;
-    z_bytes_from_static_str(&key, (char *)"hello");
-    z_bytes_from_static_str(&val, (char *)"there");
+    z_bytes_from_static_str(&key, (char*)"hello");
+    z_bytes_from_static_str(&val, (char*)"there");
     z_bytes_from_pair(&attachment, z_move(key), z_move(val));
 
     z_put_options_t options;
@@ -73,13 +58,6 @@
         z_move(attachment);  // attachement is going to be consumed by z_put, so no need to drop it manually
 
     int res = z_put(z_loan(s), z_loan(ke), z_move(payload), &options);
-=======
-    printf("Putting Data ('%s': '%s')...\n", args.keyexpr, args.value);
-    z_put_options_t options = z_put_options_default();
-    options.encoding = z_encoding(Z_ENCODING_PREFIX_TEXT_PLAIN, NULL);
-    options.attachment = z_bytes_map_as_attachment(&attachment);
-    int res = z_put(z_loan(s), z_keyexpr(args.keyexpr), (const uint8_t*)args.value, strlen(args.value), &options);
->>>>>>> 6bcc17d1
     if (res < 0) {
         printf("Put failed...\n");
     }
