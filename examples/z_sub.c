--- conflicted
+++ resolved
@@ -39,18 +39,12 @@
 }
 
 int main(int argc, char **argv) {
-<<<<<<< HEAD
-    z_owned_config_t config = z_config_default();
-    struct args_t args = parse_args(argc, argv, &config);
-
-=======
     z_owned_config_t config;
     struct args_t args = parse_args(argc, argv, &config);
     z_view_keyexpr_t ke;
     z_view_keyexpr_from_str(&ke, args.keyexpr);
 
 #ifdef SHARED_MEMORY
->>>>>>> 91400a1d
     // A probing procedure for shared memory is performed upon session opening. To enable `z_pub_shm` to operate
     // over shared memory (and to not fallback on network mode), shared memory needs to be enabled also on the
     // subscriber side. By doing so, the probing procedure will succeed and shared memory will operate as expected.
@@ -70,18 +64,11 @@
         exit(-1);
     }
 
-<<<<<<< HEAD
-    z_owned_closure_sample_t callback = z_closure(data_handler);
-    printf("Declaring Subscriber on '%s'...\n", args.keyexpr);
-    z_owned_subscriber_t sub = z_declare_subscriber(z_loan(s), z_keyexpr(args.keyexpr), z_move(callback), NULL);
-    if (!z_check(sub)) {
-=======
     z_owned_closure_sample_t callback;
     z_closure(&callback, data_handler, NULL, NULL);
     printf("Declaring Subscriber on '%s'...\n", args.keyexpr);
     z_owned_subscriber_t sub;
     if (z_declare_subscriber(&sub, z_loan(s), z_loan(ke), z_move(callback), NULL) < 0) {
->>>>>>> 91400a1d
         printf("Unable to declare subscriber.\n");
         exit(-1);
     }
@@ -142,9 +129,5 @@
         exit(-1);
     }
     free(pos_args);
-<<<<<<< HEAD
-    return (struct args_t){.keyexpr = (char*)keyexpr};
-=======
     return (struct args_t){.keyexpr = (char *)keyexpr};
->>>>>>> 91400a1d
 }