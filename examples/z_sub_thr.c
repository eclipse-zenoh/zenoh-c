//
// Copyright (c) 2022 ZettaScale Technology
//
// This program and the accompanying materials are made available under the
// terms of the Eclipse Public License 2.0 which is available at
// http://www.eclipse.org/legal/epl-2.0, or the Apache License, Version 2.0
// which is available at https://www.apache.org/licenses/LICENSE-2.0.
//
// SPDX-License-Identifier: EPL-2.0 OR Apache-2.0
//
// Contributors:
//   ZettaScale Zenoh Team, <zenoh@zettascale.tech>
//
#include <stdio.h>

#include "parse_args.h"
#include "zenoh.h"

#define N 1000000

void parse_args(int argc, char **argv, z_owned_config_t *config);

typedef struct {
    volatile unsigned long count;
    volatile unsigned long finished_rounds;
    z_clock_t start;
    z_clock_t first_start;
    bool started;
} z_stats_t;

z_stats_t *z_stats_make() {
    z_stats_t *stats = z_malloc(sizeof(z_stats_t));
    stats->count = 0;
    stats->finished_rounds = 0;
    stats->started = false;
    return stats;
}

void on_sample(const z_loaned_sample_t *sample, void *context) {
    z_stats_t *stats = (z_stats_t *)context;
    if (stats->count == 0) {
        stats->start = z_clock_now();
        if (!stats->started) {
            stats->first_start = stats->start;
            stats->started = true;
        }
        stats->count++;
    } else if (stats->count < N) {
        stats->count++;
    } else {
        stats->finished_rounds++;
        printf("%f msg/s\n", 1000.0 * N / z_clock_elapsed_ms(&stats->start));
        stats->count = 0;
    }
}
void drop_stats(void *context) {
    const z_stats_t *stats = (z_stats_t *)context;
    const unsigned long sent_messages = N * stats->finished_rounds + stats->count;
    double elapsed_s = z_clock_elapsed_s(&stats->first_start);
    printf("Stats being dropped after unsubscribing: sent %ld messages over %f seconds (%f msg/s)\n", sent_messages,
           elapsed_s, (double)sent_messages / elapsed_s);
    z_free(context);
}

int main(int argc, char **argv) {
<<<<<<< HEAD
    z_owned_config_t config;
    z_config_default(&config);

#ifdef SHARED_MEMORY
    // A probing procedure for shared memory is performed upon session opening. To operate over shared memory
    // (and to not fallback on network mode), shared memory needs to be enabled in the configuration.
    if (zc_config_insert_json(z_loan_mut(config), Z_CONFIG_SHARED_MEMORY_KEY, "true") < 0) {
        printf(
            "Couldn't insert value `true` in configuration at `%s`. This is likely because `%s` expects a "
            "JSON-serialized value\n",
            Z_CONFIG_SHARED_MEMORY_KEY, Z_CONFIG_SHARED_MEMORY_KEY);
        exit(-1);
    }
#endif

    if (argc > 1) {
        if (zc_config_insert_json(z_loan_mut(config), Z_CONFIG_CONNECT_KEY, argv[1]) < 0) {
            printf(
                "Couldn't insert value `%s` in configuration at `%s`. This is likely because `%s` expects a "
                "JSON-serialized list of strings\n",
                argv[1], Z_CONFIG_CONNECT_KEY, Z_CONFIG_CONNECT_KEY);
            exit(-1);
        }
    }
=======
    z_owned_config_t config = z_config_default();
    parse_args(argc, argv, &config);
>>>>>>> 6bcc17d1

    z_owned_session_t s;

    if (z_open(&s, z_move(config)) < 0) {
        printf("Unable to open session!\n");
        exit(-1);
    }

    z_view_keyexpr_t ke;
    z_view_keyexpr_from_str(&ke, "test/thr");
    z_owned_keyexpr_t declared_ke;
    z_declare_keyexpr(&declared_ke, z_loan(s), z_loan(ke));

    z_stats_t *context = z_stats_make();
    z_owned_closure_sample_t callback;
    z_closure(&callback, on_sample, drop_stats, context);
    z_owned_subscriber_t sub;
    if (z_declare_subscriber(&sub, z_loan(s), z_loan(declared_ke), z_move(callback), NULL)) {
        printf("Unable to create subscriber.\n");
        exit(-1);
    }

    printf("Press CTRL-C to quit...\n");
    while (1) {
        z_sleep_s(1);
    }

    z_undeclare_subscriber(z_move(sub));
    z_undeclare_keyexpr(z_move(declared_ke), z_loan(s));
    z_close(z_move(s));
    return 0;
}

void print_help() {
    printf(
        "\
    Usage: z_sub_thr [OPTIONS]\n\n\
    Options:\n");
    printf(COMMON_HELP);
    printf(
        "\
        -h: print help\n");
}

void parse_args(int argc, char **argv, z_owned_config_t *config) {
    if (parse_opt(argc, argv, "h", false)) {
        print_help();
        exit(1);
    }
    parse_zenoh_common_args(argc, argv, config);
    const char *arg = check_unknown_opts(argc, argv);
    if (arg) {
        printf("Unknown option %s\n", arg);
        exit(-1);
    }
    char **pos_args = parse_pos_args(argc, argv, 1);
    if (!pos_args || pos_args[0]) {
        printf("Unexpected positional arguments\n");
        free(pos_args);
        exit(-1);
    }
    free(pos_args);
}<|MERGE_RESOLUTION|>--- conflicted
+++ resolved
@@ -63,9 +63,9 @@
 }
 
 int main(int argc, char **argv) {
-<<<<<<< HEAD
     z_owned_config_t config;
     z_config_default(&config);
+    parse_args(argc, argv, &config);
 
 #ifdef SHARED_MEMORY
     // A probing procedure for shared memory is performed upon session opening. To operate over shared memory
@@ -78,20 +78,6 @@
         exit(-1);
     }
 #endif
-
-    if (argc > 1) {
-        if (zc_config_insert_json(z_loan_mut(config), Z_CONFIG_CONNECT_KEY, argv[1]) < 0) {
-            printf(
-                "Couldn't insert value `%s` in configuration at `%s`. This is likely because `%s` expects a "
-                "JSON-serialized list of strings\n",
-                argv[1], Z_CONFIG_CONNECT_KEY, Z_CONFIG_CONNECT_KEY);
-            exit(-1);
-        }
-    }
-=======
-    z_owned_config_t config = z_config_default();
-    parse_args(argc, argv, &config);
->>>>>>> 6bcc17d1
 
     z_owned_session_t s;
 
