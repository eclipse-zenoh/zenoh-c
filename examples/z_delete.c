//
// Copyright (c) 2022 ZettaScale Technology
//
// This program and the accompanying materials are made available under the
// terms of the Eclipse Public License 2.0 which is available at
// http://www.eclipse.org/legal/epl-2.0, or the Apache License, Version 2.0
// which is available at https://www.apache.org/licenses/LICENSE-2.0.
//
// SPDX-License-Identifier: EPL-2.0 OR Apache-2.0
//
// Contributors:
//   ZettaScale Zenoh Team, <zenoh@zettascale.tech>
//
#include <stdio.h>
#include <string.h>

#include "parse_args.h"
#include "zenoh.h"

#define DEFAULT_KEYEXPR "demo/example/zenoh-c-put"

struct args_t {
    char* keyexpr;  // -k
};
struct args_t parse_args(int argc, char** argv, z_owned_config_t* config);

<<<<<<< HEAD
    z_owned_config_t config;
    z_config_default(&config);
    if (argc > 3) {
        if (zc_config_insert_json(z_loan_mut(config), Z_CONFIG_CONNECT_KEY, argv[3]) < 0) {
            printf(
                "Couldn't insert value `%s` in configuration at `%s`. This is likely because `%s` expects a "
                "JSON-serialized list of strings\n",
                argv[3], Z_CONFIG_CONNECT_KEY, Z_CONFIG_CONNECT_KEY);
            exit(-1);
        }
    }
=======
int main(int argc, char** argv) {
    z_owned_config_t config = z_config_default();
    struct args_t args = parse_args(argc, argv, &config);
>>>>>>> 6bcc17d1

    printf("Opening session...\n");
    z_owned_session_t s;
    if (z_open(&s, z_move(config)) < 0) {
        printf("Unable to open session!\n");
        exit(-1);
    }

<<<<<<< HEAD
    printf("Deleting resources matching '%s'...\n", keyexpr);
    z_view_keyexpr_t ke;
    z_view_keyexpr_from_str(&ke, keyexpr);
    int res = z_delete(z_loan(s), z_loan(ke), NULL);
=======
    printf("Deleting resources matching '%s'...\n", args.keyexpr);
    z_delete_options_t options = z_delete_options_default();
    int res = z_delete(z_loan(s), z_keyexpr(args.keyexpr), &options);
>>>>>>> 6bcc17d1
    if (res < 0) {
        printf("Delete failed...\n");
    }

    z_close(z_move(s));
    return 0;
}

void print_help() {
    printf(
        "\
    Usage: z_delete [OPTIONS]\n\n\
    Options:\n\
        -k <KEY> (optional, string, default='%s'): The key expression to write to\n",
        DEFAULT_KEYEXPR);
    printf(COMMON_HELP);
    printf(
        "\
        -h: print help\n");
}

struct args_t parse_args(int argc, char** argv, z_owned_config_t* config) {
    if (parse_opt(argc, argv, "h", false)) {
        print_help();
        exit(1);
    }
    const char* keyexpr = parse_opt(argc, argv, "k", true);
    if (!keyexpr) {
        keyexpr = DEFAULT_KEYEXPR;
    }
    parse_zenoh_common_args(argc, argv, config);
    const char* arg = check_unknown_opts(argc, argv);
    if (arg) {
        printf("Unknown option %s\n", arg);
        exit(-1);
    }
    char** pos_args = parse_pos_args(argc, argv, 1);
    if (!pos_args || pos_args[0]) {
        printf("Unexpected positional arguments\n");
        free(pos_args);
        exit(-1);
    }
    free(pos_args);
    return (struct args_t){.keyexpr = (char*)keyexpr};
}<|MERGE_RESOLUTION|>--- conflicted
+++ resolved
@@ -24,23 +24,10 @@
 };
 struct args_t parse_args(int argc, char** argv, z_owned_config_t* config);
 
-<<<<<<< HEAD
+int main(int argc, char** argv) {
     z_owned_config_t config;
     z_config_default(&config);
-    if (argc > 3) {
-        if (zc_config_insert_json(z_loan_mut(config), Z_CONFIG_CONNECT_KEY, argv[3]) < 0) {
-            printf(
-                "Couldn't insert value `%s` in configuration at `%s`. This is likely because `%s` expects a "
-                "JSON-serialized list of strings\n",
-                argv[3], Z_CONFIG_CONNECT_KEY, Z_CONFIG_CONNECT_KEY);
-            exit(-1);
-        }
-    }
-=======
-int main(int argc, char** argv) {
-    z_owned_config_t config = z_config_default();
     struct args_t args = parse_args(argc, argv, &config);
->>>>>>> 6bcc17d1
 
     printf("Opening session...\n");
     z_owned_session_t s;
@@ -49,16 +36,10 @@
         exit(-1);
     }
 
-<<<<<<< HEAD
-    printf("Deleting resources matching '%s'...\n", keyexpr);
+    printf("Deleting resources matching '%s'...\n", args.keyexpr);
     z_view_keyexpr_t ke;
-    z_view_keyexpr_from_str(&ke, keyexpr);
+    z_view_keyexpr_from_str(&ke, args.keyexpr);
     int res = z_delete(z_loan(s), z_loan(ke), NULL);
-=======
-    printf("Deleting resources matching '%s'...\n", args.keyexpr);
-    z_delete_options_t options = z_delete_options_default();
-    int res = z_delete(z_loan(s), z_keyexpr(args.keyexpr), &options);
->>>>>>> 6bcc17d1
     if (res < 0) {
         printf("Delete failed...\n");
     }
