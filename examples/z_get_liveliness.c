--- conflicted
+++ resolved
@@ -25,19 +25,11 @@
 struct args_t parse_args(int argc, char** argv, z_owned_config_t* config);
 
 int main(int argc, char** argv) {
-<<<<<<< HEAD
-    z_owned_config_t config = z_config_default();
-    struct args_t args = parse_args(argc, argv, &config);
-
-    z_keyexpr_t keyexpr = z_keyexpr(args.keyexpr);
-    if (!z_check(keyexpr)) {
-=======
     z_owned_config_t config;
     struct args_t args = parse_args(argc, argv, &config);
 
     z_view_keyexpr_t keyexpr;
     if (z_view_keyexpr_from_str(&keyexpr, args.keyexpr) < 0) {
->>>>>>> 91400a1d
         printf("%s is not a valid key expression\n", args.keyexpr);
         exit(-1);
     }
@@ -50,17 +42,6 @@
     }
 
     printf("Sending liveliness query '%s'...\n", args.keyexpr);
-<<<<<<< HEAD
-    z_owned_reply_channel_t channel = zc_reply_fifo_new(16);
-    zc_liveliness_get(z_loan(s), keyexpr, z_move(channel.send), NULL);
-    z_owned_reply_t reply = z_reply_null();
-    for (z_call(channel.recv, &reply); z_check(reply); z_call(channel.recv, &reply)) {
-        if (z_reply_is_ok(&reply)) {
-            z_sample_t sample = z_reply_ok(&reply);
-            z_owned_str_t keystr = z_keyexpr_to_string(sample.keyexpr);
-            printf(">> Alive token ('%s')\n", z_loan(keystr));
-            z_drop(z_move(keystr));
-=======
     z_owned_fifo_handler_reply_t handler;
     z_owned_closure_reply_t closure;
     z_fifo_channel_reply_new(&closure, &handler, 16);
@@ -72,7 +53,6 @@
             z_view_string_t key_str;
             z_keyexpr_as_view_string(z_sample_keyexpr(sample), &key_str);
             printf(">> Alive token ('%.*s')\n", (int)z_string_len(z_loan(key_str)), z_string_data(z_loan(key_str)));
->>>>>>> 91400a1d
         } else {
             printf("Received an error\n");
         }
