//
// Copyright (c) 2022 ZettaScale Technology
//
// This program and the accompanying materials are made available under the
// terms of the Eclipse Public License 2.0 which is available at
// http://www.eclipse.org/legal/epl-2.0, or the Apache License, Version 2.0
// which is available at https://www.apache.org/licenses/LICENSE-2.0.
//
// SPDX-License-Identifier: EPL-2.0 OR Apache-2.0
//
// Contributors:
//   ZettaScale Zenoh Team, <zenoh@zettascale.tech>

#include <stdio.h>
#include <string.h>
<<<<<<< HEAD
#include <zenoh_macros.h>
=======
>>>>>>> 91400a1d

#include "parse_args.h"
#include "zenoh.h"

#define DEFAULT_KEYEXPR "demo/example/zenoh-c-queryable"
#define DEFAULT_VALUE "Queryable from C!"
<<<<<<< HEAD

struct args_t {
    char* keyexpr;  // -k
    char* value;    // -v
};
struct args_t parse_args(int argc, char** argv, z_owned_config_t* config);

void query_handler(const z_query_t* query, void* context) {
    z_owned_closure_owned_query_t* channel = (z_owned_closure_owned_query_t*)context;
    z_owned_query_t oquery = z_query_clone(query);
    z_call(*channel, &oquery);
}

int main(int argc, char** argv) {
    z_owned_config_t config = z_config_default();
=======

struct args_t {
    char* keyexpr;  // -k
    char* value;    // -v
};
struct args_t parse_args(int argc, char** argv, z_owned_config_t* config);

z_view_keyexpr_t ke;

int main(int argc, char** argv) {
    z_owned_config_t config;
>>>>>>> 91400a1d
    struct args_t args = parse_args(argc, argv, &config);

    printf("Opening session...\n");
    z_owned_session_t s;
    if (z_open(&s, z_move(config)) < 0) {
        printf("Unable to open session!\n");
        exit(-1);
    }
<<<<<<< HEAD
    z_keyexpr_t keyexpr = z_keyexpr(args.keyexpr);
    if (!z_check(keyexpr)) {
=======

    if (z_view_keyexpr_from_str(&ke, args.keyexpr) < 0) {
>>>>>>> 91400a1d
        printf("%s is not a valid key expression", args.keyexpr);
        exit(-1);
    }

    printf("Declaring Queryable on '%s'...\n", args.keyexpr);
<<<<<<< HEAD
    z_owned_query_channel_t channel = zc_query_fifo_new(16);
    z_owned_closure_query_t callback = z_closure(query_handler, NULL, &channel.send);
    z_owned_queryable_t qable = z_declare_queryable(z_loan(s), keyexpr, z_move(callback), NULL);
    if (!z_check(qable)) {
=======
    z_owned_fifo_handler_query_t handler;
    z_owned_closure_query_t closure;
    z_fifo_channel_query_new(&closure, &handler, 16);
    z_owned_queryable_t qable;

    if (z_declare_queryable(&qable, z_loan(s), z_loan(ke), z_move(closure), NULL) < 0) {
>>>>>>> 91400a1d
        printf("Unable to create queryable.\n");
        exit(-1);
    }

    printf("Press CTRL-C to quit...\n");
<<<<<<< HEAD
    z_owned_query_t oquery = z_query_null();
    for (z_call(channel.recv, &oquery); z_check(oquery); z_call(channel.recv, &oquery)) {
        z_query_t query = z_loan(oquery);
        z_owned_str_t keystr = z_keyexpr_to_string(z_query_keyexpr(&query));
        z_bytes_t pred = z_query_parameters(&query);
        z_value_t payload_value = z_query_value(&query);
        if (payload_value.payload.len > 0) {
            printf(">> [Queryable ] Received Query '%s?%.*s' with value '%.*s'\n", z_loan(keystr), (int)pred.len,
                   pred.start, (int)payload_value.payload.len, payload_value.payload.start);
=======
    z_owned_query_t oquery;
    for (z_result_t res = z_recv(z_loan(handler), &oquery); res == Z_OK; res = z_recv(z_loan(handler), &oquery)) {
        const z_loaned_query_t* query = z_loan(oquery);
        z_view_string_t key_string;
        z_keyexpr_as_view_string(z_query_keyexpr(query), &key_string);

        z_view_string_t params;
        z_query_parameters(query, &params);

        const z_loaned_bytes_t* payload = z_query_payload(query);
        if (payload != NULL && z_bytes_len(payload) > 0) {
            z_owned_string_t payload_string;
            z_bytes_deserialize_into_string(payload, &payload_string);

            printf(">> [Queryable ] Received Query '%.*s?%.*s' with value '%.*s'\n",
                   (int)z_string_len(z_loan(key_string)), z_string_data(z_loan(key_string)),
                   (int)z_string_len(z_loan(params)), z_string_data(z_loan(params)),
                   (int)z_string_len(z_loan(payload_string)), z_string_data(z_loan(payload_string)));
            z_drop(z_move(payload_string));
>>>>>>> 91400a1d
        } else {
            printf(">> [Queryable ] Received Query '%.*s?%.*s'\n", (int)z_string_len(z_loan(key_string)),
                   z_string_data(z_loan(key_string)), (int)z_string_len(z_loan(params)), z_string_data(z_loan(params)));
        }
<<<<<<< HEAD
        z_query_reply_options_t options = z_query_reply_options_default();
        options.encoding = z_encoding(Z_ENCODING_PREFIX_TEXT_PLAIN, NULL);
        z_query_reply(&query, keyexpr, (const unsigned char*)args.value, strlen(args.value), &options);
        z_drop(z_move(keystr));
=======
        z_query_reply_options_t options;
        z_query_reply_options_default(&options);

        z_owned_bytes_t reply_payload;
        z_bytes_from_static_str(&reply_payload, args.value);
        z_query_reply(query, z_loan(ke), z_move(reply_payload), &options);
>>>>>>> 91400a1d
        z_drop(z_move(oquery));
    }

    z_undeclare_queryable(z_move(qable));
    z_drop(z_move(handler));
    z_close(z_move(s));
    return 0;
}

void print_help() {
    printf(
        "\
    Usage: z_queryable_with_channels [OPTIONS]\n\n\
    Options:\n\
        -k <KEYEXPR> (optional, string, default='%s'): The key expression matching queries to reply to\n\
        -v <VALUE> (optional, string, default='%s'): The value to reply to queries with\n",
        DEFAULT_KEYEXPR, DEFAULT_VALUE);
    printf(COMMON_HELP);
    printf(
        "\
        -h: print help\n");
}

struct args_t parse_args(int argc, char** argv, z_owned_config_t* config) {
    if (parse_opt(argc, argv, "h", false)) {
        print_help();
        exit(1);
    }
    const char* keyexpr = parse_opt(argc, argv, "k", true);
    if (!keyexpr) {
        keyexpr = DEFAULT_KEYEXPR;
    }
    const char* value = parse_opt(argc, argv, "v", true);
    if (!value) {
        value = DEFAULT_VALUE;
    }
    parse_zenoh_common_args(argc, argv, config);
    const char* arg = check_unknown_opts(argc, argv);
    if (arg) {
        printf("Unknown option %s\n", arg);
        exit(-1);
    }
    char** pos_args = parse_pos_args(argc, argv, 1);
    if (!pos_args || pos_args[0]) {
        printf("Unexpected positional arguments\n");
        free(pos_args);
        exit(-1);
    }
    free(pos_args);
    return (struct args_t){.keyexpr = (char*)keyexpr, .value = (char*)value};
}<|MERGE_RESOLUTION|>--- conflicted
+++ resolved
@@ -13,33 +13,12 @@
 
 #include <stdio.h>
 #include <string.h>
-<<<<<<< HEAD
-#include <zenoh_macros.h>
-=======
->>>>>>> 91400a1d
 
 #include "parse_args.h"
 #include "zenoh.h"
 
 #define DEFAULT_KEYEXPR "demo/example/zenoh-c-queryable"
 #define DEFAULT_VALUE "Queryable from C!"
-<<<<<<< HEAD
-
-struct args_t {
-    char* keyexpr;  // -k
-    char* value;    // -v
-};
-struct args_t parse_args(int argc, char** argv, z_owned_config_t* config);
-
-void query_handler(const z_query_t* query, void* context) {
-    z_owned_closure_owned_query_t* channel = (z_owned_closure_owned_query_t*)context;
-    z_owned_query_t oquery = z_query_clone(query);
-    z_call(*channel, &oquery);
-}
-
-int main(int argc, char** argv) {
-    z_owned_config_t config = z_config_default();
-=======
 
 struct args_t {
     char* keyexpr;  // -k
@@ -51,7 +30,6 @@
 
 int main(int argc, char** argv) {
     z_owned_config_t config;
->>>>>>> 91400a1d
     struct args_t args = parse_args(argc, argv, &config);
 
     printf("Opening session...\n");
@@ -60,47 +38,24 @@
         printf("Unable to open session!\n");
         exit(-1);
     }
-<<<<<<< HEAD
-    z_keyexpr_t keyexpr = z_keyexpr(args.keyexpr);
-    if (!z_check(keyexpr)) {
-=======
 
     if (z_view_keyexpr_from_str(&ke, args.keyexpr) < 0) {
->>>>>>> 91400a1d
         printf("%s is not a valid key expression", args.keyexpr);
         exit(-1);
     }
 
     printf("Declaring Queryable on '%s'...\n", args.keyexpr);
-<<<<<<< HEAD
-    z_owned_query_channel_t channel = zc_query_fifo_new(16);
-    z_owned_closure_query_t callback = z_closure(query_handler, NULL, &channel.send);
-    z_owned_queryable_t qable = z_declare_queryable(z_loan(s), keyexpr, z_move(callback), NULL);
-    if (!z_check(qable)) {
-=======
     z_owned_fifo_handler_query_t handler;
     z_owned_closure_query_t closure;
     z_fifo_channel_query_new(&closure, &handler, 16);
     z_owned_queryable_t qable;
 
     if (z_declare_queryable(&qable, z_loan(s), z_loan(ke), z_move(closure), NULL) < 0) {
->>>>>>> 91400a1d
         printf("Unable to create queryable.\n");
         exit(-1);
     }
 
     printf("Press CTRL-C to quit...\n");
-<<<<<<< HEAD
-    z_owned_query_t oquery = z_query_null();
-    for (z_call(channel.recv, &oquery); z_check(oquery); z_call(channel.recv, &oquery)) {
-        z_query_t query = z_loan(oquery);
-        z_owned_str_t keystr = z_keyexpr_to_string(z_query_keyexpr(&query));
-        z_bytes_t pred = z_query_parameters(&query);
-        z_value_t payload_value = z_query_value(&query);
-        if (payload_value.payload.len > 0) {
-            printf(">> [Queryable ] Received Query '%s?%.*s' with value '%.*s'\n", z_loan(keystr), (int)pred.len,
-                   pred.start, (int)payload_value.payload.len, payload_value.payload.start);
-=======
     z_owned_query_t oquery;
     for (z_result_t res = z_recv(z_loan(handler), &oquery); res == Z_OK; res = z_recv(z_loan(handler), &oquery)) {
         const z_loaned_query_t* query = z_loan(oquery);
@@ -120,24 +75,16 @@
                    (int)z_string_len(z_loan(params)), z_string_data(z_loan(params)),
                    (int)z_string_len(z_loan(payload_string)), z_string_data(z_loan(payload_string)));
             z_drop(z_move(payload_string));
->>>>>>> 91400a1d
         } else {
             printf(">> [Queryable ] Received Query '%.*s?%.*s'\n", (int)z_string_len(z_loan(key_string)),
                    z_string_data(z_loan(key_string)), (int)z_string_len(z_loan(params)), z_string_data(z_loan(params)));
         }
-<<<<<<< HEAD
-        z_query_reply_options_t options = z_query_reply_options_default();
-        options.encoding = z_encoding(Z_ENCODING_PREFIX_TEXT_PLAIN, NULL);
-        z_query_reply(&query, keyexpr, (const unsigned char*)args.value, strlen(args.value), &options);
-        z_drop(z_move(keystr));
-=======
         z_query_reply_options_t options;
         z_query_reply_options_default(&options);
 
         z_owned_bytes_t reply_payload;
         z_bytes_from_static_str(&reply_payload, args.value);
         z_query_reply(query, z_loan(ke), z_move(reply_payload), &options);
->>>>>>> 91400a1d
         z_drop(z_move(oquery));
     }
 
