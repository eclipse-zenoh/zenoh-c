//
// Copyright (c) 2022 ZettaScale Technology
//
// This program and the accompanying materials are made available under the
// terms of the Eclipse Public License 2.0 which is available at
// http://www.eclipse.org/legal/epl-2.0, or the Apache License, Version 2.0
// which is available at https://www.apache.org/licenses/LICENSE-2.0.
//
// SPDX-License-Identifier: EPL-2.0 OR Apache-2.0
//
// Contributors:
//   ZettaScale Zenoh Team, <zenoh@zettascale.tech>

#include <stdio.h>
#include <string.h>

#include "parse_args.h"
#include "zenoh.h"

#define DEFAULT_KEYEXPR "demo/example/zenoh-c-queryable"
#define DEFAULT_VALUE "Queryable from C!"

struct args_t {
    char* keyexpr;  // -k
    char* value;    // -v
};
struct args_t parse_args(int argc, char** argv, z_owned_config_t* config);

z_view_keyexpr_t ke;

int main(int argc, char** argv) {
    z_owned_config_t config;
    z_config_default(&config);
    struct args_t args = parse_args(argc, argv, &config);

    printf("Opening session...\n");
    z_owned_session_t s;
    if (z_open(&s, z_move(config)) < 0) {
        printf("Unable to open session!\n");
        exit(-1);
    }

    if (z_view_keyexpr_from_str(&ke, args.keyexpr) < 0) {
        printf("%s is not a valid key expression", keyexpr);
        exit(-1);
    }

    printf("Declaring Queryable on '%s'...\n", args.keyexpr);
    z_owned_fifo_handler_query_t handler;
    z_owned_closure_query_t closure;
    z_fifo_channel_query_new(&closure, &handler, 16);
    z_owned_queryable_t qable;

    if (z_declare_queryable(&qable, z_loan(s), z_loan(ke), z_move(closure), NULL) < 0) {
        printf("Unable to create queryable.\n");
        exit(-1);
    }

    printf("Press CTRL-C to quit...\n");
    z_owned_query_t oquery;
<<<<<<< HEAD
    for (z_recv(z_loan(handler), &oquery); z_check(oquery); z_recv(z_loan(handler), &oquery)) {
        const z_loaned_query_t* query = z_loan(oquery);
=======
    for (z_result_t res = z_recv(z_loan(handler), &oquery); res == Z_OK; res = z_recv(z_loan(handler), &oquery)) {
        const z_loaned_query_t *query = z_loan(oquery);
>>>>>>> 3f0f9d8e
        z_view_string_t key_string;
        z_keyexpr_as_view_string(z_query_keyexpr(query), &key_string);

        z_view_string_t params;
        z_query_parameters(query, &params);

        const z_loaned_bytes_t* payload = z_query_payload(query);
        if (payload != NULL && z_bytes_len(payload) > 0) {
            z_owned_string_t payload_string;
            z_bytes_deserialize_into_string(payload, &payload_string);

            printf(">> [Queryable ] Received Query '%.*s?%.*s' with value '%.*s'\n",
                   (int)z_string_len(z_loan(key_string)), z_string_data(z_loan(key_string)),
                   (int)z_string_len(z_loan(params)), z_string_data(z_loan(params)),
                   (int)z_string_len(z_loan(payload_string)), z_string_data(z_loan(payload_string)));
            z_drop(z_move(payload_string));
        } else {
            printf(">> [Queryable ] Received Query '%.*s?%.*s'\n", (int)z_string_len(z_loan(key_string)),
                   z_string_data(z_loan(key_string)), (int)z_string_len(z_loan(params)), z_string_data(z_loan(params)));
        }
        z_query_reply_options_t options;
        z_query_reply_options_default(&options);

        z_owned_bytes_t reply_payload;
        z_bytes_from_static_str(&reply_payload, value);
        z_query_reply(query, z_loan(ke), z_move(reply_payload), &options);
        z_drop(z_move(oquery));
    }

    z_undeclare_queryable(z_move(qable));
    z_drop(z_move(handler));
    z_close(z_move(s));
    return 0;
}

void print_help() {
    printf(
        "\
    Usage: z_queryable_with_channels [OPTIONS]\n\n\
    Options:\n\
        -k <KEYEXPR> (optional, string, default='%s'): The key expression matching queries to reply to\n\
        -v <VALUE> (optional, string, default='%s'): The value to reply to queries with\n",
        DEFAULT_KEYEXPR, DEFAULT_VALUE);
    printf(COMMON_HELP);
    printf(
        "\
        -h: print help\n");
}

struct args_t parse_args(int argc, char** argv, z_owned_config_t* config) {
    if (parse_opt(argc, argv, "h", false)) {
        print_help();
        exit(1);
    }
    const char* keyexpr = parse_opt(argc, argv, "k", true);
    if (!keyexpr) {
        keyexpr = DEFAULT_KEYEXPR;
    }
    const char* value = parse_opt(argc, argv, "v", true);
    if (!value) {
        value = DEFAULT_VALUE;
    }
    parse_zenoh_common_args(argc, argv, config);
    const char* arg = check_unknown_opts(argc, argv);
    if (arg) {
        printf("Unknown option %s\n", arg);
        exit(-1);
    }
    char** pos_args = parse_pos_args(argc, argv, 1);
    if (!pos_args || pos_args[0]) {
        printf("Unexpected positional arguments\n");
        free(pos_args);
        exit(-1);
    }
    free(pos_args);
    return (struct args_t){.keyexpr = (char*)keyexpr, .value = (char*)value};
}<|MERGE_RESOLUTION|>--- conflicted
+++ resolved
@@ -58,13 +58,8 @@
 
     printf("Press CTRL-C to quit...\n");
     z_owned_query_t oquery;
-<<<<<<< HEAD
-    for (z_recv(z_loan(handler), &oquery); z_check(oquery); z_recv(z_loan(handler), &oquery)) {
+    for (z_result_t res = z_recv(z_loan(handler), &oquery); res == Z_OK; res = z_recv(z_loan(handler), &oquery)) {
         const z_loaned_query_t* query = z_loan(oquery);
-=======
-    for (z_result_t res = z_recv(z_loan(handler), &oquery); res == Z_OK; res = z_recv(z_loan(handler), &oquery)) {
-        const z_loaned_query_t *query = z_loan(oquery);
->>>>>>> 3f0f9d8e
         z_view_string_t key_string;
         z_keyexpr_as_view_string(z_query_keyexpr(query), &key_string);
 
