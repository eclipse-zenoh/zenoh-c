//
// Copyright (c) 2022 ZettaScale Technology
//
// This program and the accompanying materials are made available under the
// terms of the Eclipse Public License 2.0 which is available at
// http://www.eclipse.org/legal/epl-2.0, or the Apache License, Version 2.0
// which is available at https://www.apache.org/licenses/LICENSE-2.0.
//
// SPDX-License-Identifier: EPL-2.0 OR Apache-2.0
//
// Contributors:
//   ZettaScale Zenoh Team, <zenoh@zettascale.tech>
//
#include <stdio.h>
#include <string.h>

#include "parse_args.h"
#include "zenoh.h"

<<<<<<< HEAD
#ifdef UNSTABLE
void matching_status_handler(const zc_matching_status_t *matching_status, void *arg) {
=======
#define DEFAULT_KEYEXPR "demo/example/zenoh-c-pub"
#define DEFAULT_VALUE "Pub from C!"

struct args_t {
    char* keyexpr;               // -k
    char* value;                 // -v
    bool add_matching_listener;  // --add-matching-listener
};
struct args_t parse_args(int argc, char** argv, z_owned_config_t* config);

void matching_status_handler(const zcu_matching_status_t* matching_status, void* arg) {
>>>>>>> 6bcc17d1
    if (matching_status->matching) {
        printf("Subscriber matched\n");
    } else {
        printf("No Subscribers matched\n");
    }
}
#endif

<<<<<<< HEAD
int main(int argc, char **argv) {
    char *keyexpr = "demo/example/zenoh-c-pub";
    char *value = "Pub from C!";
    bool add_matching_listener = false;

    if (argc > 1) keyexpr = argv[1];
    if (argc > 2) value = argv[2];
    if (argc > 3) add_matching_listener = atoi(argv[3]);

    z_owned_config_t config;
    z_config_default(&config);
    if (argc > 4) {
        if (zc_config_insert_json(z_loan_mut(config), Z_CONFIG_CONNECT_KEY, argv[4]) < 0) {
            printf(
                "Couldn't insert value `%s` in configuration at `%s`. This is likely because `%s` expects a "
                "JSON-serialized list of strings\n",
                argv[4], Z_CONFIG_CONNECT_KEY, Z_CONFIG_CONNECT_KEY);
            exit(-1);
        }
    }
=======
int main(int argc, char** argv) {
    z_owned_config_t config = z_config_default();
    struct args_t args = parse_args(argc, argv, &config);
>>>>>>> 6bcc17d1

    printf("Opening session...\n");
    z_owned_session_t s;
    if (z_open(&s, z_move(config)) < 0) {
        printf("Unable to open session!\n");
        exit(-1);
    }

<<<<<<< HEAD
    printf("Declaring Publisher on '%s'...\n", keyexpr);
    z_owned_publisher_t pub;
    z_view_keyexpr_t ke;
    z_view_keyexpr_from_str(&ke, keyexpr);
    if (z_declare_publisher(&pub, z_loan(s), z_loan(ke), NULL) < 0) {
=======
    printf("Declaring Publisher on '%s'...\n", args.keyexpr);
    z_owned_publisher_t pub = z_declare_publisher(z_loan(s), z_keyexpr(args.keyexpr), NULL);
    if (!z_check(pub)) {
>>>>>>> 6bcc17d1
        printf("Unable to declare Publisher for key expression!\n");
        exit(-1);
    }

<<<<<<< HEAD
#ifdef UNSTABLE
    zc_owned_matching_listener_t listener;
    if (add_matching_listener) {
        zc_owned_closure_matching_status_t callback;
        z_closure(&callback, matching_status_handler, NULL, NULL);
        zc_publisher_matching_listener_callback(&listener, z_loan(pub), z_move(callback));
=======
    zcu_owned_matching_listener_t listener;
    if (args.add_matching_listener) {
        zcu_owned_closure_matching_status_t callback = z_closure(matching_status_handler);
        listener = zcu_publisher_matching_listener_callback(z_loan(pub), z_move(callback));
>>>>>>> 6bcc17d1
    }
#else
    if (add_matching_listener) {
        printf("To enable matching listener you must compile Zenoh-c with unstable feature support!\n");
        exit(-1);
    }
#endif

<<<<<<< HEAD
    char buf[256] = {};
    for (int idx = 0; 1; ++idx) {
        z_sleep_s(1);
        sprintf(buf, "[%4d] %s", idx, value);
        printf("Putting Data ('%s': '%s')...\n", keyexpr, buf);
        z_publisher_put_options_t options;
        z_publisher_put_options_default(&options);

        z_owned_bytes_t payload;
        z_bytes_serialize_from_str(&payload, buf);

        z_publisher_put(z_loan(pub), z_move(payload), &options);
    }
#ifdef UNSTABLE
    if (add_matching_listener) {
        zc_publisher_matching_listener_undeclare(z_move(listener));
=======
    printf("Press CTRL-C to quit...\n");
    char buf[256];
    for (int idx = 0; 1; ++idx) {
        z_sleep_s(1);
        sprintf(buf, "[%4d] %s", idx, args.value);
        printf("Putting Data ('%s': '%s')...\n", args.keyexpr, buf);
        z_publisher_put_options_t options = z_publisher_put_options_default();
        options.encoding = z_encoding(Z_ENCODING_PREFIX_TEXT_PLAIN, NULL);
        z_publisher_put(z_loan(pub), (const uint8_t*)buf, strlen(buf), &options);
>>>>>>> 6bcc17d1
    }
#endif

    z_undeclare_publisher(z_move(pub));
    z_close(z_move(s));
    return 0;
}

void print_help() {
    printf(
        "\
    Usage: z_pub [OPTIONS]\n\n\
    Options:\n\
        -k <KEYEXPR> (optional, string, default='%s'): The key expression to write to\n\
        -v <VALUE> (optional, string, default='%s'): The value to write\n\
        --add-matching-listener (optional): Add matching listener\n",
        DEFAULT_KEYEXPR, DEFAULT_VALUE);
    printf(COMMON_HELP);
    printf(
        "\
        -h: print help\n");
}

struct args_t parse_args(int argc, char** argv, z_owned_config_t* config) {
    if (parse_opt(argc, argv, "h", false)) {
        print_help();
        exit(1);
    }
    const char* keyexpr = parse_opt(argc, argv, "k", true);
    if (!keyexpr) {
        keyexpr = DEFAULT_KEYEXPR;
    }
    const char* value = parse_opt(argc, argv, "v", true);
    if (!value) {
        value = DEFAULT_VALUE;
    }
    const char* arg = parse_opt(argc, argv, "add-matching-listener", false);
    bool add_matching_listener = false;
    if (arg) {
        add_matching_listener = true;
    }
    parse_zenoh_common_args(argc, argv, config);
    arg = check_unknown_opts(argc, argv);
    if (arg) {
        printf("Unknown option %s\n", arg);
        exit(-1);
    }
    char** pos_args = parse_pos_args(argc, argv, 1);
    if (!pos_args || pos_args[0]) {
        printf("Unexpected positional arguments\n");
        free(pos_args);
        exit(-1);
    }
    free(pos_args);
    return (struct args_t){.keyexpr = (char*)keyexpr, .value = (char*)value, .add_matching_listener = add_matching_listener};
}<|MERGE_RESOLUTION|>--- conflicted
+++ resolved
@@ -17,10 +17,6 @@
 #include "parse_args.h"
 #include "zenoh.h"
 
-<<<<<<< HEAD
-#ifdef UNSTABLE
-void matching_status_handler(const zc_matching_status_t *matching_status, void *arg) {
-=======
 #define DEFAULT_KEYEXPR "demo/example/zenoh-c-pub"
 #define DEFAULT_VALUE "Pub from C!"
 
@@ -31,8 +27,7 @@
 };
 struct args_t parse_args(int argc, char** argv, z_owned_config_t* config);
 
-void matching_status_handler(const zcu_matching_status_t* matching_status, void* arg) {
->>>>>>> 6bcc17d1
+void matching_status_handler(const zc_matching_status_t* matching_status, void* arg) {
     if (matching_status->matching) {
         printf("Subscriber matched\n");
     } else {
@@ -41,32 +36,10 @@
 }
 #endif
 
-<<<<<<< HEAD
-int main(int argc, char **argv) {
-    char *keyexpr = "demo/example/zenoh-c-pub";
-    char *value = "Pub from C!";
-    bool add_matching_listener = false;
-
-    if (argc > 1) keyexpr = argv[1];
-    if (argc > 2) value = argv[2];
-    if (argc > 3) add_matching_listener = atoi(argv[3]);
-
+int main(int argc, char** argv) {
     z_owned_config_t config;
     z_config_default(&config);
-    if (argc > 4) {
-        if (zc_config_insert_json(z_loan_mut(config), Z_CONFIG_CONNECT_KEY, argv[4]) < 0) {
-            printf(
-                "Couldn't insert value `%s` in configuration at `%s`. This is likely because `%s` expects a "
-                "JSON-serialized list of strings\n",
-                argv[4], Z_CONFIG_CONNECT_KEY, Z_CONFIG_CONNECT_KEY);
-            exit(-1);
-        }
-    }
-=======
-int main(int argc, char** argv) {
-    z_owned_config_t config = z_config_default();
     struct args_t args = parse_args(argc, argv, &config);
->>>>>>> 6bcc17d1
 
     printf("Opening session...\n");
     z_owned_session_t s;
@@ -75,34 +48,21 @@
         exit(-1);
     }
 
-<<<<<<< HEAD
-    printf("Declaring Publisher on '%s'...\n", keyexpr);
+    printf("Declaring Publisher on '%s'...\n", args.keyexpr);
     z_owned_publisher_t pub;
     z_view_keyexpr_t ke;
-    z_view_keyexpr_from_str(&ke, keyexpr);
+    z_view_keyexpr_from_str(&ke, args.keyexpr);
     if (z_declare_publisher(&pub, z_loan(s), z_loan(ke), NULL) < 0) {
-=======
-    printf("Declaring Publisher on '%s'...\n", args.keyexpr);
-    z_owned_publisher_t pub = z_declare_publisher(z_loan(s), z_keyexpr(args.keyexpr), NULL);
-    if (!z_check(pub)) {
->>>>>>> 6bcc17d1
         printf("Unable to declare Publisher for key expression!\n");
         exit(-1);
     }
 
-<<<<<<< HEAD
 #ifdef UNSTABLE
     zc_owned_matching_listener_t listener;
-    if (add_matching_listener) {
+    if (args.add_matching_listener) {
         zc_owned_closure_matching_status_t callback;
         z_closure(&callback, matching_status_handler, NULL, NULL);
         zc_publisher_matching_listener_callback(&listener, z_loan(pub), z_move(callback));
-=======
-    zcu_owned_matching_listener_t listener;
-    if (args.add_matching_listener) {
-        zcu_owned_closure_matching_status_t callback = z_closure(matching_status_handler);
-        listener = zcu_publisher_matching_listener_callback(z_loan(pub), z_move(callback));
->>>>>>> 6bcc17d1
     }
 #else
     if (add_matching_listener) {
@@ -111,12 +71,12 @@
     }
 #endif
 
-<<<<<<< HEAD
+    printf("Press CTRL-C to quit...\n");
     char buf[256] = {};
     for (int idx = 0; 1; ++idx) {
         z_sleep_s(1);
-        sprintf(buf, "[%4d] %s", idx, value);
-        printf("Putting Data ('%s': '%s')...\n", keyexpr, buf);
+        sprintf(buf, "[%4d] %s", idx, args.value);
+        printf("Putting Data ('%s': '%s')...\n", args.keyexpr, buf);
         z_publisher_put_options_t options;
         z_publisher_put_options_default(&options);
 
@@ -128,17 +88,6 @@
 #ifdef UNSTABLE
     if (add_matching_listener) {
         zc_publisher_matching_listener_undeclare(z_move(listener));
-=======
-    printf("Press CTRL-C to quit...\n");
-    char buf[256];
-    for (int idx = 0; 1; ++idx) {
-        z_sleep_s(1);
-        sprintf(buf, "[%4d] %s", idx, args.value);
-        printf("Putting Data ('%s': '%s')...\n", args.keyexpr, buf);
-        z_publisher_put_options_t options = z_publisher_put_options_default();
-        options.encoding = z_encoding(Z_ENCODING_PREFIX_TEXT_PLAIN, NULL);
-        z_publisher_put(z_loan(pub), (const uint8_t*)buf, strlen(buf), &options);
->>>>>>> 6bcc17d1
     }
 #endif
 
@@ -193,5 +142,6 @@
         exit(-1);
     }
     free(pos_args);
-    return (struct args_t){.keyexpr = (char*)keyexpr, .value = (char*)value, .add_matching_listener = add_matching_listener};
+    return (struct args_t){
+        .keyexpr = (char*)keyexpr, .value = (char*)value, .add_matching_listener = add_matching_listener};
 }