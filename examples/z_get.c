//
// Copyright (c) 2022 ZettaScale Technology
//
// This program and the accompanying materials are made available under the
// terms of the Eclipse Public License 2.0 which is available at
// http://www.eclipse.org/legal/epl-2.0, or the Apache License, Version 2.0
// which is available at https://www.apache.org/licenses/LICENSE-2.0.
//
// SPDX-License-Identifier: EPL-2.0 OR Apache-2.0
//
// Contributors:
//   ZettaScale Zenoh Team, <zenoh@zettascale.tech>

#include <stdio.h>
#include <string.h>

#include "parse_args.h"
#include "zenoh.h"

#define DEFAULT_SELECTOR "demo/example/**"
#define DEFAULT_VALUE NULL

struct args_t {
    char* selector;  // -s
    char* value;     // -v
};
struct args_t parse_args(int argc, char** argv, z_owned_config_t* config);

int main(int argc, char** argv) {
    z_owned_config_t config;
    z_config_default(&config);
    struct args_t args = parse_args(argc, argv, &config);

    z_view_keyexpr_t keyexpr;
    if (z_view_keyexpr_from_str(&keyexpr, args.selector) < 0) {
        printf("%s is not a valid key expression", args.selector);
        exit(-1);
    }

    printf("Opening session...\n");
    z_owned_session_t s;
    if (z_open(&s, z_move(config))) {
        printf("Unable to open session!\n");
        exit(-1);
    }

    printf("Sending Query '%s'...\n", args.selector);
    z_owned_fifo_handler_reply_t handler;
    z_owned_closure_reply_t closure;
    z_fifo_channel_reply_new(&closure, &handler, 16);

    z_get_options_t opts;
    z_get_options_default(&opts);

    z_owned_bytes_t payload;
    if (value != NULL) {
<<<<<<< HEAD
        z_bytes_from_static_str(&payload, args.value);
=======
        z_bytes_from_static_str(&payload, value);
>>>>>>> 3f0f9d8e
        opts.payload = z_move(payload);
    }
    z_get(z_loan(s), z_loan(keyexpr), "", z_move(closure),
          &opts);  // here, the send is moved and will be dropped by zenoh when adequate
    z_owned_reply_t reply;

    for (z_result_t res = z_recv(z_loan(handler), &reply); res == Z_OK; res = z_recv(z_loan(handler), &reply)) {
        if (z_reply_is_ok(z_loan(reply))) {
            const z_loaned_sample_t* sample = z_reply_ok(z_loan(reply));

            z_view_string_t key_str;
            z_keyexpr_as_view_string(z_sample_keyexpr(sample), &key_str);

            z_owned_string_t reply_str;
            z_bytes_deserialize_into_string(z_sample_payload(sample), &reply_str);

            printf(">> Received ('%.*s': '%.*s')\n", (int)z_string_len(z_loan(key_str)), z_string_data(z_loan(key_str)),
                   (int)z_string_len(z_loan(reply_str)), z_string_data(z_loan(reply_str)));
            z_drop(z_move(reply_str));
        } else {
            printf("Received an error\n");
        }
        z_drop(z_move(reply));
    }

    z_drop(z_move(handler));
    z_close(z_move(s));
    return 0;
}

void print_help() {
    printf(
        "\
    Usage: z_get [OPTIONS]\n\n\
    Options:\n\
        -s <SELECTOR> (optional, string, default='%s'): The selection of resources to query\n\
        -v <VALUE> (optional, string): An optional value to put in the query\n",
        DEFAULT_SELECTOR);
    printf(COMMON_HELP);
    printf(
        "\
        -h: print help\n");
}

struct args_t parse_args(int argc, char** argv, z_owned_config_t* config) {
    if (parse_opt(argc, argv, "h", false)) {
        print_help();
        exit(1);
    }
    const char* selector = parse_opt(argc, argv, "s", true);
    if (!selector) {
        selector = DEFAULT_SELECTOR;
    }
    const char* value = parse_opt(argc, argv, "v", true);
    if (!value) {
        value = DEFAULT_VALUE;
    }
    parse_zenoh_common_args(argc, argv, config);
    const char* arg = check_unknown_opts(argc, argv);
    if (arg) {
        printf("Unknown option %s\n", arg);
        exit(-1);
    }
    char** pos_args = parse_pos_args(argc, argv, 1);
    if (!pos_args || pos_args[0]) {
        printf("Unexpected positional arguments\n");
        free(pos_args);
        exit(-1);
    }
    free(pos_args);
    return (struct args_t){.selector = (char*)selector, .value = (char*)value};
}<|MERGE_RESOLUTION|>--- conflicted
+++ resolved
@@ -53,12 +53,8 @@
     z_get_options_default(&opts);
 
     z_owned_bytes_t payload;
-    if (value != NULL) {
-<<<<<<< HEAD
+    if (args.value != NULL) {
         z_bytes_from_static_str(&payload, args.value);
-=======
-        z_bytes_from_static_str(&payload, value);
->>>>>>> 3f0f9d8e
         opts.payload = z_move(payload);
     }
     z_get(z_loan(s), z_loan(keyexpr), "", z_move(closure),
