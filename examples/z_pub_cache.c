--- conflicted
+++ resolved
@@ -53,15 +53,9 @@
     printf("Declaring publication cache on '%s'...\n", args.keyexpr);
     ze_owned_publication_cache_t pub_cache;
     z_view_keyexpr_t ke;
-<<<<<<< HEAD
     z_view_keyexpr_from_str(&ke, args.keyexpr);
-    ze_declare_publication_cache(&pub_cache, z_loan(s), z_loan(ke), &pub_cache_opts);
-    if (!z_check(pub_cache)) {
-=======
-    z_view_keyexpr_from_str(&ke, keyexpr);
 
     if (ze_declare_publication_cache(&pub_cache, z_loan(s), z_loan(ke), &pub_cache_opts) != Z_OK) {
->>>>>>> 3f0f9d8e
         printf("Unable to declare publication cache for key expression!\n");
         exit(-1);
     }
