--- conflicted
+++ resolved
@@ -4,24 +4,13 @@
 #include "parse_args.h"
 #include "zenoh.h"
 
-<<<<<<< HEAD
+void parse_args(int argc, char** argv, z_owned_config_t* config);
+
 void callback(const z_loaned_sample_t* sample, void* context) {
     const z_loaned_publisher_t* pub = z_loan(*(z_owned_publisher_t*)context);
     z_owned_bytes_t payload;
     z_bytes_clone(&payload, z_sample_payload(sample));
     z_publisher_put(pub, z_move(payload), NULL);
-=======
-void parse_args(int argc, char** argv, z_owned_config_t* config);
-
-void callback(const z_sample_t* sample, void* context) {
-    z_publisher_t pub = z_loan(*(z_owned_publisher_t*)context);
-#ifdef ZENOH_C  // The zc_owned_payload_t API is exclusive to zenoh-c, but allows avoiding some copies.
-    zc_owned_payload_t payload = zc_sample_payload_rcinc(sample);
-    zc_publisher_put_owned(pub, z_move(payload), NULL);
-#else
-    z_publisher_put(pub, sample->payload.start, sample->payload.len, NULL);
-#endif
->>>>>>> 6bcc17d1
 }
 void drop(void* context) {
     z_owned_publisher_t* pub = (z_owned_publisher_t*)context;
@@ -31,22 +20,11 @@
     //  which makes passing a pointer to the stack safe as long as `sub` is dropped in a scope where `pub` is still
     //  valid.
 }
-<<<<<<< HEAD
-struct args_t {
-    char* config_path;       // -c
-    uint8_t help_requested;  // -h
-};
-struct args_t parse_args(int argc, char** argv);
 
 int main(int argc, char** argv) {
-    struct args_t args = parse_args(argc, argv);
-    if (args.help_requested) {
-        printf(
-            "-c (optional, string): the path to a configuration file for the session. If this option isn't passed, the "
-            "default configuration will be used.\n");
-        return 1;
-    }
     z_owned_config_t config;
+    parse_args(argc, argv, &config);
+
     if (args.config_path) {
         zc_config_from_file(&config, args.config_path);
     } else {
@@ -77,22 +55,9 @@
     z_closure(&respond, callback, drop, (void*)&pub);
     z_owned_subscriber_t sub;
     z_declare_subscriber(&sub, z_loan(session), z_loan(ping), z_move(respond), NULL);
-    while (getchar() != 'q') {
-=======
 
-int main(int argc, char** argv) {
-    z_owned_config_t config = z_config_default();
-    parse_args(argc, argv, &config);
-
-    z_owned_session_t session = z_open(z_move(config));
-    z_keyexpr_t ping = z_keyexpr_unchecked("test/ping");
-    z_keyexpr_t pong = z_keyexpr_unchecked("test/pong");
-    z_owned_publisher_t pub = z_declare_publisher(z_loan(session), pong, NULL);
-    z_owned_closure_sample_t respond = z_closure(callback, drop, (void*)z_move(pub));
-    z_owned_subscriber_t sub = z_declare_subscriber(z_loan(session), ping, z_move(respond), NULL);
     while (1) {
         z_sleep_s(1);
->>>>>>> 6bcc17d1
     }
     z_undeclare_subscriber(z_move(sub));
     z_close(z_move(session));
