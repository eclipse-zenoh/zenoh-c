//
// Copyright (c) 2017, 2022 ZettaScale Technology.
//
// This program and the accompanying materials are made available under the
// terms of the Eclipse Public License 2.0 which is available at
// http://www.eclipse.org/legal/epl-2.0, or the Apache License, Version 2.0
// which is available at https://www.apache.org/licenses/LICENSE-2.0.
//
// SPDX-License-Identifier: EPL-2.0 OR Apache-2.0
//
// Contributors:
//   ZettaScale Zenoh team, <zenoh@zettascale.tech>
//
use std::{error::Error, mem::MaybeUninit};

use libc::c_char;
use prebindgen_proc_macro::prebindgen;
#[cfg(feature = "unstable")]
use zenoh::key_expr::SetIntersectionLevel;
use zenoh::{
    key_expr::{keyexpr, Canonize, KeyExpr},
    Wait,
};

pub use crate::opaque_types::{
    z_loaned_keyexpr_t, z_moved_keyexpr_t, z_owned_keyexpr_t, z_view_keyexpr_t,
};
use crate::{
    result::{self, z_result_t, Z_OK},
    strlen_or_zero,
    transmute::{Gravestone, LoanedCTypeRef, RustTypeRef, RustTypeRefUninit, TakeRustType},
    z_loaned_session_t, z_view_string_from_substr, z_view_string_t,
};

decl_c_type! {
    owned(z_owned_keyexpr_t, KeyExpr<'static>),
    loaned(z_loaned_keyexpr_t),
    view(z_view_keyexpr_t, KeyExpr<'static>),
}

impl Gravestone for KeyExpr<'static> {
    fn gravestone() -> Self {
        KeyExpr::dummy()
    }
    fn is_gravestone(&self) -> bool {
        self.is_dummy()
    }
}

/// Constructs an owned key expression in a gravestone state.
#[prebindgen]
pub fn z_internal_keyexpr_null(this_: &mut MaybeUninit<z_owned_keyexpr_t>) {
    this_.as_rust_type_mut_uninit().write(KeyExpr::gravestone());
}

/// Constructs a view key expression in empty state
#[prebindgen]
pub fn z_view_keyexpr_empty(this_: &mut MaybeUninit<z_view_keyexpr_t>) {
    this_.as_rust_type_mut_uninit().write(KeyExpr::gravestone());
}

fn keyexpr_create_inner(
    mut name: &'static mut str,
    should_auto_canonize: bool,
    should_copy: bool,
) -> Result<KeyExpr<'static>, Box<dyn Error + Send + Sync>> {
    if should_copy {
        let s = name.to_string();
        match should_auto_canonize {
            true => KeyExpr::<'static>::autocanonize(s),
            false => KeyExpr::<'static>::try_from(s),
        }
    } else {
        if should_auto_canonize {
            name.canonize();
        }
        keyexpr::new(name).map(|k| k.into())
    }
}

#[allow(clippy::missing_safety_doc)]
#[prebindgen]
unsafe fn keyexpr_create(
    name: &'static mut [u8],
    should_auto_canonize: bool,
    should_copy: bool,
) -> Result<KeyExpr<'static>, result::z_result_t> {
    match std::str::from_utf8_mut(name) {
        Ok(name) => match keyexpr_create_inner(name, should_auto_canonize, should_copy) {
            Ok(v) => Ok(v),
            Err(e) => {
                crate::report_error!("Couldn't construct keyexpr: {}", e);
                Err(result::Z_EINVAL)
            }
        },
        Err(e) => {
            crate::report_error!("Key expression is not a valid utf-8 string: {}", e);
            Err(result::Z_EPARSE)
        }
    }
}

/// Constructs a `z_owned_keyexpr_t` from a string, copying the passed string.
/// @return 0 in case of success, negative error code in case of failure (for example if `expr` is not a valid key expression or if it is
/// not in canon form.
#[allow(clippy::missing_safety_doc)]
#[prebindgen]
pub unsafe fn z_keyexpr_from_str(
    this: &mut MaybeUninit<z_owned_keyexpr_t>,
    expr: *const c_char,
) -> result::z_result_t {
    z_keyexpr_from_substr(this, expr, strlen_or_zero(expr))
}

/// Constructs `z_owned_keyexpr_t` from a string, copying the passed string. The copied string is canonized.
/// @return 0 in case of success, negative error code in case of failure (for example if expr is not a valid key expression
/// even despite canonization).
#[allow(clippy::missing_safety_doc)]
#[prebindgen]
pub unsafe fn z_keyexpr_from_str_autocanonize(
    this: &mut MaybeUninit<z_owned_keyexpr_t>,
    expr: *const c_char,
) -> z_result_t {
    let mut len = strlen_or_zero(expr);
    z_keyexpr_from_substr_autocanonize(this, expr, &mut len)
}

/// Borrows `z_owned_keyexpr_t`.
#[prebindgen]
#[allow(clippy::missing_safety_doc)]
pub unsafe fn z_keyexpr_loan(this_: &z_owned_keyexpr_t) -> &z_loaned_keyexpr_t {
    this_.as_rust_type_ref().as_loaned_c_type_ref()
}

/// Borrows `z_view_keyexpr_t`.
#[prebindgen]
#[allow(clippy::missing_safety_doc)]
pub unsafe fn z_view_keyexpr_loan(this_: &z_view_keyexpr_t) -> &z_loaned_keyexpr_t {
    this_.as_rust_type_ref().as_loaned_c_type_ref()
}

/// Frees key expression and resets it to its gravestone state.
#[prebindgen]
pub fn z_keyexpr_drop(this_: &mut z_moved_keyexpr_t) {
    let _ = this_.take_rust_type();
}

/// Returns ``true`` if `keyexpr` is valid, ``false`` if it is in gravestone state.
#[prebindgen]
pub fn z_internal_keyexpr_check(this_: &z_owned_keyexpr_t) -> bool {
    !this_.as_rust_type_ref().is_gravestone()
}

/// Returns ``true`` if `keyexpr` is valid, ``false`` if it is in gravestone state.
#[prebindgen]
pub fn z_view_keyexpr_is_empty(this_: &z_view_keyexpr_t) -> bool {
    this_.as_rust_type_ref().is_gravestone()
}

/// Returns 0 if the passed string is a valid (and canon) key expression.
/// Otherwise returns negative error value.
#[allow(clippy::missing_safety_doc)]
#[prebindgen]
pub unsafe fn z_keyexpr_is_canon(start: *const c_char, len: usize) -> z_result_t {
    let name = std::slice::from_raw_parts_mut(start as _, len);
    match keyexpr_create(name, false, false) {
        Ok(_) => result::Z_OK,
        Err(e) => e,
    }
}

/// Canonizes the passed string in place, possibly shortening it by placing a new null-terminator.
/// May SEGFAULT if `start` is NULL or lies in read-only memory (as values initialized with string litterals do).
///
/// @return 0 upon success, negative error values upon failure (if the passed string was an invalid
/// key expression for reasons other than a non-canon form).
#[allow(clippy::missing_safety_doc)]
<<<<<<< HEAD
#[no_mangle]
pub unsafe extern "C" fn z_keyexpr_canonize_null_terminated(start: *mut c_char) -> z_result_t {
    let mut len = strlen_or_zero(start);
=======
#[prebindgen]
pub unsafe fn z_keyexpr_canonize_null_terminated(start: *mut c_char) -> z_result_t {
    let mut len = if start.is_null() {
        0
    } else {
        libc::strlen(start)
    };
>>>>>>> 194bb47f
    match z_keyexpr_canonize(start, &mut len) {
        Z_OK => {
            *start.add(len) = 0;
            Z_OK
        }
        err => err,
    }
}
/// Canonizes the passed string in place, possibly shortening it by modifying `len`.
///
/// May SEGFAULT if `start` is NULL or lies in read-only memory (as values initialized with string litterals do).
///  
/// @return 0 upon success, negative error values upon failure (if the passed string was an invalid
/// key expression for reasons other than a non-canon form).
#[allow(clippy::missing_safety_doc)]
#[prebindgen]
pub unsafe fn z_keyexpr_canonize(start: *mut c_char, len: &mut usize) -> z_result_t {
    if start.is_null() {
        crate::report_error!("Key expression can not be constructed from null string");
        return result::Z_EINVAL;
    }
    let name = std::slice::from_raw_parts_mut(start as _, *len);
    match keyexpr_create(name, true, false) {
        Ok(ke) => {
            *len = ke.len();
            result::Z_OK
        }
        Err(e) => e,
    }
}

/// Constructs a `z_view_keyexpr_t` by aliasing a substring.
/// `expr` must outlive the constucted key expression.
///
/// @param this_: An uninitialized location in memory where key expression will be constructed.
/// @param expr: A buffer with length >= `len`.
/// @param len: Number of characters from `expr` to consider.
/// @return 0 in case of success, negative error code otherwise.
#[allow(clippy::missing_safety_doc)]
#[prebindgen]
pub unsafe fn z_view_keyexpr_from_substr(
    this: &mut MaybeUninit<z_view_keyexpr_t>,
    expr: *const c_char,
    len: usize,
) -> z_result_t {
    let this = this.as_rust_type_mut_uninit();
    if expr.is_null() {
        this.write(KeyExpr::gravestone());
        return result::Z_EINVAL;
    }
    let expr = std::slice::from_raw_parts_mut(expr as _, len);
    match keyexpr_create(expr, false, false) {
        Ok(ke) => {
            this.write(ke);
            result::Z_OK
        }
        Err(e) => {
            this.write(KeyExpr::gravestone());
            e
        }
    }
}

/// Constructs a `z_owned_keyexpr_t` by copying a substring.
///
/// @param this_: An uninitialized location in memory where key expression will be constructed.
/// @param expr: A buffer with length >= `len`.
/// @param len: Number of characters from `expr` to consider.
/// @return 0 in case of success, negative error code otherwise.
#[allow(clippy::missing_safety_doc)]
#[prebindgen]
pub unsafe fn z_keyexpr_from_substr(
    this: &mut MaybeUninit<z_owned_keyexpr_t>,
    expr: *const c_char,
    len: usize,
) -> z_result_t {
    let this = this.as_rust_type_mut_uninit();
    if expr.is_null() {
        this.write(KeyExpr::gravestone());
        return result::Z_EINVAL;
    }
    let expr = std::slice::from_raw_parts_mut(expr as _, len);
    match keyexpr_create(expr, false, true) {
        Ok(ke) => {
            this.write(ke);
            result::Z_OK
        }
        Err(e) => {
            this.write(KeyExpr::gravestone());
            e
        }
    }
}

/// Constructs a `z_view_keyexpr_t` by aliasing a substring.
/// May SEGFAULT if `start` is NULL or lies in read-only memory (as values initialized with string litterals do).
/// `expr` must outlive the constucted key expression.
///
/// @param this_: An uninitialized location in memory where key expression will be constructed
/// @param start: A buffer of with length >= `len`.
/// @param len: Number of characters from `expr` to consider. Will be modified to be equal to canonized key expression length.
/// @return 0 in case of success, negative error code otherwise.
#[allow(clippy::missing_safety_doc)]
#[prebindgen]
pub unsafe fn z_view_keyexpr_from_substr_autocanonize(
    this: &mut MaybeUninit<z_view_keyexpr_t>,
    start: *mut c_char,
    len: &mut usize,
) -> z_result_t {
    let this = this.as_rust_type_mut_uninit();
    if start.is_null() {
        this.write(KeyExpr::gravestone());
        return result::Z_EINVAL;
    }
    let name = std::slice::from_raw_parts_mut(start as _, *len);

    match keyexpr_create(name, true, false) {
        Ok(ke) => {
            *len = ke.len();
            this.write(ke);
            result::Z_OK
        }
        Err(e) => {
            this.write(KeyExpr::gravestone());
            e
        }
    }
}

/// Constructs a `z_keyexpr_t` by copying a substring.
///
/// @param this_: An uninitialized location in memory where key expression will be constructed.
/// @param start: A buffer of with length >= `len`.
/// @param len: Number of characters from `expr` to consider. Will be modified to be equal to canonized key expression length.
/// @return 0 in case of success, negative error code otherwise.
#[allow(clippy::missing_safety_doc)]
#[prebindgen]
pub unsafe fn z_keyexpr_from_substr_autocanonize(
    this: &mut MaybeUninit<z_owned_keyexpr_t>,
    start: *const c_char,
    len: &mut usize,
) -> z_result_t {
    let this = this.as_rust_type_mut_uninit();
    if start.is_null() {
        this.write(KeyExpr::gravestone());
        return result::Z_EINVAL;
    }
    let name = std::slice::from_raw_parts_mut(start as _, *len);

    match keyexpr_create(name, true, true) {
        Ok(ke) => {
            *len = ke.len();
            this.write(ke);
            result::Z_OK
        }
        Err(e) => {
            this.write(KeyExpr::gravestone());
            e
        }
    }
}

/// Constructs a `z_view_keyexpr_t` by aliasing a string.
/// @return 0 in case of success, negative error code in case of failure (for example if expr is not a valid key expression or if it is
/// not in canon form.
/// `expr` must outlive the constucted key expression.
#[allow(clippy::missing_safety_doc)]
#[prebindgen]
pub unsafe fn z_view_keyexpr_from_str(
    this: &mut MaybeUninit<z_view_keyexpr_t>,
    expr: *const c_char,
) -> z_result_t {
    if expr.is_null() {
        this.as_rust_type_mut_uninit().write(KeyExpr::gravestone());
        result::Z_EINVAL
    } else {
        z_view_keyexpr_from_substr(this, expr, strlen_or_zero(expr))
    }
}

/// Constructs a `z_view_keyexpr_t` by aliasing a string.
/// The string is canonized in-place before being passed to keyexpr, possibly shortening it by modifying `len`.
/// May SEGFAULT if `expr` is NULL or lies in read-only memory (as values initialized with string litterals do).
/// `expr` must outlive the constucted key expression.
#[allow(clippy::missing_safety_doc)]
#[prebindgen]
pub unsafe fn z_view_keyexpr_from_str_autocanonize(
    this: &mut MaybeUninit<z_view_keyexpr_t>,
    expr: *mut c_char,
) -> z_result_t {
    let mut len = strlen_or_zero(expr);
    let res = z_view_keyexpr_from_substr_autocanonize(this, expr, &mut len);
    if res == result::Z_OK {
        *expr.add(len) = 0;
    }
    res
}

/// Constructs a `z_view_keyexpr_t` by aliasing a substring without checking any of `z_view_keyexpr_t`'s assertions:
///
/// - `start` MUST be valid UTF8.
/// - `start` MUST follow the Key Expression specification, i.e.:
///  - MUST NOT contain ``//``, MUST NOT start nor end with ``/``, MUST NOT contain any of the characters ``?#$``.
///  - any instance of ``**`` may only be lead or followed by ``/``.
///  - the key expression must have canon form.
///
/// `start` must outlive constructed key expression.
#[allow(clippy::missing_safety_doc)]
#[prebindgen]
pub unsafe fn z_view_keyexpr_from_substr_unchecked(
    this: &mut MaybeUninit<z_view_keyexpr_t>,
    start: *const c_char,
    len: usize,
) {
    if start.is_null() {
        this.as_rust_type_mut_uninit().write(KeyExpr::gravestone());
        return;
    }
    let name = std::slice::from_raw_parts(start as _, len);
    let name = std::str::from_utf8_unchecked(name);
    let name: KeyExpr = keyexpr::from_str_unchecked(name).into();
    this.as_rust_type_mut_uninit().write(name);
}

/// Constructs a `z_view_keyexpr_t` by aliasing a string without checking any of `z_view_keyexpr_t`'s assertions:
///
///  - `s` MUST be valid UTF8.
///  - `s` MUST follow the Key Expression specification, i.e.:
///   - MUST NOT contain `//`, MUST NOT start nor end with `/`, MUST NOT contain any of the characters `?#$`.
///   - any instance of `**` may only be lead or followed by `/`.
///   - the key expression must have canon form.
///
/// `s` must outlive constructed key expression.
#[allow(clippy::missing_safety_doc)]
#[prebindgen]
pub unsafe fn z_view_keyexpr_from_str_unchecked(
    this: &mut MaybeUninit<z_view_keyexpr_t>,
    s: *const c_char,
) {
    z_view_keyexpr_from_substr_unchecked(this, s, strlen_or_zero(s))
}

/// Constructs a non-owned non-null-terminated string from key expression.
#[allow(clippy::missing_safety_doc)]
#[prebindgen]
pub unsafe fn z_keyexpr_as_view_string(
    this: &z_loaned_keyexpr_t,
    out_string: &mut MaybeUninit<z_view_string_t>,
) {
    let this = this.as_rust_type_ref();
    unsafe { z_view_string_from_substr(out_string, this.as_bytes().as_ptr() as _, this.len()) };
}

/// Constructs and declares a key expression on the network. This reduces key key expression to a numerical id,
/// which allows to save the bandwitdth, when passing key expression between Zenoh entities.
///
/// @param session: Session on which to declare key expression.
/// @param declared_key_expr: An uninitialized location in memory where key expression will be constructed.
/// @param key_expr: Key expression to declare on network.
/// @return 0 in case of success, negative error code otherwise.
#[prebindgen]
pub fn z_declare_keyexpr(
    session: &z_loaned_session_t,
    declared_key_expr: &mut MaybeUninit<z_owned_keyexpr_t>,
    key_expr: &z_loaned_keyexpr_t,
) -> z_result_t {
    let this = declared_key_expr.as_rust_type_mut_uninit();
    let key_expr = key_expr.as_rust_type_ref();
    let session = session.as_rust_type_ref();
    match session.declare_keyexpr(key_expr).wait() {
        Ok(id) => {
            this.write(id.into_owned());
            result::Z_OK
        }
        Err(e) => {
            tracing::debug!("{}", e);
            this.write(KeyExpr::gravestone());
            result::Z_EGENERIC
        }
    }
}

/// Undeclares the key expression generated by a call to `z_declare_keyexpr()`.
/// The key expression is consumed.
/// @return 0 in case of success, negative error code otherwise.
#[prebindgen]
pub fn z_undeclare_keyexpr(
    session: &z_loaned_session_t,
    key_expr: &mut z_moved_keyexpr_t,
) -> result::z_result_t {
    let kexpr = key_expr.take_rust_type();
    if kexpr.is_gravestone() {
        tracing::debug!("Attempted to undeclare dropped keyexpr");
        return result::Z_EINVAL;
    };
    let session = session.as_rust_type_ref();
    match session.undeclare(kexpr).wait() {
        Ok(()) => result::Z_OK,
        Err(e) => {
            tracing::debug!("{}", e);
            result::Z_EGENERIC
        }
    }
}

/// Returns ``true`` if both ``left`` and ``right`` are equal, ``false`` otherwise.
#[prebindgen]
pub fn z_keyexpr_equals(left: &z_loaned_keyexpr_t, right: &z_loaned_keyexpr_t) -> bool {
    let l = left.as_rust_type_ref();
    let r = right.as_rust_type_ref();
    *l == *r
}

/// Returns ``true`` if the keyexprs intersect, i.e. there exists at least one key which is contained in both of the
/// sets defined by ``left`` and ``right``, ``false`` otherwise.
#[prebindgen]
pub fn z_keyexpr_intersects(
    left: &z_loaned_keyexpr_t,
    right: &z_loaned_keyexpr_t,
) -> bool {
    let l = left.as_rust_type_ref();
    let r = right.as_rust_type_ref();
    l.intersects(r)
}

/// Returns ``true`` if ``left`` includes ``right``, i.e. the set defined by ``left`` contains every key belonging to the set
/// defined by ``right``, ``false`` otherwise.
#[prebindgen]
pub fn z_keyexpr_includes(
    left: &z_loaned_keyexpr_t,
    right: &z_loaned_keyexpr_t,
) -> bool {
    let l = left.as_rust_type_ref();
    let r = right.as_rust_type_ref();
    l.includes(r)
}

/// Constructs key expression by concatenation of key expression in `left` with a string in `right`.
/// Returns 0 in case of success, negative error code otherwise.
///
/// You should probably prefer `z_keyexpr_join` as Zenoh may then take advantage of the hierachical separation it inserts.
/// To avoid odd behaviors, concatenating a key expression starting with `*` to one ending with `*` is forbidden by this operation,
/// as this would extremely likely cause bugs.
#[prebindgen]
#[allow(clippy::missing_safety_doc)]
pub unsafe fn z_keyexpr_concat(
    this: &mut MaybeUninit<z_owned_keyexpr_t>,
    left: &z_loaned_keyexpr_t,
    right_start: *const c_char,
    right_len: usize,
) -> result::z_result_t {
    let this = this.as_rust_type_mut_uninit();
    let left = left.as_rust_type_ref();
    let right = std::slice::from_raw_parts(right_start as _, right_len);
    let right = match std::str::from_utf8(right) {
        Ok(r) => r,
        Err(e) => {
            crate::report_error!(
                "Couldn't concatenate {:02x?} to {} because it is not valid UTF8: {}",
                right,
                left,
                e
            );
            this.write(KeyExpr::gravestone());
            return result::Z_EINVAL;
        }
    };
    match left.concat(right) {
        Ok(result) => {
            this.write(result);
            result::Z_OK
        }
        Err(e) => {
            crate::report_error!("{}", e);
            this.write(KeyExpr::gravestone());
            result::Z_EGENERIC
        }
    }
}

/// Constructs key expression by performing path-joining (automatically inserting '/' in-between) of `left` with `right`.
/// @return 0 in case of success, negative error code otherwise.
#[prebindgen]
pub fn z_keyexpr_join(
    this: &mut MaybeUninit<z_owned_keyexpr_t>,
    left: &z_loaned_keyexpr_t,
    right: &z_loaned_keyexpr_t,
) -> result::z_result_t {
    let left = left.as_rust_type_ref();
    let right = right.as_rust_type_ref();
    let this = this.as_rust_type_mut_uninit();
    match left.join(right.as_str()) {
        Ok(result) => {
            this.write(result);
            result::Z_OK
        }
        Err(e) => {
            crate::report_error!("{}", e);
            this.write(KeyExpr::gravestone());
            result::Z_EGENERIC
        }
    }
}
#[cfg(feature = "unstable")]
/// @warning This API has been marked as unstable: it works as advertised, but it may be changed in a future release.
/// @brief Intersection level of 2 key expressions.
#[derive(Clone, Copy, Debug, PartialEq, Eq)]
#[repr(C)]
pub enum z_keyexpr_intersection_level_t {
    /// 2 key expressions do not intersect.
    DISJOINT = 0,
    /// 2 key expressions intersect, i.e. there exists at least one key expression that is included by both.
    INTERSECTS = 1,
    /// First key expression is the superset of second one.
    INCLUDES = 2,
    /// 2 key expressions are equal.
    EQUALS = 3,
}
#[cfg(feature = "unstable")]
impl From<SetIntersectionLevel> for z_keyexpr_intersection_level_t {
    fn from(val: SetIntersectionLevel) -> Self {
        match val {
            SetIntersectionLevel::Disjoint => z_keyexpr_intersection_level_t::DISJOINT,
            SetIntersectionLevel::Intersects => z_keyexpr_intersection_level_t::INTERSECTS,
            SetIntersectionLevel::Includes => z_keyexpr_intersection_level_t::INCLUDES,
            SetIntersectionLevel::Equals => z_keyexpr_intersection_level_t::EQUALS,
        }
    }
}
#[cfg(feature = "unstable")]
#[prebindgen]
/// @warning This API has been marked as unstable: it works as advertised, but it may be changed in a future release.
/// @brief Returns the relation between `left` and `right` from `left`'s point of view.
///
/// @note This is slower than `z_keyexpr_intersects` and `keyexpr_includes`, so you should favor these methods for most applications.
pub fn z_keyexpr_relation_to(
    left: &z_loaned_keyexpr_t,
    right: &z_loaned_keyexpr_t,
) -> z_keyexpr_intersection_level_t {
    let l = left.as_rust_type_ref();
    let r = right.as_rust_type_ref();
    l.relation_to(r).into()
}

/// Constructs a copy of the key expression.
#[prebindgen]
pub fn z_keyexpr_clone(dst: &mut MaybeUninit<z_owned_keyexpr_t>, this: &z_loaned_keyexpr_t) {
    dst.as_rust_type_mut_uninit()
        .write(this.as_rust_type_ref().clone());
}<|MERGE_RESOLUTION|>--- conflicted
+++ resolved
@@ -175,19 +175,9 @@
 /// @return 0 upon success, negative error values upon failure (if the passed string was an invalid
 /// key expression for reasons other than a non-canon form).
 #[allow(clippy::missing_safety_doc)]
-<<<<<<< HEAD
-#[no_mangle]
+#[prebindgen]
 pub unsafe extern "C" fn z_keyexpr_canonize_null_terminated(start: *mut c_char) -> z_result_t {
     let mut len = strlen_or_zero(start);
-=======
-#[prebindgen]
-pub unsafe fn z_keyexpr_canonize_null_terminated(start: *mut c_char) -> z_result_t {
-    let mut len = if start.is_null() {
-        0
-    } else {
-        libc::strlen(start)
-    };
->>>>>>> 194bb47f
     match z_keyexpr_canonize(start, &mut len) {
         Z_OK => {
             *start.add(len) = 0;
