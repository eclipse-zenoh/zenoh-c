--- conflicted
+++ resolved
@@ -15,7 +15,6 @@
 
 use libc::c_char;
 use zenoh::{
-<<<<<<< HEAD
     core::Wait,
     key_expr::{keyexpr, KeyExpr, SetIntersectionLevel},
 };
@@ -28,17 +27,6 @@
     errors,
     errors::{z_error_t, Z_OK},
     transmute::{IntoRustType, LoanedCTypeRef, RustTypeRef, RustTypeRefUninit},
-=======
-    key_expr::{keyexpr, Canonize, KeyExpr, SetIntersectionLevel},
-    prelude::*,
-};
-
-pub use crate::opaque_types::{z_loaned_keyexpr_t, z_owned_keyexpr_t, z_view_keyexpr_t};
-use crate::{
-    errors,
-    errors::{z_error_t, Z_OK},
-    transmute::{LoanedCTypeRef, RustTypeRef, RustTypeRefUninit},
->>>>>>> 2189590c
     z_loaned_session_t, z_view_string_from_substr, z_view_string_t,
 };
 decl_c_type! {
