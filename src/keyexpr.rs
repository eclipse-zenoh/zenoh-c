--- conflicted
+++ resolved
@@ -79,22 +79,13 @@
         Ok(name) => match keyexpr_create_inner(name, should_auto_canonize, should_copy) {
             Ok(v) => Ok(v),
             Err(e) => {
-<<<<<<< HEAD
-                tracing::error!("Couldn't construct a keyexpr: {}", e);
+                tracing::error!("Couldn't construct a keyexpr from {:02x?}: {}", name, e);
                 Err(result::Z_EINVAL)
-=======
-                tracing::error!("Couldn't construct a keyexpr from {:02x?}: {}", name, e);
-                z_owned_keyexpr_t::null()
->>>>>>> 6bcc17d1
             }
         },
         Err(e) => {
             tracing::error!("{}", e);
-<<<<<<< HEAD
             Err(result::Z_EPARSE)
-=======
-            z_owned_keyexpr_t::null()
->>>>>>> 6bcc17d1
         }
     }
 }
@@ -104,7 +95,6 @@
 /// not in canon form.
 #[allow(clippy::missing_safety_doc)]
 #[no_mangle]
-<<<<<<< HEAD
 pub unsafe extern "C" fn z_keyexpr_from_str(
     this: &mut MaybeUninit<z_owned_keyexpr_t>,
     expr: *const c_char,
@@ -115,29 +105,6 @@
         libc::strlen(expr)
     };
     z_keyexpr_from_substr(this, expr, len)
-=======
-pub unsafe extern "C" fn z_keyexpr_new_autocanonize(name: *const c_char) -> z_owned_keyexpr_t {
-    if name.is_null() {
-        return z_owned_keyexpr_t::null();
-    }
-    let name = std::slice::from_raw_parts(name as _, libc::strlen(name));
-    match std::str::from_utf8(name) {
-        Ok(name) => {
-            let name_owned = name.to_owned();
-            match KeyExpr::autocanonize(name_owned) {
-                Ok(v) => v.into_owned().into(),
-                Err(e) => {
-                    tracing::error!("Couldn't construct a keyexpr from {:02x?}: {}", name, e);
-                    z_owned_keyexpr_t::null()
-                }
-            }
-        }
-        Err(e) => {
-            tracing::error!("{}", e);
-            z_owned_keyexpr_t::null()
-        }
-    }
->>>>>>> 6bcc17d1
 }
 
 /// Constructs `z_owned_keyexpr_t` from a string, copying the passed string. The copied string is canonized.
@@ -198,28 +165,11 @@
 /// Otherwise returns negative error value.
 #[allow(clippy::missing_safety_doc)]
 #[no_mangle]
-<<<<<<< HEAD
 pub unsafe extern "C" fn z_keyexpr_is_canon(start: *const c_char, len: usize) -> z_result_t {
     let name = std::slice::from_raw_parts_mut(start as _, len);
     match keyexpr_create(name, false, false) {
         Ok(_) => result::Z_OK,
         Err(e) => e,
-=======
-pub unsafe extern "C" fn z_keyexpr_is_canon(start: *const c_char, len: usize) -> i8 {
-    let name = std::slice::from_raw_parts(start as _, len);
-    match std::str::from_utf8(name) {
-        Ok(name) => match keyexpr::new(name) {
-            Ok(_) => 0,
-            Err(e) => {
-                tracing::error!("Couldn't construct a keyexpr from `{}`: {}", name, e);
-                e.errno().get()
-            }
-        },
-        Err(e) => {
-            tracing::error!("{:02x?} is not valid UTF8 {}", name, e);
-            i8::MIN
-        }
->>>>>>> 6bcc17d1
     }
 }
 
@@ -257,7 +207,6 @@
         return result::Z_EINVAL;
     }
     let name = std::slice::from_raw_parts_mut(start as _, *len);
-<<<<<<< HEAD
     match keyexpr_create(name, true, false) {
         Ok(ke) => {
             *len = ke.len();
@@ -295,22 +244,6 @@
         Err(e) => {
             this.write(None);
             e
-=======
-    match std::str::from_utf8_mut(name) {
-        Ok(mut name) => match keyexpr::autocanonize(&mut name) {
-            Ok(k) => {
-                *len = k.len();
-                0
-            }
-            Err(e) => {
-                tracing::error!("Canonization error: {e}");
-                e.errno().get()
-            }
-        },
-        Err(e) => {
-            tracing::error!("{:02x?} is not valid UTF8 {}", name, e);
-            i8::MIN
->>>>>>> 6bcc17d1
         }
     }
 }
@@ -323,7 +256,6 @@
 /// @return 0 in case of success, negative error code otherwise.
 #[allow(clippy::missing_safety_doc)]
 #[no_mangle]
-<<<<<<< HEAD
 pub unsafe extern "C" fn z_keyexpr_from_substr(
     this: &mut MaybeUninit<z_owned_keyexpr_t>,
     expr: *const c_char,
@@ -343,21 +275,6 @@
         Err(e) => {
             this.write(None);
             e
-=======
-pub unsafe extern "C" fn zc_keyexpr_from_slice(name: *const c_char, len: usize) -> z_keyexpr_t {
-    let name = std::slice::from_raw_parts(name as _, len);
-    match std::str::from_utf8(name) {
-        Ok(name) => match KeyExpr::try_from(name) {
-            Ok(v) => v.into(),
-            Err(e) => {
-                tracing::error!("Couldn't construct a keyexpr from `{}`: {}", name, e);
-                z_keyexpr_t::null()
-            }
-        },
-        Err(e) => {
-            tracing::error!("{:02x?} is not valid UTF8 {}", name, e);
-            z_keyexpr_t::null()
->>>>>>> 6bcc17d1
         }
     }
 }
@@ -547,7 +464,6 @@
 /// @return 0 in case of success, negative error code otherwise.
 #[no_mangle]
 pub extern "C" fn z_declare_keyexpr(
-<<<<<<< HEAD
     this: &mut MaybeUninit<z_owned_keyexpr_t>,
     session: &z_loaned_session_t,
     key_expr: &z_loaned_keyexpr_t,
@@ -564,29 +480,6 @@
             tracing::debug!("{}", e);
             this.write(None);
             result::Z_EGENERIC
-=======
-    session: z_session_t,
-    keyexpr: z_keyexpr_t,
-) -> z_owned_keyexpr_t {
-    let key_expr = match keyexpr.as_ref() {
-        Some(ke) => ke,
-        None => {
-            tracing::warn!("{}", UninitializedKeyExprError);
-            return z_owned_keyexpr_t::null();
-        }
-    };
-    match session.upgrade() {
-        Some(s) => match s.declare_keyexpr(key_expr).res_sync() {
-            Ok(id) => id.into_owned().into(),
-            Err(e) => {
-                tracing::debug!("{}", e);
-                z_owned_keyexpr_t::null()
-            }
-        },
-        None => {
-            tracing::debug!("{}", LOG_INVALID_SESSION);
-            z_owned_keyexpr_t::null()
->>>>>>> 6bcc17d1
         }
     }
 }
@@ -595,7 +488,6 @@
 /// The key expression is consumed.
 /// @return 0 in case of success, negative error code otherwise.
 #[no_mangle]
-<<<<<<< HEAD
 pub extern "C" fn z_undeclare_keyexpr(
     this: z_moved_keyexpr_t,
     session: &z_loaned_session_t,
@@ -610,25 +502,6 @@
         Err(e) => {
             tracing::debug!("{}", e);
             result::Z_EGENERIC
-=======
-pub extern "C" fn z_undeclare_keyexpr(session: z_session_t, kexpr: &mut z_owned_keyexpr_t) -> i8 {
-    let Some(kexpr) = kexpr.deref_mut().take() else {
-        tracing::debug!("Attempted to undeclare dropped keyexpr");
-        return i8::MIN;
-    };
-
-    match session.upgrade() {
-        Some(s) => match s.undeclare(kexpr).res() {
-            Ok(()) => 0,
-            Err(e) => {
-                tracing::debug!("{}", e);
-                e.errno().get()
-            }
-        },
-        None => {
-            tracing::debug!("{}", LOG_INVALID_SESSION);
-            i8::MIN
->>>>>>> 6bcc17d1
         }
     }
 }
@@ -702,12 +575,8 @@
         }
         Err(e) => {
             tracing::error!("{}", e);
-<<<<<<< HEAD
             this.write(None);
             result::Z_EGENERIC
-=======
-            z_owned_keyexpr_t::null()
->>>>>>> 6bcc17d1
         }
     }
 }
@@ -730,12 +599,8 @@
         }
         Err(e) => {
             tracing::error!("{}", e);
-<<<<<<< HEAD
             this.write(None);
             result::Z_EGENERIC
-=======
-            z_owned_keyexpr_t::null()
->>>>>>> 6bcc17d1
         }
     }
 }
