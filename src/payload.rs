//
// Copyright (c) 2024 ZettaScale Technology
//
// This program and the accompanying materials are made available under the
// terms of the Eclipse Public License 2.0 which is available at
// http://www.eclipse.org/legal/epl-2.0, or the Apache License, Version 2.0
// which is available at https://www.apache.org/licenses/LICENSE-2.0.
//
// SPDX-License-Identifier: EPL-2.0 OR Apache-2.0
//
// Contributors:
//   ZettaScale Zenoh Team, <zenoh@zettascale.tech>
//

use core::fmt;
use std::{
    any::Any,
    io::{Read, Seek, SeekFrom, Write},
    mem::MaybeUninit,
    os::raw::c_void,
    ptr::null_mut,
    slice::{from_raw_parts, from_raw_parts_mut},
};

use zenoh::{
    bytes::{Deserialize, Serialize, ZBytes, ZBytesIterator, ZBytesReader, ZBytesWriter, ZSerde},
    internal::buffers::{ZBuf, ZSliceBuffer},
};

pub use crate::opaque_types::{z_loaned_bytes_t, z_owned_bytes_t};
#[cfg(all(feature = "shared-memory", feature = "unstable"))]
use crate::result::Z_ENULL;
use crate::{
    result::{self, z_result_t, Z_EINVAL, Z_EIO, Z_EPARSE, Z_OK},
    transmute::{IntoRustType, LoanedCTypeRef, RustTypeRef, RustTypeRefUninit},
    z_loaned_slice_t, z_loaned_string_t, z_moved_bytes_t, z_moved_slice_t, z_moved_string_t,
    z_owned_slice_t, z_owned_string_t, CSlice, CSliceOwned, CString, CStringOwned,
};
#[cfg(all(feature = "shared-memory", feature = "unstable"))]
use crate::{z_loaned_shm_t, z_moved_shm_mut_t, z_moved_shm_t, z_owned_shm_t};
decl_c_type! {
    owned(z_owned_bytes_t, ZBytes),
    loaned(z_loaned_bytes_t),
    moved(z_moved_bytes_t)
}

/// The gravestone value for `z_owned_bytes_t`.
#[no_mangle]
extern "C" fn z_bytes_null(this: &mut MaybeUninit<z_owned_bytes_t>) {
    this.as_rust_type_mut_uninit().write(ZBytes::default());
}

/// Constructs an empty instance of `z_owned_bytes_t`.
#[no_mangle]
extern "C" fn z_bytes_empty(this: &mut MaybeUninit<z_owned_bytes_t>) {
    this.as_rust_type_mut_uninit().write(ZBytes::default());
}

/// Drops `this_`, resetting it to gravestone value. If there are any shallow copies
/// created by `z_bytes_clone()`, they would still stay valid.
#[no_mangle]
#[allow(unused_variables)]
extern "C" fn z_bytes_drop(this: z_moved_bytes_t) {}

/// Returns ``true`` if `this_` is in a valid state, ``false`` if it is in a gravestone state.
#[no_mangle]
extern "C" fn z_bytes_check(this: &z_owned_bytes_t) -> bool {
    !this.as_rust_type_ref().is_empty()
}

/// Borrows data.
#[no_mangle]
unsafe extern "C" fn z_bytes_loan(this: &z_owned_bytes_t) -> &z_loaned_bytes_t {
    this.as_rust_type_ref().as_loaned_c_type_ref()
}

/// Muatably borrows data.
#[no_mangle]
extern "C" fn z_bytes_loan_mut(this: &mut z_owned_bytes_t) -> &mut z_loaned_bytes_t {
    this.as_rust_type_mut().as_loaned_c_type_mut()
}

/// Returns ``true`` if `this_` is empty, ``false`` otherwise.
#[no_mangle]
extern "C" fn z_bytes_is_empty(this: &z_loaned_bytes_t) -> bool {
    this.as_rust_type_ref().is_empty()
}

/// Constructs an owned shallow copy of data in provided uninitialized memory location.
#[no_mangle]
extern "C" fn z_bytes_clone(dst: &mut MaybeUninit<z_owned_bytes_t>, this: &z_loaned_bytes_t) {
    dst.as_rust_type_mut_uninit()
        .write(this.as_rust_type_ref().clone());
}

/// Returns total number of bytes in the payload.
#[no_mangle]
extern "C" fn z_bytes_len(this: &z_loaned_bytes_t) -> usize {
    this.as_rust_type_ref().len()
}

/// Deserializes data into an owned non-null-terminated string.
///
/// @param this_: Data to deserialize.
/// @param dst: An uninitialized memory location where to construct a deserialized string.
#[no_mangle]
#[allow(clippy::missing_safety_doc)]
pub unsafe extern "C" fn z_bytes_deserialize_into_string(
    this: &z_loaned_bytes_t,
    dst: &mut MaybeUninit<z_owned_string_t>,
) -> z_result_t {
    let payload = this.as_rust_type_ref();
    match payload.deserialize::<String>() {
        Ok(s) => {
            dst.as_rust_type_mut_uninit().write(s.into());
            result::Z_OK
        }
        Err(e) => {
            tracing::error!("Failed to deserialize the payload: {}", e);
            dst.as_rust_type_mut_uninit().write(CStringOwned::default());
            result::Z_EIO
        }
    }
}

/// Deserializes data into an owned slice.
///
/// @param this_: Data to deserialize.
/// @param dst: An uninitialized memory location where to construct a slice.
#[no_mangle]
#[allow(clippy::missing_safety_doc)]
pub unsafe extern "C" fn z_bytes_deserialize_into_slice(
    this: &z_loaned_bytes_t,
    dst: &mut MaybeUninit<z_owned_slice_t>,
) -> z_result_t {
    let payload = this.as_rust_type_ref();
    match payload.deserialize::<Vec<u8>>() {
        Ok(v) => {
            dst.as_rust_type_mut_uninit().write(v.into());
            result::Z_OK
        }
        Err(e) => {
            tracing::error!("Failed to read the payload: {}", e);
            dst.as_rust_type_mut_uninit().write(CSliceOwned::default());
            result::Z_EIO
        }
    }
}

#[cfg(all(feature = "shared-memory", feature = "unstable"))]
/// Deserializes data into an owned SHM buffer by copying it's shared reference
///
/// @param this_: Data to deserialize.
/// @param dst: An uninitialized memory location where to construct a deserialized string.
#[no_mangle]
#[allow(clippy::missing_safety_doc)]
pub unsafe extern "C" fn z_bytes_deserialize_into_owned_shm(
    this: &z_loaned_bytes_t,
    dst: &mut MaybeUninit<z_owned_shm_t>,
) -> z_result_t {
    use zenoh::shm::zshm;

    let payload = this.as_rust_type_ref();
    match payload.deserialize::<&zshm>() {
        Ok(s) => {
            dst.as_rust_type_mut_uninit().write(Some(s.to_owned()));
            result::Z_OK
        }
        Err(e) => {
            tracing::error!("Failed to deserialize the payload: {:?}", e);
            dst.as_rust_type_mut_uninit().write(None);
            result::Z_EIO
        }
    }
}

#[cfg(all(feature = "shared-memory", feature = "unstable"))]
/// Deserializes data into a loaned SHM buffer
///
/// @param this_: Data to deserialize.
/// @param dst: An uninitialized memory location where to construct a deserialized SHM buffer.
#[no_mangle]
#[allow(clippy::missing_safety_doc)]
pub unsafe extern "C" fn z_bytes_deserialize_into_loaned_shm(
    this: &'static z_loaned_bytes_t,
    dst: &'static mut MaybeUninit<&'static z_loaned_shm_t>,
) -> z_result_t {
    use zenoh::shm::zshm;

    let payload = this.as_rust_type_ref();
    match payload.deserialize::<&zshm>() {
        Ok(s) => {
            dst.write(s.as_loaned_c_type_ref());
            result::Z_OK
        }
        Err(e) => {
            tracing::error!("Failed to deserialize the payload: {:?}", e);
            result::Z_EIO
        }
    }
}

#[cfg(all(feature = "shared-memory", feature = "unstable"))]
/// Deserializes data into a mutably loaned SHM buffer
///
/// @param this_: Data to deserialize.
/// @param dst: An uninitialized memory location where to construct a deserialized SHM buffer.
#[no_mangle]
#[allow(clippy::missing_safety_doc)]
pub unsafe extern "C" fn z_bytes_deserialize_into_mut_loaned_shm(
    this: &'static mut z_loaned_bytes_t,
    dst: &'static mut MaybeUninit<&'static mut z_loaned_shm_t>,
) -> z_result_t {
    use zenoh::shm::zshm;

    let payload = this.as_rust_type_mut();
    match payload.deserialize_mut::<&mut zshm>() {
        Ok(s) => {
            dst.write(s.as_loaned_c_type_mut());
            result::Z_OK
        }
        Err(e) => {
            tracing::error!("Failed to deserialize the payload: {:?}", e);
            result::Z_EIO
        }
    }
}

unsafe impl Send for CSlice {}
unsafe impl Sync for CSlice {}

impl fmt::Debug for CSlice {
    fn fmt(&self, f: &mut fmt::Formatter<'_>) -> fmt::Result {
        f.debug_struct("CSLice").field("_0", &self.slice()).finish()
    }
}

impl ZSliceBuffer for CSlice {
    fn as_slice(&self) -> &[u8] {
        self.slice()
    }
    fn as_any(&self) -> &dyn Any {
        self
    }

    fn as_any_mut(&mut self) -> &mut dyn Any {
        self
    }
}

impl From<CSlice> for ZBytes {
    fn from(value: CSlice) -> Self {
        ZBytes::new(value)
    }
}

impl From<CSliceOwned> for ZBytes {
    fn from(value: CSliceOwned) -> Self {
        let value: CSlice = value.into();
        ZBytes::new(value)
    }
}
impl From<CString> for ZBytes {
    fn from(value: CString) -> Self {
        let value: CSlice = value.into();
        ZBytes::new(value)
    }
}

impl From<CStringOwned> for ZBytes {
    fn from(value: CStringOwned) -> Self {
        let value: CSlice = value.into();
        ZBytes::new(value)
    }
}

fn z_bytes_serialize_from_arithmetic<T>(this: &mut MaybeUninit<z_owned_bytes_t>, val: T)
where
    ZSerde: Serialize<T, Output = ZBytes>,
{
    this.as_rust_type_mut_uninit().write(ZBytes::serialize(val));
}

fn z_bytes_deserialize_into_arithmetic<'a, T>(
    this: &'a z_loaned_bytes_t,
    val: &'a mut T,
) -> z_result_t
where
    ZSerde: Deserialize<T, Input<'a> = &'a ZBytes>,
    <ZSerde as Deserialize<T>>::Error: fmt::Debug,
{
    match this.as_rust_type_ref().deserialize::<T>() {
        Ok(v) => {
            *val = v;
            result::Z_OK
        }
        Err(e) => {
            tracing::error!("Failed to deserialize the payload: {:?}", e);
            result::Z_EPARSE
        }
    }
}

/// Serializes an unsigned integer.
#[no_mangle]
pub extern "C" fn z_bytes_serialize_from_uint8(this: &mut MaybeUninit<z_owned_bytes_t>, val: u8) {
    z_bytes_serialize_from_arithmetic::<u8>(this, val);
}

/// Serializes an unsigned integer.
#[no_mangle]
pub extern "C" fn z_bytes_serialize_from_uint16(this: &mut MaybeUninit<z_owned_bytes_t>, val: u16) {
    z_bytes_serialize_from_arithmetic::<u16>(this, val);
}

/// Serializes an unsigned integer.
#[no_mangle]
pub extern "C" fn z_bytes_serialize_from_uint32(this: &mut MaybeUninit<z_owned_bytes_t>, val: u32) {
    z_bytes_serialize_from_arithmetic::<u32>(this, val);
}

/// Serializes an unsigned integer.
#[no_mangle]
pub extern "C" fn z_bytes_serialize_from_uint64(this: &mut MaybeUninit<z_owned_bytes_t>, val: u64) {
    z_bytes_serialize_from_arithmetic::<u64>(this, val);
}

/// Serializes a signed integer.
#[no_mangle]
pub extern "C" fn z_bytes_serialize_from_int8(this: &mut MaybeUninit<z_owned_bytes_t>, val: i8) {
    z_bytes_serialize_from_arithmetic::<i8>(this, val);
}

/// Serializes a signed integer.
#[no_mangle]
pub extern "C" fn z_bytes_serialize_from_int16(this: &mut MaybeUninit<z_owned_bytes_t>, val: i16) {
    z_bytes_serialize_from_arithmetic::<i16>(this, val);
}

/// Serializes a signed integer.
#[no_mangle]
pub extern "C" fn z_bytes_serialize_from_int32(this: &mut MaybeUninit<z_owned_bytes_t>, val: i32) {
    z_bytes_serialize_from_arithmetic::<i32>(this, val);
}

/// Serializes a signed integer.
#[no_mangle]
pub extern "C" fn z_bytes_serialize_from_int64(this: &mut MaybeUninit<z_owned_bytes_t>, val: i64) {
    z_bytes_serialize_from_arithmetic::<i64>(this, val);
}

/// Serializes a float.
#[no_mangle]
pub extern "C" fn z_bytes_serialize_from_float(this: &mut MaybeUninit<z_owned_bytes_t>, val: f32) {
    z_bytes_serialize_from_arithmetic::<f32>(this, val);
}

/// Serializes a double.
#[no_mangle]
pub extern "C" fn z_bytes_serialize_from_double(this: &mut MaybeUninit<z_owned_bytes_t>, val: f64) {
    z_bytes_serialize_from_arithmetic::<f64>(this, val);
}
/// Deserializes into an unsigned integer.
/// @return 0 in case of success, negative error code otherwise.
#[no_mangle]
pub extern "C" fn z_bytes_deserialize_into_uint8(
    this: &z_loaned_bytes_t,
    dst: &mut u8,
) -> z_result_t {
    z_bytes_deserialize_into_arithmetic::<u8>(this, dst)
}

/// Deserializes into an unsigned integer.
/// @return 0 in case of success, negative error code otherwise.
#[no_mangle]
pub extern "C" fn z_bytes_deserialize_into_uint16(
    this: &z_loaned_bytes_t,
    dst: &mut u16,
) -> z_result_t {
    z_bytes_deserialize_into_arithmetic::<u16>(this, dst)
}

/// Deserializes into an unsigned integer.
/// @return 0 in case of success, negative error code otherwise.
#[no_mangle]
pub extern "C" fn z_bytes_deserialize_into_uint32(
    this: &z_loaned_bytes_t,
    dst: &mut u32,
) -> z_result_t {
    z_bytes_deserialize_into_arithmetic::<u32>(this, dst)
}

/// Deserializes into an unsigned integer.
/// @return 0 in case of success, negative error code otherwise.
#[no_mangle]
pub extern "C" fn z_bytes_deserialize_into_uint64(
    this: &z_loaned_bytes_t,
    dst: &mut u64,
) -> z_result_t {
    z_bytes_deserialize_into_arithmetic::<u64>(this, dst)
}

/// Deserializes into a signed integer.
/// @return 0 in case of success, negative error code otherwise.
#[no_mangle]
pub extern "C" fn z_bytes_deserialize_into_int8(
    this: &z_loaned_bytes_t,
    dst: &mut i8,
) -> z_result_t {
    z_bytes_deserialize_into_arithmetic::<i8>(this, dst)
}

/// Deserializes into a signed integer.
/// @return 0 in case of success, negative error code otherwise.
#[no_mangle]
pub extern "C" fn z_bytes_deserialize_into_int16(
    this: &z_loaned_bytes_t,
    dst: &mut i16,
) -> z_result_t {
    z_bytes_deserialize_into_arithmetic::<i16>(this, dst)
}

/// Deserializes into a signed integer.
/// @return 0 in case of success, negative error code otherwise.
#[no_mangle]
pub extern "C" fn z_bytes_deserialize_into_int32(
    this: &z_loaned_bytes_t,
    dst: &mut i32,
) -> z_result_t {
    z_bytes_deserialize_into_arithmetic::<i32>(this, dst)
}

/// Deserializes into a signed integer.
/// @return 0 in case of success, negative error code otherwise.
#[no_mangle]
pub extern "C" fn z_bytes_deserialize_into_int64(
    this: &z_loaned_bytes_t,
    dst: &mut i64,
) -> z_result_t {
    z_bytes_deserialize_into_arithmetic::<i64>(this, dst)
}

/// Deserializes into a float.
/// @return 0 in case of success, negative error code otherwise.
#[no_mangle]
pub extern "C" fn z_bytes_deserialize_into_float(
    this: &z_loaned_bytes_t,
    dst: &mut f32,
) -> z_result_t {
    z_bytes_deserialize_into_arithmetic::<f32>(this, dst)
}

/// Deserializes into a signed integer.
/// @return 0 in case of success, negative error code otherwise.
#[no_mangle]
pub extern "C" fn z_bytes_deserialize_into_double(
    this: &z_loaned_bytes_t,
    dst: &mut f64,
) -> z_result_t {
    z_bytes_deserialize_into_arithmetic::<f64>(this, dst)
}

/// Serializes a slice.
/// The slice is consumed upon function return.
#[no_mangle]
#[allow(clippy::missing_safety_doc)]
pub unsafe extern "C" fn z_bytes_from_slice(
    this: &mut MaybeUninit<z_owned_bytes_t>,
    slice: z_moved_slice_t,
) {
    let slice = slice.into_rust_type();
    let payload = slice.map(ZBytes::from).unwrap_or_default();
    this.as_rust_type_mut_uninit().write(payload);
}

/// Serializes a slice by copying.
#[no_mangle]
#[allow(clippy::missing_safety_doc)]
pub unsafe extern "C" fn z_bytes_serialize_from_slice(
    this: &mut MaybeUninit<z_owned_bytes_t>,
    slice: &z_loaned_slice_t,
) {
    let slice = slice.as_rust_type_ref();
    let payload = ZBytes::from(slice.clone_to_owned());
    this.as_rust_type_mut_uninit().write(payload);
}

/// Serializes a data from buffer.
/// @param this_: An uninitialized location in memory where `z_owned_bytes_t` is to be constructed.
/// @param data: A pointer to the buffer containing data. `this_` will take ownership of the buffer.
/// @param len: Length of the buffer.
/// @param deleter: A thread-safe function, that will be called on `data` when `this_` is dropped. Can be `NULL` if `data` is located in static memory and does not require a drop.
/// @param context: An optional context to be passed to `deleter`.
/// @return 0 in case of success, negative error code otherwise.
#[no_mangle]
#[allow(clippy::missing_safety_doc)]
pub unsafe extern "C" fn z_bytes_from_buf(
    this: &mut MaybeUninit<z_owned_bytes_t>,
    data: *mut u8,
    len: usize,
    deleter: Option<extern "C" fn(data: *mut c_void, context: *mut c_void)>,
    context: *mut c_void,
) -> z_result_t {
    if let Ok(s) = CSliceOwned::wrap(data, len, deleter, context) {
        this.as_rust_type_mut_uninit().write(ZBytes::from(s));
        Z_OK
    } else {
        this.as_rust_type_mut_uninit().write(ZBytes::default());
        Z_EINVAL
    }
}

/// Serializes a statically allocated constant data.
/// @param this_: An uninitialized location in memory where `z_owned_bytes_t` is to be constructed.
/// @param data: A pointer to the statically allocated constant data.
/// @param len: Number of bytes to serialize.
/// @return 0 in case of success, negative error code otherwise.
#[no_mangle]
#[allow(clippy::missing_safety_doc)]
pub unsafe extern "C" fn z_bytes_from_static_buf(
    this: &mut MaybeUninit<z_owned_bytes_t>,
    data: *mut u8,
    len: usize,
) -> z_result_t {
    if let Ok(s) = CSliceOwned::wrap(data as _, len, None, null_mut()) {
        this.as_rust_type_mut_uninit().write(ZBytes::from(s));
        Z_OK
    } else {
        this.as_rust_type_mut_uninit().write(ZBytes::default());
        Z_EINVAL
    }
}

/// Serializes a data from buffer by copying.
/// @param this_: An uninitialized location in memory where `z_owned_bytes_t` is to be constructed.
/// @param data: A pointer to the buffer containing data.
/// @param len: Length of the buffer.
/// @return 0 in case of success, negative error code otherwise.
#[no_mangle]
#[allow(clippy::missing_safety_doc)]
pub unsafe extern "C" fn z_bytes_serialize_from_buf(
    this: &mut MaybeUninit<z_owned_bytes_t>,
    data: *const u8,
    len: usize,
) -> z_result_t {
    if let Ok(s) = CSliceOwned::new(data, len) {
        this.as_rust_type_mut_uninit().write(ZBytes::from(s));
        Z_OK
    } else {
        this.as_rust_type_mut_uninit().write(ZBytes::default());
        Z_EINVAL
    }
}

/// Serializes a string.
/// The string is consumed upon function return.
#[no_mangle]
#[allow(clippy::missing_safety_doc)]
pub unsafe extern "C" fn z_bytes_from_string(
    this: &mut MaybeUninit<z_owned_bytes_t>,
    s: z_moved_string_t,
) {
    // TODO: verify that string is a valid utf-8 string ?
    let cs = s.into_rust_type();
    let payload = cs.map(ZBytes::from).unwrap_or_default();
    this.as_rust_type_mut_uninit().write(payload);
}

/// Serializes a string by copying.
#[no_mangle]
#[allow(clippy::missing_safety_doc)]
pub unsafe extern "C" fn z_bytes_serialize_from_string(
    this: &mut MaybeUninit<z_owned_bytes_t>,
    str: &z_loaned_string_t,
) {
    let s = str.as_rust_type_ref();
    let payload = ZBytes::from(s.clone_to_owned());
    this.as_rust_type_mut_uninit().write(payload);
}

/// Serializes a null-terminated string.
/// @param this_: An uninitialized location in memory where `z_owned_bytes_t` is to be constructed.
/// @param str: a pointer to the string. `this_` will take ownership of the buffer.
/// @param deleter: A thread-safe function, that will be called on `str` when `this_` is dropped. Can be `NULL` if `str` is located in static memory and does not require a drop.
/// @param context: An optional context to be passed to `deleter`.
/// @return 0 in case of success, negative error code otherwise.
#[no_mangle]
#[allow(clippy::missing_safety_doc)]
pub unsafe extern "C" fn z_bytes_from_str(
    this: &mut MaybeUninit<z_owned_bytes_t>,
    str: *mut libc::c_char,
    deleter: Option<extern "C" fn(data: *mut c_void, context: *mut c_void)>,
    context: *mut c_void,
) -> z_result_t {
    if let Ok(s) = CStringOwned::wrap(str, libc::strlen(str), deleter, context) {
        this.as_rust_type_mut_uninit().write(ZBytes::from(s));
        Z_OK
    } else {
        this.as_rust_type_mut_uninit().write(ZBytes::default());
        Z_EINVAL
    }
}

/// Serializes a statically allocated constant null-terminated string by aliasing.
/// @param this_: An uninitialized location in memory where `z_owned_bytes_t` is to be constructed.
/// @param str: a pointer to the statically allocated constant string.
/// @return 0 in case of success, negative error code otherwise.
#[no_mangle]
#[allow(clippy::missing_safety_doc)]
pub unsafe extern "C" fn z_bytes_from_static_str(
    this: &mut MaybeUninit<z_owned_bytes_t>,
    str: *const libc::c_char,
) -> z_result_t {
    if let Ok(s) = CStringOwned::wrap(str as _, libc::strlen(str), None, null_mut()) {
        this.as_rust_type_mut_uninit().write(ZBytes::from(s));
        Z_OK
    } else {
        this.as_rust_type_mut_uninit().write(ZBytes::default());
        Z_EINVAL
    }
}

/// Serializes a null-terminated string by copying.
/// @param this_: An uninitialized location in memory where `z_owned_bytes_t` is to be constructed.
/// @param str: a pointer to the null-terminated string. `this_` will take ownership of the string.
/// @return 0 in case of success, negative error code otherwise.
#[no_mangle]
#[allow(clippy::missing_safety_doc)]
pub unsafe extern "C" fn z_bytes_serialize_from_str(
    this: &mut MaybeUninit<z_owned_bytes_t>,
    str: *const libc::c_char,
) -> z_result_t {
    if let Ok(s) = CStringOwned::new(str, libc::strlen(str)) {
        this.as_rust_type_mut_uninit().write(ZBytes::from(s));
        Z_OK
    } else {
        this.as_rust_type_mut_uninit().write(ZBytes::default());
        Z_EINVAL
    }
}

/// Serializes a pair of `z_owned_bytes_t` objects which are consumed in the process.
/// @return 0 in case of success, negative error code otherwise.
#[no_mangle]
pub extern "C" fn z_bytes_from_pair(
    this: &mut MaybeUninit<z_owned_bytes_t>,
    first: z_moved_bytes_t,
    second: z_moved_bytes_t,
) -> z_result_t {
    if let (Some(first), Some(second)) = (first.into_rust_type(), second.into_rust_type()) {
        let payload = ZBytes::serialize((first, second));
        this.as_rust_type_mut_uninit().write(payload);
        Z_OK
    } else {
        this.as_rust_type_mut_uninit().write(ZBytes::default());
        Z_EINVAL
    }
}

/// Deserializes into a pair of `z_owned_bytes_t` objects.
/// @return 0 in case of success, negative error code otherwise.
#[no_mangle]
pub extern "C" fn z_bytes_deserialize_into_pair(
    this: &z_loaned_bytes_t,
    first: &mut MaybeUninit<z_owned_bytes_t>,
    second: &mut MaybeUninit<z_owned_bytes_t>,
) -> z_result_t {
    match this.as_rust_type_ref().deserialize::<(ZBytes, ZBytes)>() {
        Ok((a, b)) => {
            first.as_rust_type_mut_uninit().write(a);
            second.as_rust_type_mut_uninit().write(b);
            Z_OK
        }
        Err(e) => {
            first.as_rust_type_mut_uninit().write(ZBytes::default());
            second.as_rust_type_mut_uninit().write(ZBytes::default());
            tracing::error!("Failed to deserialize the payload: {:?}", e);
            Z_EPARSE
        }
    }
}

struct ZBytesInIterator {
    body: extern "C" fn(data: &mut MaybeUninit<z_owned_bytes_t>, context: *mut c_void) -> bool,
    context: *mut c_void,
}

impl Iterator for ZBytesInIterator {
    type Item = ZBuf;

    fn next(&mut self) -> Option<ZBuf> {
        let mut data = MaybeUninit::<z_owned_bytes_t>::uninit();

        if !(self.body)(&mut data, self.context) {
            return None;
        }

        let mut data = unsafe { data.assume_init() };
        let buf = std::mem::take(data.as_rust_type_mut());
        Some(buf.into())
    }
}

/// Constructs payload from an iterator to `z_owned_bytes_t`.
/// @param this_: An uninitialized location in memory where `z_owned_bytes_t` is to be constructed.
/// @param iterator_body: Iterator body function, providing data items. Returning false is treated as iteration end.
/// @param context: Arbitrary context that will be passed to iterator_body.
/// @return 0 in case of success, negative error code otherwise.
#[no_mangle]
pub extern "C" fn z_bytes_from_iter(
    this: &mut MaybeUninit<z_owned_bytes_t>,
    iterator_body: extern "C" fn(
        data: &mut MaybeUninit<z_owned_bytes_t>,
        context: *mut c_void,
    ) -> bool,
    context: *mut c_void,
) -> z_result_t {
    let it = ZBytesInIterator {
        body: iterator_body,
        context,
    };

    let b = ZBytes::from_iter(it);
    this.as_rust_type_mut_uninit().write(b);
    Z_OK
}

pub use crate::z_bytes_iterator_t;
decl_c_type!(loaned(z_bytes_iterator_t, ZBytesIterator<'static, ZBytes>));

/// Returns an iterator for multi-element serialized data.
///
/// The `data` should outlive the iterator.
#[no_mangle]
pub extern "C" fn z_bytes_get_iterator(data: &'static z_loaned_bytes_t) -> z_bytes_iterator_t {
    *data
        .as_rust_type_ref()
        .iter::<ZBytes>()
        .as_loaned_c_type_ref()
}

/// Constructs `z_owned_bytes_t` object corresponding to the next element of serialized data.
///
/// Will construct null-state `z_owned_bytes_t` when iterator reaches the end.
/// @return ``false`` when iterator reaches the end,  ``true`` otherwise
#[no_mangle]
pub extern "C" fn z_bytes_iterator_next(
    iter: &mut z_bytes_iterator_t,
    out: &mut MaybeUninit<z_owned_bytes_t>,
) -> bool {
    match iter.as_rust_type_mut().next() {
        Some(buf) => {
            // this is safe because anything is convertible to ZBytes
            out.as_rust_type_mut_uninit()
                .write(unsafe { buf.unwrap_unchecked() });
            true
        }
        None => {
            out.as_rust_type_mut_uninit().write(ZBytes::default());
            false
        }
    }
}

#[cfg(all(feature = "shared-memory", feature = "unstable"))]
/// Serializes from an immutable SHM buffer consuming it
#[no_mangle]
#[allow(clippy::missing_safety_doc)]
pub unsafe extern "C" fn z_bytes_serialize_from_shm(
    this: &mut MaybeUninit<z_owned_bytes_t>,
    shm: z_moved_shm_t,
) -> z_result_t {
    let Some(shm) = shm.into_rust_type() else {
        this.as_rust_type_mut_uninit().write(ZBytes::default());
        return Z_ENULL;
    };
    this.as_rust_type_mut_uninit().write(shm.into());
    Z_OK
}

#[cfg(all(feature = "shared-memory", feature = "unstable"))]
/// Serializes from a mutable SHM buffer consuming it
#[no_mangle]
#[allow(clippy::missing_safety_doc)]
pub unsafe extern "C" fn z_bytes_serialize_from_shm_mut(
    this: &mut MaybeUninit<z_owned_bytes_t>,
    shm: z_moved_shm_mut_t,
) -> z_result_t {
    let Some(shm) = shm.into_rust_type() else {
        this.as_rust_type_mut_uninit().write(ZBytes::default());
        return Z_ENULL;
    };
    this.as_rust_type_mut_uninit().write(shm.into());
    Z_OK
}

pub use crate::z_bytes_reader_t;
decl_c_type!(loaned(z_bytes_reader_t, ZBytesReader<'static>));

/// Returns a reader for the data.
///
/// The `data` should outlive the reader.
#[no_mangle]
pub extern "C" fn z_bytes_get_reader(data: &'static z_loaned_bytes_t) -> z_bytes_reader_t {
    *data.as_rust_type_ref().reader().as_loaned_c_type_ref()
}

/// Reads data into specified destination.
///
/// @param this_: Data reader to read from.
/// @param dst: Buffer where the read data is written.
/// @param len: Maximum number of bytes to read.
/// @return number of bytes read. If return value is smaller than `len`, it means that  theend of the data was reached.
#[no_mangle]
#[allow(clippy::missing_safety_doc)]
pub unsafe extern "C" fn z_bytes_reader_read(
    this: &mut z_bytes_reader_t,
    dst: *mut u8,
    len: usize,
) -> usize {
    let reader = this.as_rust_type_mut();
    let buf = unsafe { from_raw_parts_mut(dst, len) };
    reader.read(buf).unwrap_or(0)
}

/// Reads data into specified destination.
///
/// @param this_: Data reader to read from.
/// @param dst: An uninitialized memory location where a new piece of data will be read. Note that it does not involve a copy, but only increases reference count.
/// @return ​0​ upon success, negative error code otherwise.
#[no_mangle]
#[allow(clippy::missing_safety_doc)]
pub unsafe extern "C" fn z_bytes_reader_read_bounded(
    this: &mut z_bytes_reader_t,
    dst: &mut MaybeUninit<z_owned_bytes_t>,
) -> z_result_t {
    let reader = this.as_rust_type_mut();
    match reader.deserialize::<ZBytes>() {
        Ok(b) => {
            dst.as_rust_type_mut_uninit().write(b);
            result::Z_OK
        }
        Err(e) => {
            dst.as_rust_type_mut_uninit().write(ZBytes::empty());
            tracing::error!("{}", e);
            result::Z_EPARSE
        }
    }
}

/// Sets the `reader` position indicator for the payload to the value pointed to by offset.
/// The new position is exactly `offset` bytes measured from the beginning of the payload if origin is `SEEK_SET`,
/// from the current reader position if origin is `SEEK_CUR`, and from the end of the payload if origin is `SEEK_END`.
/// @return ​0​ upon success, negative error code otherwise.
#[no_mangle]
#[allow(clippy::missing_safety_doc)]
pub unsafe extern "C" fn z_bytes_reader_seek(
    this: &mut z_bytes_reader_t,
    offset: i64,
    origin: libc::c_int,
) -> z_result_t {
    let reader = this.as_rust_type_mut();
    let pos = match origin {
        libc::SEEK_SET => match offset.try_into() {
            Ok(o) => SeekFrom::Start(o),
            Err(_) => {
                return result::Z_EINVAL;
            }
        },
        libc::SEEK_CUR => SeekFrom::Current(offset),
        libc::SEEK_END => SeekFrom::End(offset),
        _ => {
            return result::Z_EINVAL;
        }
    };

    match reader.seek(pos) {
        Ok(_) => result::Z_OK,
        Err(_) => result::Z_EINVAL,
    }
}

/// Gets the read position indicator.
/// @return read position indicator on success or -1L if failure occurs.
#[no_mangle]
#[allow(clippy::missing_safety_doc)]
pub unsafe extern "C" fn z_bytes_reader_tell(this: &mut z_bytes_reader_t) -> i64 {
    let reader = this.as_rust_type_mut();
    reader.stream_position().map(|p| p as i64).unwrap_or(-1)
}

<<<<<<< HEAD
pub use crate::opaque_types::{
    z_loaned_bytes_writer_t, z_moved_bytes_writer_t, z_owned_bytes_writer_t,
};

decl_c_type! {
    owned(z_owned_bytes_writer_t,
        Option<ZBytesWriter<'static>>),
    loaned(z_loaned_bytes_writer_t, ZBytesWriter<'static>),
moved(z_moved_bytes_writer_t)
}

/// The gravestone value for `z_owned_bytes_reader_t`.
#[no_mangle]
extern "C" fn z_bytes_writer_null(this: &mut MaybeUninit<z_owned_bytes_writer_t>) {
    this.as_rust_type_mut_uninit().write(None);
}
=======
pub use crate::opaque_types::z_bytes_writer_t;

decl_c_type! {loaned(z_bytes_writer_t, ZBytesWriter<'static>)}
>>>>>>> ad54bcb6

/// Gets writer for `this_`.
#[no_mangle]
<<<<<<< HEAD
#[allow(unused_variables)]
extern "C" fn z_bytes_writer_drop(this: z_moved_bytes_writer_t) {}
=======
extern "C" fn z_bytes_get_writer(this: &'static mut z_loaned_bytes_t) -> z_bytes_writer_t {
    *this.as_rust_type_mut().writer().as_loaned_c_type_ref()
}
>>>>>>> ad54bcb6

/// Writes `len` bytes from `src` into underlying data.
///
/// @return 0 in case of success, negative error code otherwise.
#[allow(clippy::missing_safety_doc)]
#[no_mangle]
unsafe extern "C" fn z_bytes_writer_write_all(
    this: &mut z_bytes_writer_t,
    src: *const u8,
    len: usize,
) -> z_result_t {
    match this.as_rust_type_mut().write_all(from_raw_parts(src, len)) {
        Ok(_) => Z_OK,
        Err(_) => Z_EIO,
    }
}

/// Appends bytes.     
/// This allows to compose a serialized data out of multiple `z_owned_bytes_t` that may point to different memory regions.
/// Said in other terms, it allows to create a linear view on different memory regions without copy.
///
/// @return 0 in case of success, negative error code otherwise
#[allow(clippy::missing_safety_doc)]
#[no_mangle]
unsafe extern "C" fn z_bytes_writer_append(
    this: &mut z_bytes_writer_t,
    bytes: &mut z_owned_bytes_t,
) -> z_result_t {
    this.as_rust_type_mut()
        .append(std::mem::take(bytes.as_rust_type_mut()));
    result::Z_OK
}

/// Appends bytes, with boundaries information. It would allow to read the same piece of data using `z_bytes_reader_read_bounded()`.    
///
/// @return 0 in case of success, negative error code otherwise
#[allow(clippy::missing_safety_doc)]
#[no_mangle]
unsafe extern "C" fn z_bytes_writer_append_bounded(
    this: &mut z_bytes_writer_t,
    bytes: &mut z_owned_bytes_t,
) -> z_result_t {
    this.as_rust_type_mut()
        .serialize(std::mem::take(bytes.as_rust_type_mut()));
    result::Z_OK
}<|MERGE_RESOLUTION|>--- conflicted
+++ resolved
@@ -889,39 +889,15 @@
     reader.stream_position().map(|p| p as i64).unwrap_or(-1)
 }
 
-<<<<<<< HEAD
-pub use crate::opaque_types::{
-    z_loaned_bytes_writer_t, z_moved_bytes_writer_t, z_owned_bytes_writer_t,
-};
-
-decl_c_type! {
-    owned(z_owned_bytes_writer_t,
-        Option<ZBytesWriter<'static>>),
-    loaned(z_loaned_bytes_writer_t, ZBytesWriter<'static>),
-moved(z_moved_bytes_writer_t)
-}
-
-/// The gravestone value for `z_owned_bytes_reader_t`.
-#[no_mangle]
-extern "C" fn z_bytes_writer_null(this: &mut MaybeUninit<z_owned_bytes_writer_t>) {
-    this.as_rust_type_mut_uninit().write(None);
-}
-=======
 pub use crate::opaque_types::z_bytes_writer_t;
 
 decl_c_type! {loaned(z_bytes_writer_t, ZBytesWriter<'static>)}
->>>>>>> ad54bcb6
 
 /// Gets writer for `this_`.
 #[no_mangle]
-<<<<<<< HEAD
-#[allow(unused_variables)]
-extern "C" fn z_bytes_writer_drop(this: z_moved_bytes_writer_t) {}
-=======
 extern "C" fn z_bytes_get_writer(this: &'static mut z_loaned_bytes_t) -> z_bytes_writer_t {
     *this.as_rust_type_mut().writer().as_loaned_c_type_ref()
 }
->>>>>>> ad54bcb6
 
 /// Writes `len` bytes from `src` into underlying data.
 ///
