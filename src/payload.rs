--- conflicted
+++ resolved
@@ -31,16 +31,10 @@
 #[cfg(all(feature = "shared-memory", feature = "unstable"))]
 use crate::result::Z_ENULL;
 use crate::{
-<<<<<<< HEAD
-    result::{self, z_result_t, Z_EIO, Z_EPARSE, Z_OK},
-    transmute::{IntoRustType, LoanedCTypeRef, RustTypeRef, RustTypeRefUninit},
-    z_moved_bytes_t, z_owned_slice_t, z_owned_string_t, CSlice, CSliceOwned, CStringOwned,
-=======
     result::{self, z_result_t, Z_EINVAL, Z_EIO, Z_EPARSE, Z_OK},
     transmute::{LoanedCTypeRef, OwnedCTypeRef, RustTypeRef, RustTypeRefUninit},
-    z_loaned_slice_t, z_loaned_string_t, z_owned_slice_t, z_owned_string_t, z_slice_clone,
-    z_string_clone, CSlice, CSliceOwned, CStringOwned,
->>>>>>> 064bc28f
+    z_loaned_slice_t, z_loaned_string_t, z_moved_bytes_t, z_owned_slice_t, z_owned_string_t,
+    z_slice_clone, z_string_clone, CSlice, CSliceOwned, CStringOwned,
 };
 #[cfg(all(feature = "shared-memory", feature = "unstable"))]
 use crate::{z_loaned_shm_t, z_moved_shm_mut_t, z_moved_shm_t, z_owned_shm_t};
