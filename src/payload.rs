//
// Copyright (c) 2024 ZettaScale Technology
//
// This program and the accompanying materials are made available under the
// terms of the Eclipse Public License 2.0 which is available at
// http://www.eclipse.org/legal/epl-2.0, or the Apache License, Version 2.0
// which is available at https://www.apache.org/licenses/LICENSE-2.0.
//
// SPDX-License-Identifier: EPL-2.0 OR Apache-2.0
//
// Contributors:
//   ZettaScale Zenoh Team, <zenoh@zettascale.tech>
//

use core::fmt;
use std::{
    any::Any,
    io::{Read, Seek, SeekFrom, Write},
    mem::MaybeUninit,
    os::raw::c_void,
    slice::{from_raw_parts, from_raw_parts_mut},
};

use zenoh::{
    bytes::{Deserialize, Serialize, ZBytes, ZBytesIterator, ZBytesReader, ZBytesWriter, ZSerde},
    internal::buffers::{ZBuf, ZSlice, ZSliceBuffer},
};

#[cfg(all(feature = "shared-memory", feature = "unstable"))]
use crate::errors::Z_ENULL;
<<<<<<< HEAD
pub use crate::opaque_types::{z_loaned_bytes_t, z_moved_bytes_t, z_owned_bytes_t};
use crate::{
    errors::{self, z_error_t, Z_EINVAL, Z_EIO, Z_EPARSE, Z_OK},
    transmute::{IntoRustType, LoanedCTypeRef, RustTypeRef, RustTypeRefUninit},
=======
pub use crate::opaque_types::{z_loaned_bytes_t, z_owned_bytes_t};
use crate::{
    errors::{self, z_error_t, Z_EIO, Z_EPARSE, Z_OK},
    transmute::{LoanedCTypeRef, RustTypeRef, RustTypeRefUninit},
>>>>>>> 2189590c
    z_loaned_slice_map_t, z_owned_slice_map_t, z_owned_slice_t, z_owned_string_t, CSlice,
    CSliceOwned, CStringOwned, ZHashMap,
};
#[cfg(all(feature = "shared-memory", feature = "unstable"))]
<<<<<<< HEAD
use crate::{z_loaned_shm_t, z_moved_shm_mut_t, z_moved_shm_t, z_owned_shm_t};
=======
use crate::{z_loaned_shm_t, z_owned_shm_mut_t, z_owned_shm_t};
>>>>>>> 2189590c
decl_c_type! {
    owned(z_owned_bytes_t, ZBytes),
    loaned(z_loaned_bytes_t),
    moved(z_moved_bytes_t)
}

/// The gravestone value for `z_owned_bytes_t`.
#[no_mangle]
extern "C" fn z_bytes_null(this: &mut MaybeUninit<z_owned_bytes_t>) {
    this.as_rust_type_mut_uninit().write(ZBytes::default());
}

/// Constructs an empty instance of `z_owned_bytes_t`.
#[no_mangle]
extern "C" fn z_bytes_empty(this: &mut MaybeUninit<z_owned_bytes_t>) {
    this.as_rust_type_mut_uninit().write(ZBytes::default());
}

/// Drops `this_`, resetting it to gravestone value. If there are any shallow copies
/// created by `z_bytes_clone()`, they would still stay valid.
#[no_mangle]
#[allow(unused_variables)]
extern "C" fn z_bytes_drop(this: z_moved_bytes_t) {}

/// Returns ``true`` if `this_` is in a valid state, ``false`` if it is in a gravestone state.
#[no_mangle]
extern "C" fn z_bytes_check(this: &z_owned_bytes_t) -> bool {
    !this.as_rust_type_ref().is_empty()
}

/// Borrows data.
#[no_mangle]
unsafe extern "C" fn z_bytes_loan(this: &z_owned_bytes_t) -> &z_loaned_bytes_t {
    this.as_rust_type_ref().as_loaned_c_type_ref()
}

/// Muatably borrows data.
#[no_mangle]
extern "C" fn z_bytes_loan_mut(this: &mut z_owned_bytes_t) -> &mut z_loaned_bytes_t {
    this.as_rust_type_mut().as_loaned_c_type_mut()
}

/// Returns ``true`` if `this_` is empty, ``false`` otherwise.
#[no_mangle]
extern "C" fn z_bytes_is_empty(this: &z_loaned_bytes_t) -> bool {
    this.as_rust_type_ref().is_empty()
}

/// Constructs an owned shallow copy of data in provided uninitialized memory location.
#[no_mangle]
extern "C" fn z_bytes_clone(dst: &mut MaybeUninit<z_owned_bytes_t>, this: &z_loaned_bytes_t) {
    dst.as_rust_type_mut_uninit()
        .write(this.as_rust_type_ref().clone());
}

/// Returns total number of bytes in the payload.
#[no_mangle]
extern "C" fn z_bytes_len(this: &z_loaned_bytes_t) -> usize {
    this.as_rust_type_ref().len()
}

/// Deserializes data into an owned non-null-terminated string.
///
/// @param this_: Data to deserialize.
/// @param dst: An uninitialized memory location where to construct a deserialized string.
#[no_mangle]
#[allow(clippy::missing_safety_doc)]
pub unsafe extern "C" fn z_bytes_deserialize_into_string(
    this: &z_loaned_bytes_t,
    dst: &mut MaybeUninit<z_owned_string_t>,
) -> z_error_t {
    let payload = this.as_rust_type_ref();
    match payload.deserialize::<String>() {
        Ok(s) => {
            dst.as_rust_type_mut_uninit().write(s.into());
            errors::Z_OK
        }
        Err(e) => {
            log::error!("Failed to deserialize the payload: {}", e);
            dst.as_rust_type_mut_uninit().write(CStringOwned::default());
            errors::Z_EIO
        }
    }
}

/// Deserializes data into an owned bytes map.
///
/// @param this_: Data to deserialize.
/// @param dst: An uninitialized memory location where to construct a deserialized map.
#[no_mangle]
#[allow(clippy::missing_safety_doc)]
pub unsafe extern "C" fn z_bytes_deserialize_into_slice_map(
    this: &z_loaned_bytes_t,
    dst: &mut MaybeUninit<z_owned_slice_map_t>,
) -> z_error_t {
    let dst = dst.as_rust_type_mut_uninit();
    let payload = this.as_rust_type_ref();
    let iter = payload.iter::<(Vec<u8>, Vec<u8>)>();
    let mut hm = ZHashMap::new();

    let iter = iter.filter_map(|val| val.ok());
    for (k, v) in iter {
        hm.insert(k.into(), v.into());
    }
    dst.write(Some(hm));
    errors::Z_OK
}

/// Deserializes data into an owned slice.
///
/// @param this_: Data to deserialize.
/// @param dst: An uninitialized memory location where to construct a slice.
#[no_mangle]
#[allow(clippy::missing_safety_doc)]
pub unsafe extern "C" fn z_bytes_deserialize_into_slice(
    this: &z_loaned_bytes_t,
    dst: &mut MaybeUninit<z_owned_slice_t>,
) -> z_error_t {
    let payload = this.as_rust_type_ref();
    match payload.deserialize::<Vec<u8>>() {
        Ok(v) => {
            dst.as_rust_type_mut_uninit().write(v.into());
            errors::Z_OK
        }
        Err(e) => {
            log::error!("Failed to read the payload: {}", e);
            dst.as_rust_type_mut_uninit().write(CSliceOwned::default());
            errors::Z_EIO
        }
    }
}

#[cfg(all(feature = "shared-memory", feature = "unstable"))]
/// Deserializes data into an owned SHM buffer by copying it's shared reference
///
/// @param this_: Data to deserialize.
/// @param dst: An uninitialized memory location where to construct a deserialized string.
#[no_mangle]
#[allow(clippy::missing_safety_doc)]
pub unsafe extern "C" fn z_bytes_deserialize_into_owned_shm(
    this: &z_loaned_bytes_t,
    dst: &mut MaybeUninit<z_owned_shm_t>,
) -> z_error_t {
    use zenoh::shm::zshm;

    let payload = this.as_rust_type_ref();
    match payload.deserialize::<&zshm>() {
        Ok(s) => {
            dst.as_rust_type_mut_uninit().write(Some(s.to_owned()));
            errors::Z_OK
        }
        Err(e) => {
            log::error!("Failed to deserialize the payload: {:?}", e);
            dst.as_rust_type_mut_uninit().write(None);
            errors::Z_EIO
        }
    }
}

#[cfg(all(feature = "shared-memory", feature = "unstable"))]
/// Deserializes data into a loaned SHM buffer
///
/// @param this_: Data to deserialize.
/// @param dst: An uninitialized memory location where to construct a deserialized string.
#[no_mangle]
#[allow(clippy::missing_safety_doc)]
pub unsafe extern "C" fn z_bytes_deserialize_into_loaned_shm(
    this: &'static z_loaned_bytes_t,
    dst: &'static mut MaybeUninit<&'static z_loaned_shm_t>,
) -> z_error_t {
    use zenoh::shm::zshm;

    let payload = this.as_rust_type_ref();
    match payload.deserialize::<&zshm>() {
        Ok(s) => {
            dst.write(s.as_loaned_c_type_ref());
            errors::Z_OK
        }
        Err(e) => {
            log::error!("Failed to deserialize the payload: {:?}", e);
            errors::Z_EIO
        }
    }
}

#[cfg(all(feature = "shared-memory", feature = "unstable"))]
/// Deserializes data into a mutably loaned SHM buffer
///
/// @param this_: Data to deserialize.
/// @param dst: An uninitialized memory location where to construct a deserialized string.
#[no_mangle]
#[allow(clippy::missing_safety_doc)]
pub unsafe extern "C" fn z_bytes_deserialize_into_mut_loaned_shm(
    this: &'static mut z_loaned_bytes_t,
    dst: &'static mut MaybeUninit<&'static mut z_loaned_shm_t>,
) -> z_error_t {
    use zenoh::shm::zshm;

    let payload = this.as_rust_type_mut();
    match payload.deserialize_mut::<&mut zshm>() {
        Ok(s) => {
            dst.write(s.as_loaned_c_type_mut());
            errors::Z_OK
        }
        Err(e) => {
            log::error!("Failed to deserialize the payload: {:?}", e);
            errors::Z_EIO
        }
    }
}

unsafe impl Send for CSlice {}
unsafe impl Sync for CSlice {}

impl fmt::Debug for CSlice {
    fn fmt(&self, f: &mut fmt::Formatter<'_>) -> fmt::Result {
        f.debug_struct("CSLice").field("_0", &self.slice()).finish()
    }
}

impl ZSliceBuffer for CSlice {
    fn as_slice(&self) -> &[u8] {
        self.slice()
    }
    fn as_any(&self) -> &dyn Any {
        self
    }

    fn as_any_mut(&mut self) -> &mut dyn Any {
        self
    }
}

impl From<CSlice> for ZBytes {
    fn from(value: CSlice) -> Self {
        ZBytes::new(value)
    }
}

fn z_bytes_serialize_from_arithmetic<T>(this: &mut MaybeUninit<z_owned_bytes_t>, val: T)
where
    ZSerde: Serialize<T, Output = ZBytes>,
{
    this.as_rust_type_mut_uninit().write(ZBytes::serialize(val));
}

fn z_bytes_deserialize_into_arithmetic<'a, T>(
    this: &'a z_loaned_bytes_t,
    val: &'a mut T,
) -> z_error_t
where
    ZSerde: Deserialize<T, Input<'a> = &'a ZBytes>,
    <ZSerde as Deserialize<T>>::Error: fmt::Debug,
{
    match this.as_rust_type_ref().deserialize::<T>() {
        Ok(v) => {
            *val = v;
            errors::Z_OK
        }
        Err(e) => {
            log::error!("Failed to deserialize the payload: {:?}", e);
            errors::Z_EPARSE
        }
    }
}

/// Serializes an unsigned integer.
#[no_mangle]
pub extern "C" fn z_bytes_serialize_from_uint8(this: &mut MaybeUninit<z_owned_bytes_t>, val: u8) {
    z_bytes_serialize_from_arithmetic::<u8>(this, val);
}

/// Serializes an unsigned integer.
#[no_mangle]
pub extern "C" fn z_bytes_serialize_from_uint16(this: &mut MaybeUninit<z_owned_bytes_t>, val: u16) {
    z_bytes_serialize_from_arithmetic::<u16>(this, val);
}

/// Serializes an unsigned integer.
#[no_mangle]
pub extern "C" fn z_bytes_serialize_from_uint32(this: &mut MaybeUninit<z_owned_bytes_t>, val: u32) {
    z_bytes_serialize_from_arithmetic::<u32>(this, val);
}

/// Serializes an unsigned integer.
#[no_mangle]
pub extern "C" fn z_bytes_serialize_from_uint64(this: &mut MaybeUninit<z_owned_bytes_t>, val: u64) {
    z_bytes_serialize_from_arithmetic::<u64>(this, val);
}

/// Serializes a signed integer.
#[no_mangle]
pub extern "C" fn z_bytes_serialize_from_int8(this: &mut MaybeUninit<z_owned_bytes_t>, val: i8) {
    z_bytes_serialize_from_arithmetic::<i8>(this, val);
}

/// Serializes a signed integer.
#[no_mangle]
pub extern "C" fn z_bytes_serialize_from_int16(this: &mut MaybeUninit<z_owned_bytes_t>, val: i16) {
    z_bytes_serialize_from_arithmetic::<i16>(this, val);
}

/// Serializes a signed integer.
#[no_mangle]
pub extern "C" fn z_bytes_serialize_from_int32(this: &mut MaybeUninit<z_owned_bytes_t>, val: i32) {
    z_bytes_serialize_from_arithmetic::<i32>(this, val);
}

/// Serializes a signed integer.
#[no_mangle]
pub extern "C" fn z_bytes_serialize_from_int64(this: &mut MaybeUninit<z_owned_bytes_t>, val: i64) {
    z_bytes_serialize_from_arithmetic::<i64>(this, val);
}

/// Serializes a float.
#[no_mangle]
pub extern "C" fn z_bytes_serialize_from_float(this: &mut MaybeUninit<z_owned_bytes_t>, val: f32) {
    z_bytes_serialize_from_arithmetic::<f32>(this, val);
}

/// Serializes a double.
#[no_mangle]
pub extern "C" fn z_bytes_serialize_from_double(this: &mut MaybeUninit<z_owned_bytes_t>, val: f64) {
    z_bytes_serialize_from_arithmetic::<f64>(this, val);
}
/// Deserializes into an unsigned integer.
/// @return 0 in case of success, negative error code otherwise.
#[no_mangle]
pub extern "C" fn z_bytes_deserialize_into_uint8(
    this: &z_loaned_bytes_t,
    dst: &mut u8,
) -> z_error_t {
    z_bytes_deserialize_into_arithmetic::<u8>(this, dst)
}

/// Deserializes into an unsigned integer.
/// @return 0 in case of success, negative error code otherwise.
#[no_mangle]
pub extern "C" fn z_bytes_deserialize_into_uint16(
    this: &z_loaned_bytes_t,
    dst: &mut u16,
) -> z_error_t {
    z_bytes_deserialize_into_arithmetic::<u16>(this, dst)
}

/// Deserializes into an unsigned integer.
/// @return 0 in case of success, negative error code otherwise.
#[no_mangle]
pub extern "C" fn z_bytes_deserialize_into_uint32(
    this: &z_loaned_bytes_t,
    dst: &mut u32,
) -> z_error_t {
    z_bytes_deserialize_into_arithmetic::<u32>(this, dst)
}

/// Deserializes into an unsigned integer.
/// @return 0 in case of success, negative error code otherwise.
#[no_mangle]
pub extern "C" fn z_bytes_deserialize_into_uint64(
    this: &z_loaned_bytes_t,
    dst: &mut u64,
) -> z_error_t {
    z_bytes_deserialize_into_arithmetic::<u64>(this, dst)
}

/// Deserializes into a signed integer.
/// @return 0 in case of success, negative error code otherwise.
#[no_mangle]
pub extern "C" fn z_bytes_deserialize_into_int8(
    this: &z_loaned_bytes_t,
    dst: &mut i8,
) -> z_error_t {
    z_bytes_deserialize_into_arithmetic::<i8>(this, dst)
}

/// Deserializes into a signed integer.
/// @return 0 in case of success, negative error code otherwise.
#[no_mangle]
pub extern "C" fn z_bytes_deserialize_into_int16(
    this: &z_loaned_bytes_t,
    dst: &mut i16,
) -> z_error_t {
    z_bytes_deserialize_into_arithmetic::<i16>(this, dst)
}

/// Deserializes into a signed integer.
/// @return 0 in case of success, negative error code otherwise.
#[no_mangle]
pub extern "C" fn z_bytes_deserialize_into_int32(
    this: &z_loaned_bytes_t,
    dst: &mut i32,
) -> z_error_t {
    z_bytes_deserialize_into_arithmetic::<i32>(this, dst)
}

/// Deserializes into a signed integer.
/// @return 0 in case of success, negative error code otherwise.
#[no_mangle]
pub extern "C" fn z_bytes_deserialize_into_int64(
    this: &z_loaned_bytes_t,
    dst: &mut i64,
) -> z_error_t {
    z_bytes_deserialize_into_arithmetic::<i64>(this, dst)
}

/// Deserializes into a float.
/// @return 0 in case of success, negative error code otherwise.
#[no_mangle]
pub extern "C" fn z_bytes_deserialize_into_float(
    this: &z_loaned_bytes_t,
    dst: &mut f32,
) -> z_error_t {
    z_bytes_deserialize_into_arithmetic::<f32>(this, dst)
}

/// Deserializes into a signed integer.
/// @return 0 in case of success, negative error code otherwise.
#[no_mangle]
pub extern "C" fn z_bytes_deserialize_into_double(
    this: &z_loaned_bytes_t,
    dst: &mut f64,
) -> z_error_t {
    z_bytes_deserialize_into_arithmetic::<f64>(this, dst)
}

/// Serializes a slice by aliasing.
#[no_mangle]
#[allow(clippy::missing_safety_doc)]
pub unsafe extern "C" fn z_bytes_serialize_from_slice(
    this: &mut MaybeUninit<z_owned_bytes_t>,
    data: *const u8,
    len: usize,
) {
    let s = CSlice::new_borrowed_unchecked(data, len);
    let payload = ZBytes::from(ZSlice::from(s));
    this.as_rust_type_mut_uninit().write(payload);
}

/// Serializes a slice by copying.
#[no_mangle]
#[allow(clippy::missing_safety_doc)]
pub unsafe extern "C" fn z_bytes_serialize_from_slice_copy(
    this: &mut MaybeUninit<z_owned_bytes_t>,
    data: *const u8,
    len: usize,
) {
    let s = CSlice::new_owned_unchecked(data, len);
    let payload = ZBytes::from(ZSlice::from(s));
    this.as_rust_type_mut_uninit().write(payload);
}

/// Serializes slice map by aliasing.
#[no_mangle]
#[allow(clippy::missing_safety_doc)]
pub unsafe extern "C" fn z_bytes_serialize_from_slice_map(
    this: &mut MaybeUninit<z_owned_bytes_t>,
    bytes_map: &z_loaned_slice_map_t,
) {
    let hm = bytes_map.as_rust_type_ref();
    let payload = ZBytes::from_iter(hm.iter().map(|(k, v)| {
        (
            CSlice::new_borrowed_unchecked(k.data(), k.len()),
            CSlice::new_borrowed_unchecked(v.data(), v.len()),
        )
    }));
    this.as_rust_type_mut_uninit().write(payload);
}

/// Serializes slice map by copying.
#[no_mangle]
#[allow(clippy::missing_safety_doc)]
pub unsafe extern "C" fn z_bytes_serialize_from_slice_map_copy(
    this: &mut MaybeUninit<z_owned_bytes_t>,
    bytes_map: &z_loaned_slice_map_t,
) {
    let hm = bytes_map.as_rust_type_ref();
    let payload = ZBytes::from_iter(hm.iter().map(|(k, v)| {
        (
            CSlice::new_owned_unchecked(k.data(), k.len()),
            CSlice::new_owned_unchecked(v.data(), v.len()),
        )
    }));
    this.as_rust_type_mut_uninit().write(payload);
}

/// Serializes a null-terminated string by aliasing.
#[no_mangle]
#[allow(clippy::missing_safety_doc)]
pub unsafe extern "C" fn z_bytes_serialize_from_str(
    this: &mut MaybeUninit<z_owned_bytes_t>,
    s: *const libc::c_char,
) {
    z_bytes_serialize_from_slice(this, s as *const u8, libc::strlen(s));
}

/// Serializes a null-terminated string by copying.
#[no_mangle]
#[allow(clippy::missing_safety_doc)]
pub unsafe extern "C" fn z_bytes_serialize_from_str_copy(
    this: &mut MaybeUninit<z_owned_bytes_t>,
    s: *const libc::c_char,
) {
    z_bytes_serialize_from_slice_copy(this, s as *const u8, libc::strlen(s));
}

/// Serializes a pair of `z_owned_bytes_t` objects which are consumed in the process.
/// @return 0 in case of success, negative error code otherwise.
#[no_mangle]
pub extern "C" fn z_bytes_serialize_from_pair(
    this: &mut MaybeUninit<z_owned_bytes_t>,
    first: z_moved_bytes_t,
    second: z_moved_bytes_t,
) -> z_error_t {
    let Some(first) = first.into_rust_type() else {
        return Z_EINVAL;
    };
    let Some(second) = second.into_rust_type() else {
        return Z_EINVAL;
    };
    let b = ZBytes::serialize((first, second));
    this.as_rust_type_mut_uninit().write(b);
    Z_OK
}

/// Deserializes into a pair of `z_owned_bytes_t` objects.
/// @return 0 in case of success, negative error code otherwise.
#[no_mangle]
pub extern "C" fn z_bytes_deserialize_into_pair(
    this: &z_loaned_bytes_t,
    first: &mut MaybeUninit<z_owned_bytes_t>,
    second: &mut MaybeUninit<z_owned_bytes_t>,
) -> z_error_t {
    match this.as_rust_type_ref().deserialize::<(ZBytes, ZBytes)>() {
        Ok((a, b)) => {
            first.as_rust_type_mut_uninit().write(a);
            second.as_rust_type_mut_uninit().write(b);
            Z_OK
        }
        Err(e) => {
            log::error!("Failed to deserialize the payload: {:?}", e);
            Z_EPARSE
        }
    }
}

struct ZBytesInIterator {
    body: extern "C" fn(data: &mut MaybeUninit<z_owned_bytes_t>, context: *mut c_void) -> bool,
    context: *mut c_void,
}

impl Iterator for ZBytesInIterator {
    type Item = ZBuf;

    fn next(&mut self) -> Option<ZBuf> {
        let mut data = MaybeUninit::<z_owned_bytes_t>::uninit();

        if !(self.body)(&mut data, self.context) {
            return None;
        }

        let mut data = unsafe { data.assume_init() };
        let buf = std::mem::take(data.as_rust_type_mut());
        Some(buf.into())
    }
}

/// Constructs payload from an iterator to `z_owned_bytes_t`.
/// @param this_: An uninitialized location in memory for `z_owned_bytes_t` will be constructed.
/// @param iterator_body: Iterator body function, providing data items. Returning false is treated as iteration end.
/// @param context: Arbitrary context that will be passed to iterator_body.
/// @return 0 in case of success, negative error code otherwise.
#[no_mangle]
pub extern "C" fn z_bytes_serialize_from_iter(
    this: &mut MaybeUninit<z_owned_bytes_t>,
    iterator_body: extern "C" fn(
        data: &mut MaybeUninit<z_owned_bytes_t>,
        context: *mut c_void,
    ) -> bool,
    context: *mut c_void,
) -> z_error_t {
    let it = ZBytesInIterator {
        body: iterator_body,
        context,
    };

    let b = ZBytes::from_iter(it);
    this.as_rust_type_mut_uninit().write(b);
    Z_OK
}

pub use crate::z_bytes_iterator_t;
decl_c_type!(loaned(z_bytes_iterator_t, ZBytesIterator<'static, ZBytes>));

/// Returns an iterator for multi-element serialized data.
///
/// The `data` should outlive the iterator.
#[no_mangle]
pub extern "C" fn z_bytes_get_iterator(data: &'static z_loaned_bytes_t) -> z_bytes_iterator_t {
    *data
        .as_rust_type_ref()
        .iter::<ZBytes>()
        .as_loaned_c_type_ref()
}

/// Constructs `z_owned_bytes_t` object corresponding to the next element of serialized data.
///
/// Will construct null-state `z_owned_bytes_t` when iterator reaches the end.
/// @return ``false`` when iterator reaches the end,  ``true`` otherwise
#[no_mangle]
pub extern "C" fn z_bytes_iterator_next(
    iter: &mut z_bytes_iterator_t,
    out: &mut MaybeUninit<z_owned_bytes_t>,
) -> bool {
    match iter.as_rust_type_mut().next() {
        Some(buf) => {
            // this is safe because anything is convertible to ZBytes
            out.as_rust_type_mut_uninit()
                .write(unsafe { buf.unwrap_unchecked() });
            true
        }
        None => {
            out.as_rust_type_mut_uninit().write(ZBytes::default());
            false
        }
    }
}

/// Returns an iterator for multi-element serialized data.
/// @param this_: Data to deserialize.
#[no_mangle]
pub extern "C" fn z_bytes_iter(
    this: &z_loaned_bytes_t,
    iterator_body: extern "C" fn(data: &z_loaned_bytes_t, context: *mut c_void) -> z_error_t,
    context: *mut c_void,
) -> z_error_t {
    let mut res = Z_OK;
    for zb in this.as_rust_type_ref().iter::<ZBytes>() {
        // this is safe because literally any payload is convertable into ZBuf
        let b = unsafe { zb.unwrap_unchecked() };
        res = iterator_body(b.as_loaned_c_type_ref(), context);
        if res != Z_OK {
            break;
        }
    }

    res
}

#[cfg(all(feature = "shared-memory", feature = "unstable"))]
/// Serializes from an immutable SHM buffer consuming it
#[no_mangle]
#[allow(clippy::missing_safety_doc)]
pub unsafe extern "C" fn z_bytes_serialize_from_shm(
    this: &mut MaybeUninit<z_owned_bytes_t>,
    shm: z_moved_shm_t,
) -> z_error_t {
    let Some(shm) = shm.into_rust_type() else {
        return Z_ENULL;
    };
    this.as_rust_type_mut_uninit().write(shm.into());
    Z_OK
}

#[cfg(all(feature = "shared-memory", feature = "unstable"))]
/// Serializes from an immutable SHM buffer copying it
#[no_mangle]
#[allow(clippy::missing_safety_doc)]
pub unsafe extern "C" fn z_bytes_serialize_from_shm_copy(
    this: &mut MaybeUninit<z_owned_bytes_t>,
    shm: &z_loaned_shm_t,
) {
    this.as_rust_type_mut_uninit()
        .write(shm.as_rust_type_ref().to_owned().into());
}

#[cfg(all(feature = "shared-memory", feature = "unstable"))]
/// Serializes from a mutable SHM buffer consuming it
#[no_mangle]
#[allow(clippy::missing_safety_doc)]
pub unsafe extern "C" fn z_bytes_serialize_from_shm_mut(
    this: &mut MaybeUninit<z_owned_bytes_t>,
    shm: z_moved_shm_mut_t,
) -> z_error_t {
    let Some(shm) = shm.into_rust_type() else {
        return Z_ENULL;
    };
    this.as_rust_type_mut_uninit().write(shm.into());
    Z_OK
}

pub use crate::z_bytes_reader_t;
decl_c_type!(loaned(z_bytes_reader_t, ZBytesReader<'static>));

/// Returns a reader for the data.
///
/// The `data` should outlive the reader.
#[no_mangle]
pub extern "C" fn z_bytes_get_reader(data: &'static z_loaned_bytes_t) -> z_bytes_reader_t {
    *data.as_rust_type_ref().reader().as_loaned_c_type_ref()
}

/// Reads data into specified destination.
///
/// @param this_: Data reader to read from.
/// @param dst: Buffer where the read data is written.
/// @param len: Maximum number of bytes to read.
/// @return number of bytes read. If return value is smaller than `len`, it means that  theend of the data was reached.
#[no_mangle]
#[allow(clippy::missing_safety_doc)]
pub unsafe extern "C" fn z_bytes_reader_read(
    this: &mut z_bytes_reader_t,
    dst: *mut u8,
    len: usize,
) -> usize {
    let reader = this.as_rust_type_mut();
    let buf = unsafe { from_raw_parts_mut(dst, len) };
    reader.read(buf).unwrap_or(0)
}

/// Sets the `reader` position indicator for the payload to the value pointed to by offset.
/// The new position is exactly `offset` bytes measured from the beginning of the payload if origin is `SEEK_SET`,
/// from the current reader position if origin is `SEEK_CUR`, and from the end of the payload if origin is `SEEK_END`.
/// Return ​0​ upon success, negative error code otherwise.
#[no_mangle]
#[allow(clippy::missing_safety_doc)]
pub unsafe extern "C" fn z_bytes_reader_seek(
    this: &mut z_bytes_reader_t,
    offset: i64,
    origin: libc::c_int,
) -> z_error_t {
    let reader = this.as_rust_type_mut();
    let pos = match origin {
        libc::SEEK_SET => match offset.try_into() {
            Ok(o) => SeekFrom::Start(o),
            Err(_) => {
                return errors::Z_EINVAL;
            }
        },
        libc::SEEK_CUR => SeekFrom::Current(offset),
        libc::SEEK_END => SeekFrom::End(offset),
        _ => {
            return errors::Z_EINVAL;
        }
    };

    match reader.seek(pos) {
        Ok(_) => errors::Z_OK,
        Err(_) => errors::Z_EINVAL,
    }
}

/// Gets the read position indicator.
/// @return read position indicator on success or -1L if failure occurs.
#[no_mangle]
#[allow(clippy::missing_safety_doc)]
pub unsafe extern "C" fn z_bytes_reader_tell(this: &mut z_bytes_reader_t) -> i64 {
    let reader = this.as_rust_type_mut();
    reader.stream_position().map(|p| p as i64).unwrap_or(-1)
}

<<<<<<< HEAD
pub use crate::opaque_types::{
    z_loaned_bytes_writer_t, z_moved_bytes_writer_t, z_owned_bytes_writer_t,
};
=======
pub use crate::opaque_types::{z_loaned_bytes_writer_t, z_owned_bytes_writer_t};
>>>>>>> 2189590c

decl_c_type! {
    owned(z_owned_bytes_writer_t,
        Option<ZBytesWriter<'static>>),
    loaned(z_loaned_bytes_writer_t, ZBytesWriter<'static>),
moved(z_moved_bytes_writer_t)
}

/// The gravestone value for `z_owned_bytes_reader_t`.
#[no_mangle]
extern "C" fn z_bytes_writer_null(this: &mut MaybeUninit<z_owned_bytes_writer_t>) {
    this.as_rust_type_mut_uninit().write(None);
}

/// Drops `this_`, resetting it to gravestone value.
#[no_mangle]
#[allow(unused_variables)]
extern "C" fn z_bytes_writer_drop(this: z_moved_bytes_writer_t) {}

/// Returns ``true`` if `this_` is in a valid state, ``false`` if it is in a gravestone state.
#[no_mangle]
extern "C" fn z_bytes_writer_check(this: &z_owned_bytes_writer_t) -> bool {
    this.as_rust_type_ref().is_some()
}

/// Borrows writer.
#[no_mangle]
#[allow(clippy::missing_safety_doc)]
unsafe extern "C" fn z_bytes_writer_loan(
    this: &z_owned_bytes_writer_t,
) -> &z_loaned_bytes_writer_t {
    this.as_rust_type_ref()
        .as_ref()
        .unwrap_unchecked()
        .as_loaned_c_type_ref()
}

/// Muatably borrows writer.
#[no_mangle]
#[allow(clippy::missing_safety_doc)]
unsafe extern "C" fn z_bytes_writer_loan_mut(
    this: &mut z_owned_bytes_writer_t,
) -> &mut z_loaned_bytes_writer_t {
    this.as_rust_type_mut()
        .as_mut()
        .unwrap_unchecked()
        .as_loaned_c_type_mut()
}

/// Gets writer for `this_`.
#[no_mangle]
extern "C" fn z_bytes_get_writer(
    this: &'static mut z_loaned_bytes_t,
    out: &mut MaybeUninit<z_owned_bytes_writer_t>,
) {
    out.as_rust_type_mut_uninit()
        .write(Some(this.as_rust_type_mut().writer()));
}

/// Writes `len` bytes from `src` into underlying data
///
/// @return 0 in case of success, negative error code otherwise
#[allow(clippy::missing_safety_doc)]
#[no_mangle]
unsafe extern "C" fn z_bytes_writer_write(
    this: &mut z_loaned_bytes_writer_t,
    src: *const u8,
    len: usize,
) -> z_error_t {
    match this.as_rust_type_mut().write(from_raw_parts(src, len)) {
        Ok(_) => Z_OK,
        Err(_) => Z_EIO,
    }
}<|MERGE_RESOLUTION|>--- conflicted
+++ resolved
@@ -28,26 +28,15 @@
 
 #[cfg(all(feature = "shared-memory", feature = "unstable"))]
 use crate::errors::Z_ENULL;
-<<<<<<< HEAD
 pub use crate::opaque_types::{z_loaned_bytes_t, z_moved_bytes_t, z_owned_bytes_t};
 use crate::{
     errors::{self, z_error_t, Z_EINVAL, Z_EIO, Z_EPARSE, Z_OK},
     transmute::{IntoRustType, LoanedCTypeRef, RustTypeRef, RustTypeRefUninit},
-=======
-pub use crate::opaque_types::{z_loaned_bytes_t, z_owned_bytes_t};
-use crate::{
-    errors::{self, z_error_t, Z_EIO, Z_EPARSE, Z_OK},
-    transmute::{LoanedCTypeRef, RustTypeRef, RustTypeRefUninit},
->>>>>>> 2189590c
     z_loaned_slice_map_t, z_owned_slice_map_t, z_owned_slice_t, z_owned_string_t, CSlice,
     CSliceOwned, CStringOwned, ZHashMap,
 };
 #[cfg(all(feature = "shared-memory", feature = "unstable"))]
-<<<<<<< HEAD
 use crate::{z_loaned_shm_t, z_moved_shm_mut_t, z_moved_shm_t, z_owned_shm_t};
-=======
-use crate::{z_loaned_shm_t, z_owned_shm_mut_t, z_owned_shm_t};
->>>>>>> 2189590c
 decl_c_type! {
     owned(z_owned_bytes_t, ZBytes),
     loaned(z_loaned_bytes_t),
@@ -808,13 +797,9 @@
     reader.stream_position().map(|p| p as i64).unwrap_or(-1)
 }
 
-<<<<<<< HEAD
 pub use crate::opaque_types::{
     z_loaned_bytes_writer_t, z_moved_bytes_writer_t, z_owned_bytes_writer_t,
 };
-=======
-pub use crate::opaque_types::{z_loaned_bytes_writer_t, z_owned_bytes_writer_t};
->>>>>>> 2189590c
 
 decl_c_type! {
     owned(z_owned_bytes_writer_t,
