--- conflicted
+++ resolved
@@ -889,32 +889,9 @@
     reader.stream_position().map(|p| p as i64).unwrap_or(-1)
 }
 
-<<<<<<< HEAD
-pub use crate::opaque_types::{
-    z_loaned_bytes_writer_t, z_moved_bytes_writer_t, z_owned_bytes_writer_t,
-};
-
-decl_c_type! {
-    owned(z_owned_bytes_writer_t, option ZBytesWriter<'static>),
-    loaned(z_loaned_bytes_writer_t),
-    moved(z_moved_bytes_writer_t)
-}
-
-/// The gravestone value for `z_owned_bytes_reader_t`.
-#[no_mangle]
-extern "C" fn z_bytes_writer_null(this: &mut MaybeUninit<z_owned_bytes_writer_t>) {
-    this.as_rust_type_mut_uninit().write(None);
-}
-
-/// Drops `this_`, resetting it to gravestone value.
-#[no_mangle]
-#[allow(unused_variables)]
-extern "C" fn z_bytes_writer_drop(this: z_moved_bytes_writer_t) {}
-=======
 pub use crate::opaque_types::z_bytes_writer_t;
 
 decl_c_type! {loaned(z_bytes_writer_t, ZBytesWriter<'static>)}
->>>>>>> 3f0f9d8e
 
 /// Gets writer for `this_`.
 #[no_mangle]
