//
// Copyright (c) 2017, 2024 ZettaScale Technology.
//
// This program and the accompanying materials are made available under the
// terms of the Eclipse Public License 2.0 which is available at
// http://www.eclipse.org/legal/epl-2.0, or the Apache License, Version 2.0
// which is available at https://www.apache.org/licenses/LICENSE-2.0.
//
// SPDX-License-Identifier: EPL-2.0 OR Apache-2.0
//
// Contributors:
//   ZettaScale Zenoh team, <zenoh@zettascale.tech>
//

<<<<<<< HEAD
#[cfg(feature = "unstable")]
use std::{cell::RefCell, mem::MaybeUninit, str};

#[cfg(feature = "unstable")]
use crate::{z_view_string_from_substr, z_view_string_t};

=======
use prebindgen_proc_macro::prebindgen;

#[prebindgen("types")]
>>>>>>> 194bb47f
#[allow(non_camel_case_types)]
pub type z_result_t = i8;

#[prebindgen("types")]
pub const Z_CHANNEL_DISCONNECTED: z_result_t = 1;
#[prebindgen("types")]
pub const Z_CHANNEL_NODATA: z_result_t = 2;
#[prebindgen("types")]
pub const Z_OK: z_result_t = 0;
#[prebindgen("types")]
pub const Z_EINVAL: z_result_t = -1;
#[prebindgen("types")]
pub const Z_EPARSE: z_result_t = -2;
#[prebindgen("types")]
pub const Z_EIO: z_result_t = -3;
#[prebindgen("types")]
pub const Z_ENETWORK: z_result_t = -4;
#[prebindgen("types")]
pub const Z_ENULL: z_result_t = -5;
#[prebindgen("types")]
pub const Z_EUNAVAILABLE: z_result_t = -6;
#[prebindgen("types")]
pub const Z_EDESERIALIZE: z_result_t = -7;
#[prebindgen("types")]
pub const Z_ESESSION_CLOSED: z_result_t = -8;
#[prebindgen("types")]
pub const Z_EUTF8: z_result_t = -9;
// negative pthread error codes (due to convention to return negative values on error)
#[prebindgen("types")]
pub const Z_EBUSY_MUTEX: z_result_t = -16;
#[prebindgen("types")]
pub const Z_EINVAL_MUTEX: z_result_t = -22;
#[prebindgen("types")]
pub const Z_EAGAIN_MUTEX: z_result_t = -11;
#[prebindgen("types")]
pub const Z_EPOISON_MUTEX: z_result_t = -22; // same as Z_EINVAL_MUTEX
<<<<<<< HEAD
pub const Z_EGENERIC: z_result_t = i8::MIN;

#[cfg(feature = "unstable")]
pub struct Buffer<const N: usize> {
    buffer: [u8; N],
    len: usize,
}

#[cfg(feature = "unstable")]
impl<const N: usize> Default for Buffer<N> {
    fn default() -> Self {
        Self {
            buffer: [0; N],
            len: Default::default(),
        }
    }
}

#[cfg(feature = "unstable")]
impl<const N: usize> Buffer<N> {
    pub fn update(&mut self, error: &str) {
        self.len = error.len().min(N);
        (self.buffer[0..self.len]).copy_from_slice(&error.as_bytes()[0..self.len]);
    }
}

#[cfg(feature = "unstable")]
thread_local! {
    pub static ERROR_DESCRIPTION: RefCell<Buffer<1024>> = RefCell::default();
}

#[cfg(feature = "unstable")]
/// @warning This API has been marked as unstable: it works as advertised, but it may be changed in a future release.
/// @brief Constructs a view string on last error message.
/// The view string only remains valid until next faillable zenoh API call from the same thread.
#[no_mangle]
extern "C" fn zc_get_last_error(out: &mut MaybeUninit<z_view_string_t>) {
    ERROR_DESCRIPTION.with_borrow(|b| unsafe {
        z_view_string_from_substr(out, b.buffer.as_ptr() as *const libc::c_char, b.len)
    });
}

#[macro_export]
macro_rules! report_error{
    ($($t: tt)*) => {
        {
            tracing::error!($($t)*);
            #[cfg(feature = "unstable")]
            $crate::result::ERROR_DESCRIPTION.with_borrow_mut(|b| b.update(&format!($($t)*)));
        }
    };
}
=======
#[prebindgen("types")]
pub const Z_EGENERIC: z_result_t = i8::MIN;
>>>>>>> 194bb47f
<|MERGE_RESOLUTION|>--- conflicted
+++ resolved
@@ -12,18 +12,15 @@
 //   ZettaScale Zenoh team, <zenoh@zettascale.tech>
 //
 
-<<<<<<< HEAD
 #[cfg(feature = "unstable")]
 use std::{cell::RefCell, mem::MaybeUninit, str};
 
 #[cfg(feature = "unstable")]
 use crate::{z_view_string_from_substr, z_view_string_t};
 
-=======
 use prebindgen_proc_macro::prebindgen;
 
 #[prebindgen("types")]
->>>>>>> 194bb47f
 #[allow(non_camel_case_types)]
 pub type z_result_t = i8;
 
@@ -60,7 +57,7 @@
 pub const Z_EAGAIN_MUTEX: z_result_t = -11;
 #[prebindgen("types")]
 pub const Z_EPOISON_MUTEX: z_result_t = -22; // same as Z_EINVAL_MUTEX
-<<<<<<< HEAD
+#[prebindgen("types")]
 pub const Z_EGENERIC: z_result_t = i8::MIN;
 
 #[cfg(feature = "unstable")]
@@ -112,8 +109,4 @@
             $crate::result::ERROR_DESCRIPTION.with_borrow_mut(|b| b.update(&format!($($t)*)));
         }
     };
-}
-=======
-#[prebindgen("types")]
-pub const Z_EGENERIC: z_result_t = i8::MIN;
->>>>>>> 194bb47f
+}