//
// Copyright (c) 2017, 2022 ZettaScale Technology.
//
// This program and the accompanying materials are made available under the
// terms of the Eclipse Public License 2.0 which is available at
// http://www.eclipse.org/legal/epl-2.0, or the Apache License, Version 2.0
// which is available at https://www.apache.org/licenses/LICENSE-2.0.
//
// SPDX-License-Identifier: EPL-2.0 OR Apache-2.0
//
// Contributors:
//   ZettaScale Zenoh team, <zenoh@zettascale.tech>
//
use std::mem::MaybeUninit;

use zenoh::{
    bytes::EncodingBuilderTrait,
    qos::{CongestionControl, Priority, QoSBuilderTrait},
    sample::{SampleBuilderTrait, TimestampBuilderTrait},
    Wait,
};

#[cfg(feature = "unstable")]
use crate::z_moved_source_info_t;
use crate::{
    commons::*,
    result,
    transmute::{IntoRustType, RustTypeRef, TakeRustType},
    z_loaned_keyexpr_t, z_loaned_session_t, z_moved_bytes_t, z_moved_encoding_t, z_timestamp_t,
};
#[cfg(feature = "unstable")]
use crate::z_reliability_t;

/// Options passed to the `z_put()` function.
#[repr(C)]
#[allow(non_camel_case_types)]
pub struct z_put_options_t {
    /// The encoding of the message.
    pub encoding: z_moved_encoding_t,
    /// The congestion control to apply when routing this message.
    pub congestion_control: z_congestion_control_t,
    /// The priority of this message.
    pub priority: z_priority_t,
    /// If true, Zenoh will not wait to batch this operation with others to reduce the bandwith.
    pub is_express: bool,
    /// The timestamp of this message.
    pub timestamp: Option<&'static mut z_timestamp_t>,
    /// The allowed destination of this message.
    #[cfg(feature = "unstable")]
<<<<<<< HEAD
    /// The reliability to apply to this message.
    pub reliability: z_reliability_t,
    #[cfg(feature = "unstable")]
=======
    pub allowed_destination: zc_locality_t,
>>>>>>> bb086c8a
    /// The source info for the message.
    #[cfg(feature = "unstable")]
    pub source_info: z_moved_source_info_t,
    /// The attachment to this message.
    pub attachment: z_moved_bytes_t,
}

/// Constructs the default value for `z_put_options_t`.
#[no_mangle]
#[allow(clippy::missing_safety_doc)]
pub extern "C" fn z_put_options_default(this: &mut MaybeUninit<z_put_options_t>) {
    this.write(z_put_options_t {
        encoding: None.into(),
        congestion_control: CongestionControl::default().into(),
        priority: Priority::default().into(),
        is_express: false,
        timestamp: None,
        #[cfg(feature = "unstable")]
        allowed_destination: zc_locality_default(),
        #[cfg(feature = "unstable")]
<<<<<<< HEAD
        reliability: z_reliability_default(),
        #[cfg(feature = "unstable")]
        source_info: null_mut(),
        attachment: null_mut(),
    };
=======
        source_info: None.into(),
        attachment: None.into(),
    });
>>>>>>> bb086c8a
}

/// Publishes data on specified key expression.
///
/// @param session: The Zenoh session.
/// @param key_expr: The key expression to publish to.
/// @param payload: The value to put (consumed upon function return).
/// @param options: The put options (all owned values will be consumed upon function return).
///
/// @return 0 in case of success, negative error values in case of failure.
#[no_mangle]
#[allow(clippy::missing_safety_doc)]
pub extern "C" fn z_put(
    session: &z_loaned_session_t,
    key_expr: &z_loaned_keyexpr_t,
    payload: z_moved_bytes_t,
    options: Option<&mut z_put_options_t>,
) -> result::z_result_t {
    let session = session.as_rust_type_ref();
    let key_expr = key_expr.as_rust_type_ref();
    let Some(payload) = payload.into_rust_type() else {
        return result::Z_EINVAL;
    };

    let mut put = session.put(key_expr, payload);
    if let Some(options) = options {
        if let Some(encoding) = options.encoding.take_rust_type() {
            put = put.encoding(encoding);
        };
        #[cfg(feature = "unstable")]
        if let Some(source_info) = options.source_info.take_rust_type() {
            put = put.source_info(source_info);
        };
        if let Some(attachment) = options.attachment.take_rust_type() {
            put = put.attachment(attachment);
        }
        if let Some(timestamp) = options.timestamp.as_ref() {
            put = put.timestamp(Some(timestamp.into_rust_type()));
        }
        put = put.priority(options.priority.into());
        put = put.congestion_control(options.congestion_control.into());
        put = put.express(options.is_express);
        #[cfg(feature = "unstable")]
        {
            put = put
                .allowed_destination(options.allowed_destination.into())
                .reliability(options.reliability.into());
        }
    }

    if let Err(e) = put.wait() {
        tracing::error!("{}", e);
        result::Z_EGENERIC
    } else {
        result::Z_OK
    }
}

/// Options passed to the `z_delete()` function.
#[repr(C)]
#[allow(non_camel_case_types)]
pub struct z_delete_options_t {
    /// The congestion control to apply when routing this delete message.
    pub congestion_control: z_congestion_control_t,
    /// The priority of the delete message.
    pub priority: z_priority_t,
    /// If true, Zenoh will not wait to batch this operation with others to reduce the bandwith.
    pub is_express: bool,
    /// The timestamp of this message.
    pub timestamp: Option<&'static mut z_timestamp_t>,
    /// The allowed destination of this message.
    #[cfg(feature = "unstable")]
    pub allowed_destination: zc_locality_t,
    #[cfg(feature = "unstable")]
    /// The reliability to apply to this message.
    pub reliability: z_reliability_t,
}

/// Constructs the default value for `z_delete_options_t`.
#[no_mangle]
#[allow(clippy::missing_safety_doc)]
pub unsafe extern "C" fn z_delete_options_default(this: &mut MaybeUninit<z_delete_options_t>) {
    this.write(z_delete_options_t {
        congestion_control: CongestionControl::default().into(),
        priority: Priority::default().into(),
        is_express: false,
        timestamp: None,
        #[cfg(feature = "unstable")]
        allowed_destination: zc_locality_default(),
<<<<<<< HEAD
        #[cfg(feature = "unstable")]
        reliability: z_reliability_default(),
    };
=======
    });
>>>>>>> bb086c8a
}

/// Sends request to delete data on specified key expression (used when working with <a href="https://zenoh.io/docs/manual/abstractions/#storage"> Zenoh storages </a>).
///
/// @param session: The zenoh session.
/// @param key_expr: The key expression to delete.
/// @param options: The delete options.
///
/// @return 0 in case of success, negative values in case of failure.
#[no_mangle]
#[allow(clippy::missing_safety_doc)]
pub extern "C" fn z_delete(
    session: &z_loaned_session_t,
    key_expr: &z_loaned_keyexpr_t,
    options: Option<&mut z_delete_options_t>,
) -> result::z_result_t {
    let session = session.as_rust_type_ref();
    let key_expr = key_expr.as_rust_type_ref();
    let mut del = session.delete(key_expr);
    if let Some(options) = options {
        if let Some(timestamp) = options.timestamp.as_ref() {
            del = del.timestamp(Some(timestamp.into_rust_type()));
        }
        del = del
            .congestion_control(options.congestion_control.into())
            .priority(options.priority.into())
            .express(options.is_express);

        #[cfg(feature = "unstable")]
        {
            del = del
                .allowed_destination(options.allowed_destination.into())
                .reliability(options.reliability.into());
        }
    }

    match del.wait() {
        Err(e) => {
            tracing::error!("{}", e);
            result::Z_EGENERIC
        }
        Ok(()) => result::Z_OK,
    }
}<|MERGE_RESOLUTION|>--- conflicted
+++ resolved
@@ -47,13 +47,10 @@
     pub timestamp: Option<&'static mut z_timestamp_t>,
     /// The allowed destination of this message.
     #[cfg(feature = "unstable")]
-<<<<<<< HEAD
+    pub allowed_destination: zc_locality_t,
     /// The reliability to apply to this message.
+    #[cfg(feature = "unstable")]
     pub reliability: z_reliability_t,
-    #[cfg(feature = "unstable")]
-=======
-    pub allowed_destination: zc_locality_t,
->>>>>>> bb086c8a
     /// The source info for the message.
     #[cfg(feature = "unstable")]
     pub source_info: z_moved_source_info_t,
@@ -74,17 +71,11 @@
         #[cfg(feature = "unstable")]
         allowed_destination: zc_locality_default(),
         #[cfg(feature = "unstable")]
-<<<<<<< HEAD
         reliability: z_reliability_default(),
         #[cfg(feature = "unstable")]
-        source_info: null_mut(),
-        attachment: null_mut(),
-    };
-=======
         source_info: None.into(),
         attachment: None.into(),
     });
->>>>>>> bb086c8a
 }
 
 /// Publishes data on specified key expression.
@@ -174,13 +165,9 @@
         timestamp: None,
         #[cfg(feature = "unstable")]
         allowed_destination: zc_locality_default(),
-<<<<<<< HEAD
         #[cfg(feature = "unstable")]
         reliability: z_reliability_default(),
-    };
-=======
     });
->>>>>>> bb086c8a
 }
 
 /// Sends request to delete data on specified key expression (used when working with <a href="https://zenoh.io/docs/manual/abstractions/#storage"> Zenoh storages </a>).
