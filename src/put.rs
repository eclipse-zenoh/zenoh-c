use std::mem::MaybeUninit;

use zenoh::{
    bytes::EncodingBuilderTrait,
    qos::{CongestionControl, Priority, QoSBuilderTrait},
    sample::{SampleBuilderTrait, TimestampBuilderTrait},
    Wait,
};

//
// Copyright (c) 2017, 2022 ZettaScale Technology.
//
// This program and the accompanying materials are made available under the
// terms of the Eclipse Public License 2.0 which is available at
// http://www.eclipse.org/legal/epl-2.0, or the Apache License, Version 2.0
// which is available at https://www.apache.org/licenses/LICENSE-2.0.
//
// SPDX-License-Identifier: EPL-2.0 OR Apache-2.0
//
// Contributors:
//   ZettaScale Zenoh team, <zenoh@zettascale.tech>
//
use crate::commons::*;
use crate::{
<<<<<<< HEAD
    errors,
    keyexpr::*,
    transmute::{IntoRustType, RustTypeRef, TakeRustType},
    z_loaned_session_t, z_moved_bytes_t, z_timestamp_t,
=======
    commons::*, encoding::*, keyexpr::*, result, transmute::RustTypeRef, z_loaned_session_t,
    z_owned_bytes_t, z_timestamp_t,
>>>>>>> 9074367b
};

/// Options passed to the `z_put()` function.
#[repr(C)]
#[allow(non_camel_case_types)]
pub struct z_put_options_t {
    /// The encoding of the message.
    pub encoding: z_moved_encoding_t,
    /// The congestion control to apply when routing this message.
    pub congestion_control: z_congestion_control_t,
    /// The priority of this message.
    pub priority: z_priority_t,
    /// If true, Zenoh will not wait to batch this operation with others to reduce the bandwith.
    pub is_express: bool,
    /// The timestamp of this message.
<<<<<<< HEAD
    pub timestamp: Option<&'static mut z_timestamp_t>,
=======
    pub timestamp: *mut z_timestamp_t,
    #[cfg(feature = "unstable")]
>>>>>>> 9074367b
    /// The allowed destination of this message.
    pub allowed_destination: zc_locality_t,
    #[cfg(feature = "unstable")]
    /// The source info for the message.
    pub source_info: z_moved_source_info_t,
    /// The attachment to this message.
    pub attachment: z_moved_bytes_t,
}

/// Constructs the default value for `z_put_options_t`.
#[no_mangle]
#[allow(clippy::missing_safety_doc)]
pub extern "C" fn z_put_options_default(this: &mut MaybeUninit<z_put_options_t>) {
    this.write(z_put_options_t {
        encoding: None.into(),
        congestion_control: CongestionControl::default().into(),
        priority: Priority::default().into(),
        is_express: false,
<<<<<<< HEAD
        timestamp: None,
        allowed_destination: zcu_locality_default(),
        source_info: None.into(),
        attachment: None.into(),
    });
=======
        timestamp: null_mut(),
        #[cfg(feature = "unstable")]
        allowed_destination: zc_locality_default(),
        #[cfg(feature = "unstable")]
        source_info: null_mut(),
        attachment: null_mut(),
    };
>>>>>>> 9074367b
}

/// Publishes data on specified key expression.
///
/// @param session: The Zenoh session.
/// @param key_expr: The key expression to publish to.
/// @param payload: The value to put (consumed upon function return).
/// @param options: The put options (all owned values will be consumed upon function return).
///
/// @return 0 in case of success, negative error values in case of failure.
#[no_mangle]
#[allow(clippy::missing_safety_doc)]
pub extern "C" fn z_put(
    session: &z_loaned_session_t,
    key_expr: &z_loaned_keyexpr_t,
    payload: z_moved_bytes_t,
    options: Option<&mut z_put_options_t>,
) -> result::z_result_t {
    let session = session.as_rust_type_ref();
    let key_expr = key_expr.as_rust_type_ref();
    let Some(payload) = payload.into_rust_type() else {
        return errors::Z_EINVAL;
    };

    let mut put = session.put(key_expr, payload);
    if let Some(options) = options {
        if let Some(encoding) = options.encoding.take_rust_type() {
            put = put.encoding(encoding);
        };
<<<<<<< HEAD
        if let Some(source_info) = options.source_info.take_rust_type() {
=======
        #[cfg(feature = "unstable")]
        if let Some(source_info) = unsafe { options.source_info.as_mut() } {
            let source_info = std::mem::take(source_info.as_rust_type_mut());
>>>>>>> 9074367b
            put = put.source_info(source_info);
        };
        if let Some(attachment) = options.attachment.take_rust_type() {
            put = put.attachment(attachment);
        }
        if let Some(timestamp) = options.timestamp.as_ref() {
            put = put.timestamp(Some(timestamp.into_rust_type()));
        }
        put = put.priority(options.priority.into());
        put = put.congestion_control(options.congestion_control.into());
        put = put.express(options.is_express);
        #[cfg(feature = "unstable")]
        {
            put = put.allowed_destination(options.allowed_destination.into());
        }
    }

    if let Err(e) = put.wait() {
        tracing::error!("{}", e);
        result::Z_EGENERIC
    } else {
        result::Z_OK
    }
}

/// Options passed to the `z_delete()` function.
#[repr(C)]
#[allow(non_camel_case_types)]
pub struct z_delete_options_t {
    /// The congestion control to apply when routing this delete message.
    pub congestion_control: z_congestion_control_t,
    /// The priority of the delete message.
    pub priority: z_priority_t,
    /// If true, Zenoh will not wait to batch this operation with others to reduce the bandwith.
    pub is_express: bool,
    /// The timestamp of this message.
<<<<<<< HEAD
    pub timestamp: Option<&'static mut z_timestamp_t>,
=======
    pub timestamp: *mut z_timestamp_t,
    #[cfg(feature = "unstable")]
>>>>>>> 9074367b
    /// The allowed destination of this message.
    pub allowed_destination: zc_locality_t,
}

/// Constructs the default value for `z_delete_options_t`.
#[no_mangle]
#[allow(clippy::missing_safety_doc)]
pub unsafe extern "C" fn z_delete_options_default(this: &mut MaybeUninit<z_delete_options_t>) {
    this.write(z_delete_options_t {
        congestion_control: CongestionControl::default().into(),
        priority: Priority::default().into(),
        is_express: false,
<<<<<<< HEAD
        timestamp: None,
        allowed_destination: zcu_locality_default(),
    });
=======
        timestamp: null_mut(),
        #[cfg(feature = "unstable")]
        allowed_destination: zc_locality_default(),
    };
>>>>>>> 9074367b
}

/// Sends request to delete data on specified key expression (used when working with <a href="https://zenoh.io/docs/manual/abstractions/#storage"> Zenoh storages </a>).
///
/// @param session: The zenoh session.
/// @param key_expr: The key expression to delete.
/// @param options: The delete options.
///
/// @return 0 in case of success, negative values in case of failure.
#[no_mangle]
#[allow(clippy::missing_safety_doc)]
pub extern "C" fn z_delete(
    session: &z_loaned_session_t,
    key_expr: &z_loaned_keyexpr_t,
    options: Option<&mut z_delete_options_t>,
) -> result::z_result_t {
    let session = session.as_rust_type_ref();
    let key_expr = key_expr.as_rust_type_ref();
    let mut del = session.delete(key_expr);
    if let Some(options) = options {
        if let Some(timestamp) = options.timestamp.as_ref() {
            del = del.timestamp(Some(timestamp.into_rust_type()));
        }
        del = del
            .congestion_control(options.congestion_control.into())
            .priority(options.priority.into())
            .express(options.is_express);

        #[cfg(feature = "unstable")]
        {
            del = del.allowed_destination(options.allowed_destination.into());
        }
    }

    match del.wait() {
        Err(e) => {
            tracing::error!("{}", e);
            result::Z_EGENERIC
        }
        Ok(()) => result::Z_OK,
    }
}<|MERGE_RESOLUTION|>--- conflicted
+++ resolved
@@ -22,15 +22,8 @@
 //
 use crate::commons::*;
 use crate::{
-<<<<<<< HEAD
-    errors,
-    keyexpr::*,
-    transmute::{IntoRustType, RustTypeRef, TakeRustType},
-    z_loaned_session_t, z_moved_bytes_t, z_timestamp_t,
-=======
     commons::*, encoding::*, keyexpr::*, result, transmute::RustTypeRef, z_loaned_session_t,
     z_owned_bytes_t, z_timestamp_t,
->>>>>>> 9074367b
 };
 
 /// Options passed to the `z_put()` function.
@@ -46,16 +39,12 @@
     /// If true, Zenoh will not wait to batch this operation with others to reduce the bandwith.
     pub is_express: bool,
     /// The timestamp of this message.
-<<<<<<< HEAD
     pub timestamp: Option<&'static mut z_timestamp_t>,
-=======
-    pub timestamp: *mut z_timestamp_t,
+    /// The allowed destination of this message.
     #[cfg(feature = "unstable")]
->>>>>>> 9074367b
-    /// The allowed destination of this message.
     pub allowed_destination: zc_locality_t,
+    /// The source info for the message.
     #[cfg(feature = "unstable")]
-    /// The source info for the message.
     pub source_info: z_moved_source_info_t,
     /// The attachment to this message.
     pub attachment: z_moved_bytes_t,
@@ -70,21 +59,13 @@
         congestion_control: CongestionControl::default().into(),
         priority: Priority::default().into(),
         is_express: false,
-<<<<<<< HEAD
         timestamp: None,
+        #[cfg(feature = "unstable")]
         allowed_destination: zcu_locality_default(),
+        #[cfg(feature = "unstable")]
         source_info: None.into(),
         attachment: None.into(),
     });
-=======
-        timestamp: null_mut(),
-        #[cfg(feature = "unstable")]
-        allowed_destination: zc_locality_default(),
-        #[cfg(feature = "unstable")]
-        source_info: null_mut(),
-        attachment: null_mut(),
-    };
->>>>>>> 9074367b
 }
 
 /// Publishes data on specified key expression.
@@ -114,13 +95,8 @@
         if let Some(encoding) = options.encoding.take_rust_type() {
             put = put.encoding(encoding);
         };
-<<<<<<< HEAD
+        #[cfg(feature = "unstable")]
         if let Some(source_info) = options.source_info.take_rust_type() {
-=======
-        #[cfg(feature = "unstable")]
-        if let Some(source_info) = unsafe { options.source_info.as_mut() } {
-            let source_info = std::mem::take(source_info.as_rust_type_mut());
->>>>>>> 9074367b
             put = put.source_info(source_info);
         };
         if let Some(attachment) = options.attachment.take_rust_type() {
@@ -157,13 +133,9 @@
     /// If true, Zenoh will not wait to batch this operation with others to reduce the bandwith.
     pub is_express: bool,
     /// The timestamp of this message.
-<<<<<<< HEAD
     pub timestamp: Option<&'static mut z_timestamp_t>,
-=======
-    pub timestamp: *mut z_timestamp_t,
+    /// The allowed destination of this message.
     #[cfg(feature = "unstable")]
->>>>>>> 9074367b
-    /// The allowed destination of this message.
     pub allowed_destination: zc_locality_t,
 }
 
@@ -175,16 +147,10 @@
         congestion_control: CongestionControl::default().into(),
         priority: Priority::default().into(),
         is_express: false,
-<<<<<<< HEAD
         timestamp: None,
+        #[cfg(feature = "unstable")]
         allowed_destination: zcu_locality_default(),
     });
-=======
-        timestamp: null_mut(),
-        #[cfg(feature = "unstable")]
-        allowed_destination: zc_locality_default(),
-    };
->>>>>>> 9074367b
 }
 
 /// Sends request to delete data on specified key expression (used when working with <a href="https://zenoh.io/docs/manual/abstractions/#storage"> Zenoh storages </a>).
