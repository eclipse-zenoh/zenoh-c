--- conflicted
+++ resolved
@@ -14,16 +14,6 @@
 
 #![allow(non_camel_case_types)]
 
-<<<<<<< HEAD
-use std::cmp::min;
-use std::slice;
-
-#[cfg(feature = "shared-memory")]
-mod context;
-#[cfg(feature = "shared-memory")]
-pub use crate::context::*;
-mod collections;
-=======
 use libc::c_void;
 use std::cmp::min;
 use std::slice;
@@ -35,7 +25,6 @@
 
 mod collections;
 pub mod errors;
->>>>>>> cff75b0e
 pub use crate::collections::*;
 mod config;
 pub use crate::config::*;
@@ -73,179 +62,10 @@
 pub use platform::*;
 pub use querying_subscriber::*;
 pub mod platform;
-<<<<<<< HEAD
 #[cfg(feature = "shared-memory")]
 pub mod shm;
 #[cfg(feature = "shared-memory")]
 pub use crate::shm::*;
-
-trait GuardedTransmute<D> {
-    fn transmute(self) -> D;
-    fn transmute_ref(&self) -> &D;
-    fn transmute_mut(&mut self) -> &mut D;
-}
-
-#[macro_export]
-macro_rules! decl_rust_copy_type {
-    (zenoh:($zenoh_type:ty), c:($c_type:ty)) => {
-        impl_guarded_transmute!(noderefs $zenoh_type, $c_type);
-        impl_guarded_transmute!(noderefs $c_type, $zenoh_type);
-    };
-}
-
-#[macro_export]
-macro_rules! decl_rust_new_owned_type {
-    (zenoh:($zenoh_type:ty), c:($c_type:ty)) => {
-        impl_guarded_transmute!(noderefs $zenoh_type, $c_type);
-        impl_guarded_transmute!(noderefs $c_type, $zenoh_type);
-
-        impl $c_type {
-            pub fn check(&mut self) -> bool {
-                self.transmute_mut().is_some()
-            }
-
-            pub fn make_null(&mut self) {
-                *self.transmute_mut() = None;
-            }
-
-            pub fn delete(&mut self) {
-                let _ = self.transmute_mut().take();
-            }
-        }
-    };
-}
-
-#[macro_export]
-macro_rules! prepare_memory_to_init {
-    ($owned_c_type:ident) => {{
-        let owned_zenoh_type = $owned_c_type.transmute_mut();
-        if owned_zenoh_type.is_some() {
-            return -1; // todo: error type E_DOUBLE_INIT
-        }
-        owned_zenoh_type
-    }};
-}
-
-#[macro_export]
-macro_rules! access_loaned_memory {
-    ($loaned_c_obj_mut:expr, $acess_expr:expr) => {
-        access_owned_memory!($loaned_c_obj_mut.0, $acess_expr)
-    };
-}
-
-#[macro_export]
-macro_rules! access_owned_memory {
-    ($owned_c_obj_mut:expr, $acess_expr:expr) => {
-        match $owned_c_obj_mut.transmute_mut() {
-            Some(val) => $acess_expr(val),
-            None => -2, // todo: error type E_ACCESS_NULL
-        }
-    };
-}
-
-#[macro_export]
-macro_rules! move_owned_memory {
-    ($owned_c_obj_mut:expr, $acess_expr:expr) => {
-        match $owned_c_obj_mut.transmute_mut().take() {
-            Some(val) => $acess_expr(val),
-            None => -3, // todo: error type E_MOVE_NULL
-        }
-    };
-}
-
-/// For internal use only.
-///
-/// This macro is used to establish the equivalence between a Rust type (first parameter) and a C layout (second parameter).
-///
-/// It automatically implements `From`, `Deref` and `DerefMut` to make writing code around these equivalent types.
-///
-/// Because carrying around the proper semantics of lifetimes is hard, this macro fails to produce working code when lifetimes are
-/// present in either parameter. You may then call it with the `noderefs` prefix to avoid the offending implementations being defined.
-#[macro_export]
-macro_rules! impl_guarded_transmute {
-    ($src_type:ty, $dst_type:ty) => {
-        impl_guarded_transmute!(noderefs $src_type, $dst_type);
-        impl From<$src_type> for $dst_type {
-            fn from(value: $src_type) -> $dst_type {
-                unsafe { core::mem::transmute(value) }
-            }
-        }
-        impl core::ops::Deref for $dst_type {
-            type Target = $src_type;
-            fn deref(&self) -> &$src_type {
-                unsafe { core::mem::transmute(self) }
-            }
-        }
-        impl core::ops::DerefMut for $dst_type {
-            fn deref_mut(&mut self) -> &mut $src_type {
-                unsafe { core::mem::transmute(self) }
-            }
-        }
-
-    };
-    (noderefs $src_type:ty, $dst_type:ty) => {
-        const _: () = {
-            let src = std::mem::align_of::<$src_type>();
-            let dst = std::mem::align_of::<$dst_type>();
-            if src != dst {
-                let mut msg: [u8; 20] = *b"src:     , dst:     ";
-                let mut i = 0;
-                while i < 4 {
-                    msg[i as usize + 5] = b'0' + ((src / 10u32.pow(3 - i) as usize) % 10) as u8;
-                    msg[i as usize + 16] = b'0' + ((dst / 10u32.pow(3 - i) as usize) % 10) as u8;
-                    i += 1;
-                }
-                panic!("{}", unsafe {
-                    std::str::from_utf8_unchecked(msg.as_slice())
-                });
-            }
-        };
-
-        impl $crate::GuardedTransmute<$dst_type> for $src_type {
-            fn transmute(self) -> $dst_type {
-                unsafe { std::mem::transmute::<$src_type, $dst_type>(self) }
-            }
-
-            fn transmute_ref(&self) -> &$dst_type {
-                unsafe { std::mem::transmute::<&$src_type, &$dst_type>(self) }
-            }
-
-            fn transmute_mut(&mut self) -> &mut $dst_type {
-                unsafe { std::mem::transmute::<&mut $src_type, &mut $dst_type>(self) }
-            }
-        }
-    };
-    ($src_type:ty, $dst_type:ty, $($gen: tt)*) => {
-        impl<$($gen)*>  $crate::GuardedTransmute<$dst_type> for $src_type {
-            fn transmute(self) -> $dst_type {
-                unsafe { std::mem::transmute::<$src_type, $dst_type>(self) }
-            }
-        }
-        impl<$($gen)*> From<$src_type> for $dst_type {
-            fn from(value: $src_type) -> $dst_type {
-                unsafe { core::mem::transmute(value) }
-            }
-        }
-        impl<$($gen)*> core::ops::Deref for $dst_type {
-            type Target = $src_type;
-            fn deref(&self) -> &$src_type {
-                unsafe { core::mem::transmute(self) }
-            }
-        }
-        impl<$($gen)*> core::ops::DerefMut for $dst_type {
-            fn deref_mut(&mut self) -> &mut $src_type {
-                unsafe { core::mem::transmute(self) }
-            }
-        }
-
-    };
-}
-
-pub(crate) const LOG_INVALID_SESSION: &str = "Invalid session";
-=======
-// #[cfg(feature = "shared-memory")]
-// mod shm;
->>>>>>> cff75b0e
 
 /// Initialises the zenoh runtime logger.
 ///
