//
// Copyright (c) 2023 ZettaScale Technology.
//
// This program and the accompanying materials are made available under the
// terms of the Eclipse Public License 2.0 which is available at
// http://www.eclipse.org/legal/epl-2.0, or the Apache License, Version 2.0
// which is available at https://www.apache.org/licenses/LICENSE-2.0.
//
// SPDX-License-Identifier: EPL-2.0 OR Apache-2.0
//
// Contributors:
//   ZettaScale Zenoh team, <zenoh@zettascale.tech>
//

use std::{mem::MaybeUninit, ptr::null};

use zenoh::Wait;
use zenoh_ext::SessionExt;

use crate::{
    result,
    transmute::{LoanedCTypeRef, RustTypeRef, RustTypeRefUninit, TakeRustType},
    z_loaned_keyexpr_t, z_loaned_session_t,
};
#[cfg(feature = "unstable")]
use crate::{zc_locality_default, zc_locality_t};

/// Options passed to the `ze_declare_publication_cache()` function.
#[repr(C)]
pub struct ze_publication_cache_options_t {
    /// The prefix used for queryable.
    pub queryable_prefix: *const z_loaned_keyexpr_t,
    /// The restriction for the matching queries that will be receive by this publication cache.
    #[cfg(feature = "unstable")]
    pub queryable_origin: zc_locality_t,
    /// The `complete` option for the queryable.
    pub queryable_complete: bool,
    /// The the history size (i.e. maximum number of messages to store).
    pub history: usize,
    /// The limit number of cached resources.
    pub resources_limit: usize,
}

/// Constructs the default value for `ze_publication_cache_options_t`.
#[no_mangle]
pub extern "C" fn ze_publication_cache_options_default(
    this: &mut MaybeUninit<ze_publication_cache_options_t>,
) {
    this.write(ze_publication_cache_options_t {
        queryable_prefix: null(),
        #[cfg(feature = "unstable")]
        queryable_origin: zc_locality_default(),
        queryable_complete: false,
        history: 1,
        resources_limit: 0,
    });
}

pub use crate::opaque_types::{
    ze_loaned_publication_cache_t, ze_moved_publication_cache_t, ze_owned_publication_cache_t,
};
decl_c_type!(
    owned(
        ze_owned_publication_cache_t,
        option zenoh_ext::PublicationCache<'static>,
    ),
    loaned(ze_loaned_publication_cache_t),
);

/// Constructs and declares a publication cache.
///
/// @param this_: An uninitialized location in memory where publication cache will be constructed.
/// @param session: A Zenoh session.
/// @param key_expr: The key expression to publish to.
/// @param options: Additional options for the publication cache.
///
/// @returns 0 in case of success, negative error code otherwise.
#[no_mangle]
#[allow(clippy::missing_safety_doc)]
pub extern "C" fn ze_declare_publication_cache(
    this: &mut MaybeUninit<ze_owned_publication_cache_t>,
    session: &z_loaned_session_t,
    key_expr: &z_loaned_keyexpr_t,
    options: Option<&mut ze_publication_cache_options_t>,
) -> result::z_result_t {
    let this = this.as_rust_type_mut_uninit();
    let session = session.as_rust_type_ref();
    let key_expr = key_expr.as_rust_type_ref();
    let mut p = session.declare_publication_cache(key_expr);
    if let Some(options) = options {
        p = p.history(options.history);
        #[cfg(feature = "unstable")]
        {
            p = p.queryable_allowed_origin(options.queryable_origin.into());
        }
        p = p.queryable_complete(options.queryable_complete);
        if options.resources_limit != 0 {
            p = p.resources_limit(options.resources_limit)
        }
        if let Some(queryable_prefix) = unsafe { options.queryable_prefix.as_ref() } {
            let queryable_prefix = queryable_prefix.as_rust_type_ref();
            p = p.queryable_prefix(queryable_prefix.clone());
        }
    }
    match p.wait() {
        Ok(publication_cache) => {
            this.write(Some(publication_cache));
            result::Z_OK
        }
        Err(e) => {
            tracing::error!("{}", e);
            this.write(None);
            result::Z_EGENERIC
        }
    }
}

/// Constructs a publication cache in a gravestone state.
#[no_mangle]
#[allow(clippy::missing_safety_doc)]
pub extern "C" fn ze_internal_publication_cache_null(
    this_: &mut MaybeUninit<ze_owned_publication_cache_t>,
) {
    this_.as_rust_type_mut_uninit().write(None);
}

/// Returns ``true`` if publication cache is valid, ``false`` otherwise.
#[no_mangle]
#[allow(clippy::missing_safety_doc)]
pub extern "C" fn ze_internal_publication_cache_check(
    this_: &ze_owned_publication_cache_t,
) -> bool {
    this_.as_rust_type_ref().is_some()
}

/// Undeclares and drops publication cache.
/// @return 0 in case of success, negative error code otherwise.
#[no_mangle]
#[allow(clippy::missing_safety_doc)]
pub extern "C" fn ze_undeclare_publication_cache(
    this: &mut ze_moved_publication_cache_t,
) -> result::z_result_t {
    if let Some(p) = this.take_rust_type() {
        if let Err(e) = p.undeclare().wait() {
            tracing::error!("{}", e);
            return result::Z_EGENERIC;
        }
    }
    result::Z_OK
}

/// Drops publication cache and resets it to its gravestone state.
#[no_mangle]
#[allow(clippy::missing_safety_doc)]
<<<<<<< HEAD
pub extern "C" fn ze_publication_cache_drop(this: &mut ze_moved_publication_cache_t) {
    std::mem::drop(this.take_rust_type())
=======
pub extern "C" fn ze_publication_cache_drop(this_: &mut ze_moved_publication_cache_t) {
    ze_undeclare_publication_cache(this_);
}

/// Returns the key expression of the publication cache.
#[no_mangle]
pub extern "C" fn ze_publication_cache_keyexpr(
    this_: &ze_loaned_publication_cache_t,
) -> &z_loaned_keyexpr_t {
    this_.as_rust_type_ref().key_expr().as_loaned_c_type_ref()
}

/// Borrows querying subscriber.
#[no_mangle]
#[allow(clippy::missing_safety_doc)]
pub unsafe extern "C" fn ze_publication_cache_loan(
    this_: &ze_owned_publication_cache_t,
) -> &ze_loaned_publication_cache_t {
    this_
        .as_rust_type_ref()
        .as_ref()
        .unwrap_unchecked()
        .as_loaned_c_type_ref()
>>>>>>> b2efa663
}<|MERGE_RESOLUTION|>--- conflicted
+++ resolved
@@ -152,12 +152,8 @@
 /// Drops publication cache and resets it to its gravestone state.
 #[no_mangle]
 #[allow(clippy::missing_safety_doc)]
-<<<<<<< HEAD
 pub extern "C" fn ze_publication_cache_drop(this: &mut ze_moved_publication_cache_t) {
     std::mem::drop(this.take_rust_type())
-=======
-pub extern "C" fn ze_publication_cache_drop(this_: &mut ze_moved_publication_cache_t) {
-    ze_undeclare_publication_cache(this_);
 }
 
 /// Returns the key expression of the publication cache.
@@ -179,5 +175,4 @@
         .as_ref()
         .unwrap_unchecked()
         .as_loaned_c_type_ref()
->>>>>>> b2efa663
 }