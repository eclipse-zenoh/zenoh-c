//
// Copyright (c) 2024 ZettaScale Technology.
//
// This program and the accompanying materials are made available under the
// terms of the Eclipse Public License 2.0 which is available at
// http://www.eclipse.org/legal/epl-2.0, or the Apache License, Version 2.0
// which is available at https://www.apache.org/licenses/LICENSE-2.0.
//
// SPDX-License-Identifier: EPL-2.0 OR Apache-2.0
//
// Contributors:
//   ZettaScale Zenoh team, <zenoh@zettascale.tech>
//

use std::{mem::MaybeUninit, ops::Deref, time::Duration};

use zenoh::{handlers::Callback, liveliness::LivelinessSubscriberBuilder, sample::Sample, Wait};
use zenoh_ext::{AdvancedSubscriberBuilderExt, HistoryConfig, RecoveryConfig, SampleMissListener};

use crate::{
    _declare_subscriber_inner, result,
    transmute::{IntoCType, LoanedCTypeRef, RustTypeRef, RustTypeRefUninit, TakeRustType},
    z_closure_sample_call, z_closure_sample_loan, z_entity_global_id_t,
    z_liveliness_subscriber_options_t, z_loaned_keyexpr_t, z_loaned_session_t,
    z_moved_closure_sample_t, z_owned_subscriber_t, z_subscriber_options_t, ze_closure_miss_call,
    ze_closure_miss_loan, ze_loaned_advanced_subscriber_t, ze_moved_advanced_subscriber_t,
    ze_moved_closure_miss_t, ze_moved_sample_miss_listener_t, ze_owned_advanced_subscriber_t,
    ze_owned_sample_miss_listener_t, CSubscriber, SgNotifier, SyncGroup, SyncObj,
};

pub(crate) struct CAdvancedSubscriber {
    subscriber: zenoh_ext::AdvancedSubscriber<()>,
    sg: SyncGroup,
}

impl CAdvancedSubscriber {
    pub(crate) fn notifier(&self) -> SgNotifier {
        self.sg.notifier()
    }
}

impl Deref for CAdvancedSubscriber {
    type Target = zenoh_ext::AdvancedSubscriber<()>;

    fn deref(&self) -> &Self::Target {
        &self.subscriber
    }
}

/// @warning This API has been marked as unstable: it works as advertised, but it may be changed in a future release.
/// @brief Settings for retrievieng historical data for Advanced Subscriber.
#[repr(C)]
pub struct ze_advanced_subscriber_history_options_t {
    /// Must be set to ``true``, to enable the history data recovery.
    pub is_enabled: bool,
    /// Enable detection of late joiner publishers and query for their historical data.
    /// Late joiner detection can only be achieved for Publishers that enable publisher_detection.
    /// History can only be retransmitted by Publishers that enable caching.
    pub detect_late_publishers: bool,
    /// Number of samples to query for each resource. ``0`` corresponds to no limit on number of samples.
    pub max_samples: usize,
    /// Maximum age of samples to query. ``0`` corresponds to no limit on samples' age.
    pub max_age_ms: u64,
}

impl Default for ze_advanced_subscriber_history_options_t {
    fn default() -> Self {
        Self {
            is_enabled: true,
            detect_late_publishers: false,
            max_samples: 0,
            max_age_ms: 0,
        }
    }
}

/// @warning This API has been marked as unstable: it works as advertised, but it may be changed in a future release.
/// @brief Constructs the default value for `ze_advanced_subscriber_history_options_t`.
#[no_mangle]
pub extern "C" fn ze_advanced_subscriber_history_options_default(
    this: &mut MaybeUninit<ze_advanced_subscriber_history_options_t>,
) {
    this.write(ze_advanced_subscriber_history_options_t::default());
}

impl From<&ze_advanced_subscriber_history_options_t> for HistoryConfig {
    fn from(val: &ze_advanced_subscriber_history_options_t) -> Self {
        let mut h = HistoryConfig::default();
        if val.detect_late_publishers {
            h = h.detect_late_publishers();
        }
        if val.max_samples > 0 {
            h = h.max_samples(val.max_samples)
        }
        if val.max_age_ms > 0 {
            h = h.max_age(val.max_age_ms as f64 / 1000.0f64)
        }
        h
    }
}

#[repr(C)]
/// @warning This API has been marked as unstable: it works as advertised, but it may be changed in a future release.
/// @brief Settings for detection of the last sample(s) miss by Advanced Subscriber.
pub struct ze_advanced_subscriber_last_sample_miss_detection_options_t {
    /// Must be set to ``true``, to enable the last sample(s) miss detection.
    pub is_enabled: bool,
    /// Period for queries for not yet received Samples.
    ///
    /// These queries allow to retrieve the last Sample(s) if the last Sample(s) is/are lost.
    /// So it is useful for sporadic publications but useless for periodic publications
    /// with a period smaller or equal to this period. If set to 0, the last sample(s) miss detection will be performed
    /// based on publisher's heartbeat if the latter is enabled.
    pub periodic_queries_period_ms: u64,
}

impl Default for ze_advanced_subscriber_last_sample_miss_detection_options_t {
    fn default() -> Self {
        Self {
            is_enabled: true,
            periodic_queries_period_ms: 0,
        }
    }
}

/// @warning This API has been marked as unstable: it works as advertised, but it may be changed in a future release.
/// @brief Constructs the default value for `ze_advanced_subscriber_last_sample_miss_detection_options_t`.
#[no_mangle]
pub extern "C" fn ze_advanced_subscriber_last_sample_miss_detection_options_default(
    this: &mut MaybeUninit<ze_advanced_subscriber_last_sample_miss_detection_options_t>,
) {
    this.write(ze_advanced_subscriber_last_sample_miss_detection_options_t::default());
}

/// @warning This API has been marked as unstable: it works as advertised, but it may be changed in a future release.
/// @brief Settings for recovering lost messages for Advanced Subscriber.
#[repr(C)]
pub struct ze_advanced_subscriber_recovery_options_t {
    /// Must be set to ``true``, to enable the lost sample recovery.
    pub is_enabled: bool,
    /// Setting for detecting last sample(s) miss.
    /// Note that it does not affect intermediate sample miss detection/retrieval (which is performed automatically as long as recovery is enabled).
    /// If this option is disabled, subscriber will be unable to detect/request retransmission of missed sample until it receives a more recent one from the same publisher.
    pub last_sample_miss_detection: ze_advanced_subscriber_last_sample_miss_detection_options_t,
}

impl Default for ze_advanced_subscriber_recovery_options_t {
    fn default() -> Self {
        Self {
            is_enabled: true,
            last_sample_miss_detection:
                ze_advanced_subscriber_last_sample_miss_detection_options_t {
                    is_enabled: false,
                    ..Default::default()
                },
        }
    }
}

/// @warning This API has been marked as unstable: it works as advertised, but it may be changed in a future release.
/// @brief Constructs the default value for `ze_advanced_subscriber_recovery_options_t`.
#[no_mangle]
pub extern "C" fn ze_advanced_subscriber_recovery_options_default(
    this: &mut MaybeUninit<ze_advanced_subscriber_recovery_options_t>,
) {
    this.write(ze_advanced_subscriber_recovery_options_t::default());
}

/// @warning This API has been marked as unstable: it works as advertised, but it may be changed in a future release.
/// @brief Options passed to the `ze_declare_advanced_subscriber()` function.
#[repr(C)]
pub struct ze_advanced_subscriber_options_t {
    /// Base subscriber options.
    pub subscriber_options: z_subscriber_options_t,
    /// Settings for querying historical data. History can only be retransmitted by Publishers that enable caching.
    pub history: ze_advanced_subscriber_history_options_t,
    /// Settings for retransmission of detected lost Samples. Retransmission of lost samples can only be done by Publishers that enable
    /// caching and sample_miss_detection.
    pub recovery: ze_advanced_subscriber_recovery_options_t,
    /// Timeout to be used for history and recovery queries.
    /// Default value will be used if set to ``0``.
    pub query_timeout_ms: u64,
    /// Allow this subscriber to be detected through liveliness.
    pub subscriber_detection: bool,
    /// An optional key expression to be added to the liveliness token key expression.
    /// It can be used to convey meta data.
    pub subscriber_detection_metadata: Option<&'static z_loaned_keyexpr_t>,
}

/// @warning This API has been marked as unstable: it works as advertised, but it may be changed in a future release.
/// @brief Constructs the default value for `ze_advanced_subscriber_options_t`.
#[no_mangle]
pub extern "C" fn ze_advanced_subscriber_options_default(
    this: &mut MaybeUninit<ze_advanced_subscriber_options_t>,
) {
    let history = ze_advanced_subscriber_history_options_t {
        is_enabled: false,
        ..Default::default()
    };
    let recovery = ze_advanced_subscriber_recovery_options_t {
        is_enabled: false,
        ..Default::default()
    };
    this.write(ze_advanced_subscriber_options_t {
        subscriber_options: z_subscriber_options_t::default(),
        history,
        recovery,
        query_timeout_ms: 0,
        subscriber_detection: false,
        subscriber_detection_metadata: None,
    });
}

fn _declare_advanced_subscriber_inner(
    session: &'static z_loaned_session_t,
    key_expr: &'static z_loaned_keyexpr_t,
    callback: &mut z_moved_closure_sample_t,
    notifier: SgNotifier,
    mut options: Option<&'static mut ze_advanced_subscriber_options_t>,
) -> zenoh_ext::AdvancedSubscriberBuilder<'static, 'static, 'static, Callback<Sample>> {
    let sub = _declare_subscriber_inner(
        session,
        key_expr,
        callback,
        notifier,
        options.as_mut().map(|o| &mut o.subscriber_options),
    );
    let mut sub = sub.advanced();
    if let Some(options) = options {
        if options.query_timeout_ms > 0 {
            sub = sub.query_timeout(Duration::from_millis(options.query_timeout_ms));
        }
        if options.subscriber_detection {
            sub = sub.subscriber_detection()
        }
        if let Some(sub_detection_metadata) = &options.subscriber_detection_metadata {
            sub = sub.subscriber_detection_metadata(sub_detection_metadata.as_rust_type_ref());
        }
        if options.history.is_enabled {
            sub = sub.history((&options.history).into());
        }
        if options.recovery.is_enabled {
            if options.recovery.last_sample_miss_detection.is_enabled {
                sub = match options
                    .recovery
                    .last_sample_miss_detection
                    .periodic_queries_period_ms
                {
                    0 => sub.recovery(RecoveryConfig::default().heartbeat()),
                    p => sub.recovery(
                        RecoveryConfig::default().periodic_queries(Duration::from_millis(p)),
                    ),
                };
            } else {
                sub = sub.recovery(RecoveryConfig::default())
            }
        }
    }
    sub
}

decl_c_type!(
    owned(ze_owned_advanced_subscriber_t, option CAdvancedSubscriber),
    loaned(ze_loaned_advanced_subscriber_t),
);

/// Constructs a subscriber in a gravestone state.
#[no_mangle]
pub extern "C" fn ze_internal_advanced_subscriber_null(
    this_: &mut MaybeUninit<ze_owned_advanced_subscriber_t>,
) {
    this_.as_rust_type_mut_uninit().write(None);
}

/// Borrows subscriber.
#[no_mangle]
#[allow(clippy::missing_safety_doc)]
pub unsafe extern "C" fn ze_advanced_subscriber_loan(
    this_: &ze_owned_advanced_subscriber_t,
) -> &ze_loaned_advanced_subscriber_t {
    this_
        .as_rust_type_ref()
        .as_ref()
        .unwrap_unchecked()
        .as_loaned_c_type_ref()
}

/// Undeclares advanced subscriber callback and resets it to its gravestone state.
/// This is equivalent to calling `ze_undeclare_advanced_subscriber()` and discarding its return value.
#[no_mangle]
pub extern "C" fn ze_advanced_subscriber_drop(this_: &mut ze_moved_advanced_subscriber_t) {
    std::mem::drop(this_.take_rust_type())
}

/// Returns ``true`` if advanced subscriber is valid, ``false`` otherwise.
#[no_mangle]
pub extern "C" fn ze_internal_advanced_subscriber_check(
    this_: &ze_owned_advanced_subscriber_t,
) -> bool {
    this_.as_rust_type_ref().is_some()
}

/// Constructs and declares an advanced subscriber for a given key expression. Dropping subscriber undeclares its callback.
///
/// @param session: The zenoh session.
/// @param subscriber: An uninitialized location in memory, where advanced subscriber will be constructed.
/// @param key_expr: The key expression to subscribe.
/// @param callback: The callback function that will be called each time a data matching the subscribed expression is received.
/// @param options: The options to be passed to the subscriber declaration.
///
/// @return 0 in case of success, negative error code otherwise (in this case subscriber will be in its gravestone state).
#[no_mangle]
pub extern "C" fn ze_declare_advanced_subscriber(
    session: &'static z_loaned_session_t,
    subscriber: &'static mut MaybeUninit<ze_owned_advanced_subscriber_t>,
    key_expr: &'static z_loaned_keyexpr_t,
    callback: &'static mut z_moved_closure_sample_t,
    options: Option<&'static mut ze_advanced_subscriber_options_t>,
) -> result::z_result_t {
    let this = subscriber.as_rust_type_mut_uninit();
    let sg = SyncGroup::new();
    let s = _declare_advanced_subscriber_inner(session, key_expr, callback, sg.notifier(), options);
    match s.wait() {
        Ok(sub) => {
            this.write(Some(CAdvancedSubscriber {
                subscriber: sub,
                sg,
            }));
            result::Z_OK
        }
        Err(e) => {
            crate::report_error!("{}", e);
            this.write(None);
            result::Z_EGENERIC
        }
    }
}

/// Constructs and declares a background advanced subscriber. Subscriber callback will be called to process the messages,
/// until the corresponding session is closed or dropped.
///
/// @param session: The zenoh session.
/// @param key_expr: The key expression to subscribe.
/// @param callback: The callback function that will be called each time a data matching the subscribed expression is received.
/// @param options: The options to be passed to the subscriber declaration.
///
/// @return 0 in case of success, negative error code otherwise.
#[no_mangle]
pub extern "C" fn ze_declare_background_advanced_subscriber(
    session: &'static z_loaned_session_t,
    key_expr: &'static z_loaned_keyexpr_t,
    callback: &'static mut z_moved_closure_sample_t,
    options: Option<&'static mut ze_advanced_subscriber_options_t>,
) -> result::z_result_t {
    let subscriber = _declare_advanced_subscriber_inner(
        session,
        key_expr,
        callback,
        session.as_rust_type_ref().notifier(),
        options,
    );
    match subscriber.background().wait() {
        Ok(_) => result::Z_OK,
        Err(e) => {
            crate::report_error!("{}", e);
            result::Z_EGENERIC
        }
    }
}

/// @warning This API has been marked as unstable: it works as advertised, but it may be changed in a future release.
/// Undeclares the advanced subscriber.
///
/// @return 0 in case of success, negative error code otherwise.
#[no_mangle]
pub extern "C" fn ze_undeclare_advanced_subscriber(
    this_: &mut ze_moved_advanced_subscriber_t,
) -> result::z_result_t {
    if let Some(s) = this_.take_rust_type() {
<<<<<<< HEAD
        if let Err(e) = s.subscriber.undeclare().wait() {
            tracing::error!("{}", e);
=======
        if let Err(e) = s.undeclare().wait() {
            crate::report_error!("{}", e);
>>>>>>> 5e5cecd2
            return result::Z_EGENERIC;
        }
    }
    result::Z_OK
}

/// @warning This API has been marked as unstable: it works as advertised, but it may be changed in a future release.
/// @brief A struct that represents missed samples.
#[repr(C)]
pub struct ze_miss_t {
    /// The source of missed samples.
    pub source: z_entity_global_id_t,
    /// The number of missed samples.
    pub nb: u32,
}

pub(crate) struct CSampleMissListener {
    listener: SampleMissListener<()>,
    _sg: SyncGroup,
}

decl_c_type!(
    owned(ze_owned_sample_miss_listener_t, option CSampleMissListener),
);

#[no_mangle]
/// @warning This API has been marked as unstable: it works as advertised, but it may be changed in a future release.
/// @brief Constructs an empty sample miss listener.
pub extern "C" fn ze_internal_sample_miss_listener_null(
    this_: &mut MaybeUninit<ze_owned_sample_miss_listener_t>,
) {
    this_.as_rust_type_mut_uninit().write(None);
}

#[no_mangle]
/// @warning This API has been marked as unstable: it works as advertised, but it may be changed in a future release.
/// @brief Checks the sample_miss listener is for the gravestone state
pub extern "C" fn ze_internal_sample_miss_listener_check(
    this_: &ze_owned_sample_miss_listener_t,
) -> bool {
    this_.as_rust_type_ref().is_some()
}

/// @warning This API has been marked as unstable: it works as advertised, but it may be changed in a future release.
/// @brief Undeclares the given sample miss listener, droping and invalidating it.
#[no_mangle]
#[allow(clippy::missing_safety_doc)]
pub extern "C" fn ze_sample_miss_listener_drop(this: &mut ze_moved_sample_miss_listener_t) {
    std::mem::drop(this.take_rust_type())
}

/// @warning This API has been marked as unstable: it works as advertised, but it may be changed in a future release.
/// @brief Undeclares the given sample miss listener, droping and invalidating it.
/// @return 0 in case of success, negative error code otherwise.
#[no_mangle]
#[allow(clippy::missing_safety_doc)]
pub extern "C" fn ze_undeclare_sample_miss_listener(
    this: &mut ze_moved_sample_miss_listener_t,
) -> result::z_result_t {
    if let Some(m) = this.take_rust_type() {
<<<<<<< HEAD
        if let Err(e) = m.listener.undeclare().wait() {
            tracing::error!("{}", e);
=======
        if let Err(e) = m.undeclare().wait() {
            crate::report_error!("{}", e);
>>>>>>> 5e5cecd2
            return result::Z_ENETWORK;
        }
    }
    result::Z_OK
}

fn _advanced_subscriber_sample_miss_listener_declare_inner<'a>(
    subscriber: &'a ze_loaned_advanced_subscriber_t,
    callback: &mut ze_moved_closure_miss_t,
    notifier: SgNotifier,
) -> zenoh_ext::SampleMissListenerBuilder<'a, Callback<zenoh_ext::Miss>> {
    let subscriber = subscriber.as_rust_type_ref();
    let callback = callback.take_rust_type();
    let sync_callback = SyncObj::new(callback, notifier);
    let listener = subscriber.sample_miss_listener().callback_mut(move |miss| {
        let miss = ze_miss_t {
            source: miss.source().into_c_type(),
            nb: miss.nb(),
        };
        ze_closure_miss_call(ze_closure_miss_loan(&sync_callback), &miss);
    });
    listener
}

/// @warning This API has been marked as unstable: it works as advertised, but it may be changed in a future release.
/// @brief Constructs sample miss listener, registering a callback for notifying subscriber about missed samples.
///
/// @param subscriber: A subscriber to associate with sample miss listener.
/// @param sample_miss_listener: An uninitialized memory location where sample miss listener will be constructed. The sample miss listener's callback will be automatically dropped when the subscriber is dropped.
/// @param callback: A closure that will be called every time the sample miss is detected.
///
/// @return 0 in case of success, negative error code otherwise.
#[no_mangle]
pub extern "C" fn ze_advanced_subscriber_declare_sample_miss_listener(
    subscriber: &'static ze_loaned_advanced_subscriber_t,
    sample_miss_listener: &mut MaybeUninit<ze_owned_sample_miss_listener_t>,
    callback: &mut ze_moved_closure_miss_t,
) -> result::z_result_t {
    let this = sample_miss_listener.as_rust_type_mut_uninit();
    let sg = SyncGroup::new();
    let listener = _advanced_subscriber_sample_miss_listener_declare_inner(
        subscriber,
        callback,
        sg.notifier(),
    );
    match listener.wait() {
        Ok(listener) => {
            this.write(Some(CSampleMissListener { listener, _sg: sg }));
            result::Z_OK
        }
        Err(e) => {
            this.write(None);
            crate::report_error!("{}", e);
            result::Z_EGENERIC
        }
    }
}

/// @warning This API has been marked as unstable: it works as advertised, but it may be changed in a future release.
/// @brief Declares a sample miss listener, registering a callback for notifying subscriber about missed samples.
/// The callback will be run in the background until the corresponding subscriber is dropped.
///
/// @param subscriber: A subscriber to associate with sample miss listener.
/// @param callback: A closure that will be called every time the sample miss is detected.
///
/// @return 0 in case of success, negative error code otherwise.
#[no_mangle]
pub extern "C" fn ze_advanced_subscriber_declare_background_sample_miss_listener(
    subscriber: &'static ze_loaned_advanced_subscriber_t,
    callback: &mut ze_moved_closure_miss_t,
) -> result::z_result_t {
    let listener = _advanced_subscriber_sample_miss_listener_declare_inner(
        subscriber,
        callback,
        subscriber.as_rust_type_ref().notifier(),
    );
    match listener.background().wait() {
        Ok(_) => result::Z_OK,
        Err(e) => {
            crate::report_error!("{}", e);
            result::Z_EGENERIC
        }
    }
}

fn _advanced_subscriber_detect_publishers_inner(
    subscriber: &'static ze_loaned_advanced_subscriber_t,
    callback: &'static mut z_moved_closure_sample_t,
    notifier: SgNotifier,
    options: Option<&'static mut z_liveliness_subscriber_options_t>,
) -> LivelinessSubscriberBuilder<'static, 'static, Callback<Sample>> {
    let subscriber = subscriber.as_rust_type_ref();
    let callback = callback.take_rust_type();
    let sync_callback = SyncObj::new(callback, notifier);
    let sub = subscriber
        .detect_publishers()
        .history(options.is_some_and(|o| o.history))
        .callback(move |sample| {
            let mut owned_sample = Some(sample);
            z_closure_sample_call(z_closure_sample_loan(&sync_callback), unsafe {
                owned_sample
                    .as_mut()
                    .unwrap_unchecked()
                    .as_loaned_c_type_mut()
            })
        });
    sub
}

/// @warning This API has been marked as unstable: it works as advertised, but it may be changed in a future release.
/// @brief Declares a liveliness token listener for matching publishers detection. Only advanced publishers, enabling publisher detection can be detected.
///
/// @param subscriber: The advanced subscriber instance.
/// @param liveliness_subscriber: An uninitialized memory location where liveliness subscriber will be constructed.
/// @param callback: The callback function that will be called each time a liveliness token status is changed.
/// @param options: The options to be passed to the liveliness subscriber declaration.
///
/// @return 0 in case of success, negative error values otherwise.
#[no_mangle]
pub extern "C" fn ze_advanced_subscriber_detect_publishers(
    subscriber: &'static ze_loaned_advanced_subscriber_t,
    liveliness_subscriber: &mut MaybeUninit<z_owned_subscriber_t>,
    callback: &'static mut z_moved_closure_sample_t,
    options: Option<&'static mut z_liveliness_subscriber_options_t>,
) -> result::z_result_t {
    let liveliness_subscriber = liveliness_subscriber.as_rust_type_mut_uninit();
    let sg = SyncGroup::new();
    let builder =
        _advanced_subscriber_detect_publishers_inner(subscriber, callback, sg.notifier(), options);
    match builder.wait() {
        Ok(s) => {
            liveliness_subscriber.write(Some(CSubscriber {
                subscriber: s,
                _sg: sg,
            }));
            result::Z_OK
        }
        Err(e) => {
            crate::report_error!("Failed to subscribe to liveliness: {e}");
            liveliness_subscriber.write(None);
            result::Z_EGENERIC
        }
    }
}

/// @warning This API has been marked as unstable: it works as advertised, but it may be changed in a future release.
/// @brief Declares a background subscriber on liveliness tokens of matching publishers. Subscriber callback will be called to process the messages,
/// until the corresponding session is closed or dropped. Only advanced publishers. enabling publisher detection can be detected.
/// @param subscriber: The advanced subscriber instance.
/// @param callback: The callback function that will be called each time a liveliness token status is changed.
/// @param options: The options to be passed to the liveliness subscriber declaration.
///
/// @return 0 in case of success, negative error values otherwise.
#[no_mangle]
pub extern "C" fn ze_advanced_subscriber_detect_publishers_background(
    subscriber: &'static ze_loaned_advanced_subscriber_t,
    callback: &'static mut z_moved_closure_sample_t,
    options: Option<&'static mut z_liveliness_subscriber_options_t>,
) -> result::z_result_t {
    let builder = _advanced_subscriber_detect_publishers_inner(
        subscriber,
        callback,
        subscriber.as_rust_type_ref().sg.notifier(),
        options,
    );
    match builder.background().wait() {
        Ok(_) => result::Z_OK,
        Err(e) => {
            crate::report_error!("Failed to subscribe to liveliness: {e}");
            result::Z_EGENERIC
        }
    }
}

/// @warning This API has been marked as unstable: it works as advertised, but it may be changed in a future release.
/// Returns the key expression of the advanced subscriber.
#[no_mangle]
pub extern "C" fn ze_advanced_subscriber_keyexpr(
    subscriber: &ze_loaned_advanced_subscriber_t,
) -> &z_loaned_keyexpr_t {
    subscriber
        .as_rust_type_ref()
        .key_expr()
        .as_loaned_c_type_ref()
}

#[cfg(feature = "unstable")]
/// @warning This API has been marked as unstable: it works as advertised, but it may be changed in a future release.
/// @brief Returns the ID of the advanced subscriber.
#[no_mangle]
pub extern "C" fn ze_advanced_subscriber_id(
    subscriber: &ze_loaned_advanced_subscriber_t,
) -> z_entity_global_id_t {
    subscriber.as_rust_type_ref().id().into_c_type()
}<|MERGE_RESOLUTION|>--- conflicted
+++ resolved
@@ -377,13 +377,8 @@
     this_: &mut ze_moved_advanced_subscriber_t,
 ) -> result::z_result_t {
     if let Some(s) = this_.take_rust_type() {
-<<<<<<< HEAD
         if let Err(e) = s.subscriber.undeclare().wait() {
-            tracing::error!("{}", e);
-=======
-        if let Err(e) = s.undeclare().wait() {
             crate::report_error!("{}", e);
->>>>>>> 5e5cecd2
             return result::Z_EGENERIC;
         }
     }
@@ -444,13 +439,8 @@
     this: &mut ze_moved_sample_miss_listener_t,
 ) -> result::z_result_t {
     if let Some(m) = this.take_rust_type() {
-<<<<<<< HEAD
         if let Err(e) = m.listener.undeclare().wait() {
-            tracing::error!("{}", e);
-=======
-        if let Err(e) = m.undeclare().wait() {
             crate::report_error!("{}", e);
->>>>>>> 5e5cecd2
             return result::Z_ENETWORK;
         }
     }
