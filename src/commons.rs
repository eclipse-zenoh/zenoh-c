--- conflicted
+++ resolved
@@ -331,13 +331,8 @@
 /// Constructs a default :c:type:`z_encoding_t`.
 #[no_mangle]
 #[allow(clippy::missing_safety_doc)]
-<<<<<<< HEAD
-pub unsafe extern "C" fn z_encoding_default() -> z_encoding_t {
+pub extern "C" fn z_encoding_default() -> z_encoding_t {
     (&zenoh_protocol::core::Encoding::default()).into()
-=======
-pub extern "C" fn z_encoding_default() -> z_encoding_t {
-    (&zenoh_protocol_core::Encoding::default()).into()
->>>>>>> dfc19c10
 }
 
 /// Frees `encoding`, invalidating it for double-drop safety.
