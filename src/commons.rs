//
// Copyright (c) 2017, 2022 ZettaScale Technology.
//
// This program and the accompanying materials are made available under the
// terms of the Eclipse Public License 2.0 which is available at
// http://www.eclipse.org/legal/epl-2.0, or the Apache License, Version 2.0
// which is available at https://www.apache.org/licenses/LICENSE-2.0.
//
// SPDX-License-Identifier: EPL-2.0 OR Apache-2.0
//
// Contributors:
//   ZettaScale Zenoh team, <zenoh@zettascale.tech>
//

use std::{mem::MaybeUninit, ptr::null};

use libc::c_ulong;
use zenoh::{
    qos::{CongestionControl, Priority},
    query::{ConsolidationMode, QueryTarget},
    sample::{Sample, SampleKind},
    time::Timestamp,
};
#[cfg(feature = "unstable")]
use zenoh::{
    query::ReplyKeyExpr,
    sample::{Locality, SourceInfo},
    session::EntityGlobalId,
};

#[cfg(feature = "unstable")]
use crate::transmute::IntoCType;
#[cfg(feature = "unstable")]
use crate::z_id_t;
use crate::{
    result,
    transmute::{CTypeRef, LoanedCTypeRef, RustTypeRef, RustTypeRefUninit},
    z_loaned_bytes_t, z_loaned_encoding_t, z_loaned_keyexpr_t, z_loaned_session_t,
};

/// A zenoh unsigned integer
#[allow(non_camel_case_types)]
pub type z_zint_t = c_ulong;

#[allow(non_camel_case_types)]
#[repr(C)]
#[derive(Clone, Copy, Debug)]
pub enum z_sample_kind_t {
    /// The Sample was issued by a ``put`` operation.
    PUT = 0,
    /// The Sample was issued by a ``delete`` operation.
    DELETE = 1,
}

impl From<SampleKind> for z_sample_kind_t {
    fn from(k: SampleKind) -> Self {
        match k {
            SampleKind::Put => z_sample_kind_t::PUT,
            SampleKind::Delete => z_sample_kind_t::DELETE,
        }
    }
}

impl From<z_sample_kind_t> for SampleKind {
    fn from(k: z_sample_kind_t) -> Self {
        match k {
            z_sample_kind_t::PUT => SampleKind::Put,
            z_sample_kind_t::DELETE => SampleKind::Delete,
        }
    }
}
use crate::opaque_types::z_timestamp_t;
decl_c_type!(copy(z_timestamp_t, Timestamp));

/// Create uhlc timestamp from session id.
#[no_mangle]
pub extern "C" fn z_timestamp_new(
    this: &mut MaybeUninit<z_timestamp_t>,
    session: &z_loaned_session_t,
) -> result::z_result_t {
    let timestamp = session.as_rust_type_ref().new_timestamp();
    this.as_rust_type_mut_uninit().write(timestamp);
    result::Z_OK
}

/// Returns NPT64 time associated with this timestamp.
#[no_mangle]
pub extern "C" fn z_timestamp_ntp64_time(this: &z_timestamp_t) -> u64 {
    this.as_rust_type_ref().get_time().0
}

#[cfg(feature = "unstable")]
/// Returns id associated with this timestamp.
#[no_mangle]
pub extern "C" fn z_timestamp_id(this: &z_timestamp_t) -> z_id_t {
    this.as_rust_type_ref().get_id().to_le_bytes().into()
}

use crate::opaque_types::z_loaned_sample_t;
pub use crate::opaque_types::{z_moved_sample_t, z_owned_sample_t};
decl_c_type!(
    owned(z_owned_sample_t, option Sample),
    loaned(z_loaned_sample_t),
    moved(z_moved_sample_t)
);

/// Returns the key expression of the sample.
#[no_mangle]
pub extern "C" fn z_sample_keyexpr(this: &z_loaned_sample_t) -> &z_loaned_keyexpr_t {
    this.as_rust_type_ref().key_expr().as_loaned_c_type_ref()
}
/// Returns the encoding associated with the sample data.
#[no_mangle]
pub extern "C" fn z_sample_encoding(this: &z_loaned_sample_t) -> &z_loaned_encoding_t {
    this.as_rust_type_ref().encoding().as_loaned_c_type_ref()
}
/// Returns the sample payload data.
#[no_mangle]
pub extern "C" fn z_sample_payload(this: &z_loaned_sample_t) -> &z_loaned_bytes_t {
    this.as_rust_type_ref().payload().as_loaned_c_type_ref()
}

/// Returns the sample kind.
#[no_mangle]
pub extern "C" fn z_sample_kind(this: &z_loaned_sample_t) -> z_sample_kind_t {
    this.as_rust_type_ref().kind().into()
}
/// Returns the sample timestamp.
///
/// Will return `NULL`, if sample is not associated with a timestamp.
#[no_mangle]
pub extern "C" fn z_sample_timestamp(this: &z_loaned_sample_t) -> Option<&z_timestamp_t> {
    if let Some(t) = this.as_rust_type_ref().timestamp() {
        Some(t.as_ctype_ref())
    } else {
        None
    }
}

/// Returns sample attachment.
///
/// Returns `NULL`, if sample does not contain any attachment.
#[no_mangle]
pub extern "C" fn z_sample_attachment(this: &z_loaned_sample_t) -> *const z_loaned_bytes_t {
    match this.as_rust_type_ref().attachment() {
        Some(attachment) => attachment.as_loaned_c_type_ref() as *const _,
        None => null(),
    }
}
#[cfg(feature = "unstable")]
/// Returns the sample source_info.
#[no_mangle]
pub extern "C" fn z_sample_source_info(this: &z_loaned_sample_t) -> &z_loaned_source_info_t {
    this.as_rust_type_ref().source_info().as_loaned_c_type_ref()
}

/// Constructs an owned shallow copy of the sample (i.e. all modficiations applied to the copy, might be visible in the original) in provided uninitilized memory location.
#[no_mangle]
pub extern "C" fn z_sample_clone(
    dst: &mut MaybeUninit<z_owned_sample_t>,
    this: &z_loaned_sample_t,
) {
    dst.as_rust_type_mut_uninit()
        .write(Some(this.as_rust_type_ref().clone()));
}

/// Returns sample qos priority value.
#[no_mangle]
pub extern "C" fn z_sample_priority(this: &z_loaned_sample_t) -> z_priority_t {
    this.as_rust_type_ref().priority().into()
}

/// Returns whether sample qos express flag was set or not.
#[no_mangle]
pub extern "C" fn z_sample_express(this: &z_loaned_sample_t) -> bool {
    this.as_rust_type_ref().express()
}

/// Returns sample qos congestion control value.
#[no_mangle]
pub extern "C" fn z_sample_congestion_control(this: &z_loaned_sample_t) -> z_congestion_control_t {
    this.as_rust_type_ref().congestion_control().into()
}

/// Returns ``true`` if sample is valid, ``false`` if it is in gravestone state.
#[no_mangle]
pub extern "C" fn z_sample_check(this: &z_owned_sample_t) -> bool {
    this.as_rust_type_ref().is_some()
}

/// Borrows sample.
#[no_mangle]
#[allow(clippy::missing_safety_doc)]
pub unsafe extern "C" fn z_sample_loan(this: &z_owned_sample_t) -> &z_loaned_sample_t {
    this.as_rust_type_ref()
        .as_ref()
        .unwrap_unchecked()
        .as_loaned_c_type_ref()
}

/// Frees the memory and invalidates the sample, resetting it to a gravestone state.
#[no_mangle]
#[allow(unused_variables)]
pub extern "C" fn z_sample_drop(this: z_moved_sample_t) {}

/// Constructs sample in its gravestone state.
#[no_mangle]
pub extern "C" fn z_sample_null(this: &mut MaybeUninit<z_owned_sample_t>) {
    this.as_rust_type_mut_uninit().write(None);
}

<<<<<<< HEAD
pub use crate::opaque_types::{z_loaned_encoding_t, z_moved_encoding_t, z_owned_encoding_t};

decl_c_type!(
    owned(z_owned_encoding_t, Encoding),
    loaned(z_loaned_encoding_t, Encoding),
    moved(z_moved_encoding_t)
);

/// Constructs a `z_owned_encoding_t` from a specified substring.
#[no_mangle]
#[allow(clippy::missing_safety_doc)]
pub unsafe extern "C" fn z_encoding_from_substr(
    this: &mut MaybeUninit<z_owned_encoding_t>,
    s: *const c_char,
    len: usize,
) -> errors::z_error_t {
    let encoding = this.as_rust_type_mut_uninit();
    if s.is_null() {
        encoding.write(Encoding::default());
        errors::Z_OK
    } else {
        let s = from_raw_parts(s as *const u8, len);
        match from_utf8(s) {
            Ok(s) => {
                encoding.write(Encoding::from_str(s).unwrap_infallible());
                errors::Z_OK
            }
            Err(e) => {
                log::error!("Can not create encoding from non UTF-8 string: {}", e);
                encoding.write(Encoding::default());
                errors::Z_EINVAL
            }
        }
    }
}

/// Constructs a `z_owned_encoding_t` from a specified string.
#[no_mangle]
#[allow(clippy::missing_safety_doc)]
pub unsafe extern "C" fn z_encoding_from_str(
    this: &mut MaybeUninit<z_owned_encoding_t>,
    s: *const c_char,
) -> errors::z_error_t {
    z_encoding_from_substr(this, s, libc::strlen(s))
}

/// Constructs an owned non-null-terminated string from encoding
///
/// @param this_: Encoding.
/// @param out_str: Uninitialized memory location where a string to be constructed.
#[no_mangle]
#[allow(clippy::missing_safety_doc)]
pub unsafe extern "C" fn z_encoding_to_string(
    this: &z_loaned_encoding_t,
    out_str: &mut MaybeUninit<z_owned_string_t>,
) {
    let s: Cow<'static, str> = this.as_rust_type_ref().into();
    z_string_from_substr(out_str, s.as_bytes().as_ptr() as _, s.as_bytes().len());
}

/// Returns a loaned default `z_loaned_encoding_t`.
#[no_mangle]
#[allow(clippy::missing_safety_doc)]
pub extern "C" fn z_encoding_loan_default() -> &'static z_loaned_encoding_t {
    Encoding::ZENOH_BYTES.as_loaned_c_type_ref()
}

/// Constructs a default `z_owned_encoding_t`.
#[no_mangle]
pub extern "C" fn z_encoding_null(this: &mut MaybeUninit<z_owned_encoding_t>) {
    this.as_rust_type_mut_uninit().write(Encoding::default());
}

/// Frees the memory and resets the encoding it to its default value.
#[no_mangle]
#[allow(unused_variables)]
pub extern "C" fn z_encoding_drop(this: z_moved_encoding_t) {}

/// Returns ``true`` if encoding is in non-default state, ``false`` otherwise.
#[no_mangle]
pub extern "C" fn z_encoding_check(this: &'static z_owned_encoding_t) -> bool {
    *this.as_rust_type_ref() != Encoding::default()
}

/// Borrows encoding.
#[no_mangle]
pub extern "C" fn z_encoding_loan(this: &z_owned_encoding_t) -> &z_loaned_encoding_t {
    this.as_rust_type_ref().as_loaned_c_type_ref()
}

=======
#[cfg(feature = "unstable")]
>>>>>>> 9074367b
/// The locality of samples to be received by subscribers or targeted by publishers.
#[repr(C)]
#[derive(Clone, Copy, Debug)]
pub enum zc_locality_t {
    /// Any
    ANY = 0,
    /// Only from local sessions.
    SESSION_LOCAL = 1,
    /// Only from remote sessions.
    REMOTE = 2,
}

#[cfg(feature = "unstable")]
impl From<Locality> for zc_locality_t {
    fn from(k: Locality) -> Self {
        match k {
            Locality::Any => zc_locality_t::ANY,
            Locality::SessionLocal => zc_locality_t::SESSION_LOCAL,
            Locality::Remote => zc_locality_t::REMOTE,
        }
    }
}

#[cfg(feature = "unstable")]
impl From<zc_locality_t> for Locality {
    fn from(k: zc_locality_t) -> Self {
        match k {
            zc_locality_t::ANY => Locality::Any,
            zc_locality_t::SESSION_LOCAL => Locality::SessionLocal,
            zc_locality_t::REMOTE => Locality::Remote,
        }
    }
}

#[cfg(feature = "unstable")]
/// Returns default value of `zc_locality_t`
#[no_mangle]
pub extern "C" fn zc_locality_default() -> zc_locality_t {
    Locality::default().into()
}

#[cfg(feature = "unstable")]
/// Key expressions types to which Queryable should reply to.
#[repr(C)]
#[derive(Clone, Copy, Debug)]
pub enum zc_reply_keyexpr_t {
    /// Replies to any key expression queries.
    ANY = 0,
    /// Replies only to queries with intersecting key expressions.
    MATCHING_QUERY = 1,
}

#[cfg(feature = "unstable")]
impl From<ReplyKeyExpr> for zc_reply_keyexpr_t {
    fn from(k: ReplyKeyExpr) -> Self {
        match k {
            ReplyKeyExpr::Any => zc_reply_keyexpr_t::ANY,
            ReplyKeyExpr::MatchingQuery => zc_reply_keyexpr_t::MATCHING_QUERY,
        }
    }
}

#[cfg(feature = "unstable")]
impl From<zc_reply_keyexpr_t> for ReplyKeyExpr {
    fn from(k: zc_reply_keyexpr_t) -> Self {
        match k {
            zc_reply_keyexpr_t::ANY => ReplyKeyExpr::Any,
            zc_reply_keyexpr_t::MATCHING_QUERY => ReplyKeyExpr::MatchingQuery,
        }
    }
}

#[cfg(feature = "unstable")]
/// Returns the default value of #zc_reply_keyexpr_t.
#[no_mangle]
pub extern "C" fn zc_reply_keyexpr_default() -> zc_reply_keyexpr_t {
    ReplyKeyExpr::default().into()
}

/// The Queryables that should be target of a `z_get()`.
#[allow(non_camel_case_types)]
#[repr(C)]
#[derive(Clone, Copy)]
pub enum z_query_target_t {
    /// The nearest complete queryable if any else all matching queryables.
    BEST_MATCHING,
    /// All matching queryables.
    ALL,
    /// All complete queryables.
    ALL_COMPLETE,
}

impl From<QueryTarget> for z_query_target_t {
    #[inline]
    fn from(t: QueryTarget) -> Self {
        match t {
            QueryTarget::BestMatching => z_query_target_t::BEST_MATCHING,
            QueryTarget::All => z_query_target_t::ALL,
            QueryTarget::AllComplete => z_query_target_t::ALL_COMPLETE,
        }
    }
}

impl From<z_query_target_t> for QueryTarget {
    #[inline]
    fn from(val: z_query_target_t) -> Self {
        match val {
            z_query_target_t::BEST_MATCHING => QueryTarget::BestMatching,
            z_query_target_t::ALL => QueryTarget::All,
            z_query_target_t::ALL_COMPLETE => QueryTarget::AllComplete,
        }
    }
}

/// Create a default `z_query_target_t`.
#[no_mangle]
pub extern "C" fn z_query_target_default() -> z_query_target_t {
    QueryTarget::default().into()
}

/// Consolidation mode values.
#[repr(C)]
#[derive(Clone, Copy, Default)]
pub enum z_consolidation_mode_t {
    /// Let Zenoh decide the best consolidation mode depending on the query selector.
    /// If the selector contains time range properties, consolidation mode `NONE` is used.
    /// Otherwise the `LATEST` consolidation mode is used.
    AUTO = -1,
    #[default]
    ///  No consolidation is applied. Replies may come in any order and any number.
    NONE = 0,
    /// It guarantees that any reply for a given key expression will be monotonic in time
    /// w.r.t. the previous received replies for the same key expression. I.e., for the same key expression multiple
    /// replies may be received. It is guaranteed that two replies received at t1 and t2 will have timestamp
    /// ts2 > ts1. It optimizes latency.
    MONOTONIC = 1,
    /// It guarantees unicity of replies for the same key expression.
    /// It optimizes bandwidth.
    LATEST = 2,
}

impl From<ConsolidationMode> for z_consolidation_mode_t {
    #[inline]
    fn from(cm: ConsolidationMode) -> Self {
        match cm {
            ConsolidationMode::Auto => z_consolidation_mode_t::AUTO,
            ConsolidationMode::None => z_consolidation_mode_t::NONE,
            ConsolidationMode::Monotonic => z_consolidation_mode_t::MONOTONIC,
            ConsolidationMode::Latest => z_consolidation_mode_t::LATEST,
        }
    }
}

impl From<z_consolidation_mode_t> for ConsolidationMode {
    #[inline]
    fn from(val: z_consolidation_mode_t) -> Self {
        match val {
            z_consolidation_mode_t::AUTO => ConsolidationMode::Auto,
            z_consolidation_mode_t::NONE => ConsolidationMode::None,
            z_consolidation_mode_t::MONOTONIC => ConsolidationMode::Monotonic,
            z_consolidation_mode_t::LATEST => ConsolidationMode::Latest,
        }
    }
}

/// The priority of zenoh messages.
#[allow(non_camel_case_types)]
#[repr(C)]
#[derive(Clone, Copy)]
pub enum z_priority_t {
    /// Priority for ``RealTime`` messages.
    REAL_TIME = 1,
    /// Highest priority for ``Interactive`` messages.
    INTERACTIVE_HIGH = 2,
    /// Lowest priority for ``Interactive`` messages.
    INTERACTIVE_LOW = 3,
    /// Highest priority for ``Data`` messages.
    DATA_HIGH = 4,
    /// Default priority for ``Data`` messages.
    DATA = 5,
    /// Lowest priority for ``Data`` messages.
    DATA_LOW = 6,
    /// Priority for ``Background traffic`` messages.
    BACKGROUND = 7,
}

impl From<Priority> for z_priority_t {
    fn from(p: Priority) -> Self {
        match p {
            Priority::RealTime => z_priority_t::REAL_TIME,
            Priority::InteractiveHigh => z_priority_t::INTERACTIVE_HIGH,
            Priority::InteractiveLow => z_priority_t::INTERACTIVE_LOW,
            Priority::DataHigh => z_priority_t::DATA_HIGH,
            Priority::Data => z_priority_t::DATA,
            Priority::DataLow => z_priority_t::DATA_LOW,
            Priority::Background => z_priority_t::BACKGROUND,
        }
    }
}

impl From<z_priority_t> for Priority {
    fn from(p: z_priority_t) -> Self {
        match p {
            z_priority_t::REAL_TIME => Priority::RealTime,
            z_priority_t::INTERACTIVE_HIGH => Priority::InteractiveHigh,
            z_priority_t::INTERACTIVE_LOW => Priority::InteractiveLow,
            z_priority_t::DATA_HIGH => Priority::DataHigh,
            z_priority_t::DATA => Priority::Data,
            z_priority_t::DATA_LOW => Priority::DataLow,
            z_priority_t::BACKGROUND => Priority::Background,
        }
    }
}

/// Returns the default value of #z_priority_t.
#[no_mangle]
pub extern "C" fn z_priority_default() -> z_priority_t {
    Priority::default().into()
}

#[allow(non_camel_case_types)]
#[repr(C)]
#[derive(Clone, Copy)]
pub enum z_congestion_control_t {
    /// Messages are not dropped in case of congestion.
    BLOCK,
    /// Messages are dropped in case of congestion.
    DROP,
}

impl From<CongestionControl> for z_congestion_control_t {
    fn from(cc: CongestionControl) -> Self {
        match cc {
            CongestionControl::Block => z_congestion_control_t::BLOCK,
            CongestionControl::Drop => z_congestion_control_t::DROP,
        }
    }
}

impl From<z_congestion_control_t> for CongestionControl {
    fn from(cc: z_congestion_control_t) -> Self {
        match cc {
            z_congestion_control_t::BLOCK => CongestionControl::Block,
            z_congestion_control_t::DROP => CongestionControl::Drop,
        }
    }
}

#[cfg(feature = "unstable")]
use crate::z_entity_global_id_t;
#[cfg(feature = "unstable")]
decl_c_type!(copy(z_entity_global_id_t, EntityGlobalId));

#[cfg(feature = "unstable")]
/// Returns the zenoh id of entity global id.
#[no_mangle]
pub extern "C" fn z_entity_global_id_zid(this: &z_entity_global_id_t) -> z_id_t {
    this.as_rust_type_ref().zid().into_c_type()
}
#[cfg(feature = "unstable")]
/// Returns the entity id of the entity global id.
#[no_mangle]
pub extern "C" fn z_entity_global_id_eid(this: &z_entity_global_id_t) -> u32 {
    this.as_rust_type_ref().eid()
}
<<<<<<< HEAD
pub use crate::opaque_types::{
    z_loaned_source_info_t, z_moved_source_info_t, z_owned_source_info_t,
};
=======
#[cfg(feature = "unstable")]
pub use crate::opaque_types::{z_loaned_source_info_t, z_owned_source_info_t};
#[cfg(feature = "unstable")]
>>>>>>> 9074367b
decl_c_type!(
    owned(z_owned_source_info_t, SourceInfo),
    loaned(z_loaned_source_info_t, SourceInfo),
    moved(z_moved_source_info_t)
);

#[cfg(feature = "unstable")]
/// Create source info
#[no_mangle]
pub extern "C" fn z_source_info_new(
    this: &mut MaybeUninit<z_owned_source_info_t>,
    source_id: &z_entity_global_id_t,
    source_sn: u64,
) -> result::z_result_t {
    let this = this.as_rust_type_mut_uninit();
    let source_info = SourceInfo {
        source_id: Some(*source_id.as_rust_type_ref()),
        source_sn: Some(source_sn),
    };
    this.write(source_info);
    result::Z_OK
}

#[cfg(feature = "unstable")]
/// Returns the source_id of the source info.
#[no_mangle]
pub extern "C" fn z_source_info_id(this: &z_loaned_source_info_t) -> z_entity_global_id_t {
    match this.as_rust_type_ref().source_id {
        Some(source_id) => source_id,
        None => EntityGlobalId::default(),
    }
    .into_c_type()
}

#[cfg(feature = "unstable")]
/// Returns the source_sn of the source info.
#[no_mangle]
pub extern "C" fn z_source_info_sn(this: &z_loaned_source_info_t) -> u64 {
    this.as_rust_type_ref().source_sn.unwrap_or(0)
}

#[cfg(feature = "unstable")]
/// Returns ``true`` if source info is valid, ``false`` if it is in gravestone state.
#[no_mangle]
pub extern "C" fn z_source_info_check(this: &z_owned_source_info_t) -> bool {
    this.as_rust_type_ref().source_id.is_some() || this.as_rust_type_ref().source_sn.is_some()
}

#[cfg(feature = "unstable")]
/// Borrows source info.
#[no_mangle]
pub extern "C" fn z_source_info_loan(this: &z_owned_source_info_t) -> &z_loaned_source_info_t {
    this.as_rust_type_ref().as_loaned_c_type_ref()
}

#[cfg(feature = "unstable")]
/// Frees the memory and invalidates the source info, resetting it to a gravestone state.
#[no_mangle]
#[allow(unused_variables)]
pub extern "C" fn z_source_info_drop(this: z_moved_source_info_t) {}

#[cfg(feature = "unstable")]
/// Constructs source info in its gravestone state.
#[no_mangle]
pub extern "C" fn z_source_info_null(this: &mut MaybeUninit<z_owned_source_info_t>) {
    this.as_rust_type_mut_uninit().write(SourceInfo::default());
}<|MERGE_RESOLUTION|>--- conflicted
+++ resolved
@@ -209,13 +209,11 @@
     this.as_rust_type_mut_uninit().write(None);
 }
 
-<<<<<<< HEAD
-pub use crate::opaque_types::{z_loaned_encoding_t, z_moved_encoding_t, z_owned_encoding_t};
+pub use crate::opaque_types::{z_loaned_encoding_t, z_owned_encoding_t};
 
 decl_c_type!(
     owned(z_owned_encoding_t, Encoding),
     loaned(z_loaned_encoding_t, Encoding),
-    moved(z_moved_encoding_t)
 );
 
 /// Constructs a `z_owned_encoding_t` from a specified substring.
@@ -285,8 +283,9 @@
 
 /// Frees the memory and resets the encoding it to its default value.
 #[no_mangle]
-#[allow(unused_variables)]
-pub extern "C" fn z_encoding_drop(this: z_moved_encoding_t) {}
+pub extern "C" fn z_encoding_drop(this: &mut z_owned_encoding_t) {
+    *this.as_rust_type_mut() = Encoding::default();
+}
 
 /// Returns ``true`` if encoding is in non-default state, ``false`` otherwise.
 #[no_mangle]
@@ -300,9 +299,6 @@
     this.as_rust_type_ref().as_loaned_c_type_ref()
 }
 
-=======
-#[cfg(feature = "unstable")]
->>>>>>> 9074367b
 /// The locality of samples to be received by subscribers or targeted by publishers.
 #[repr(C)]
 #[derive(Clone, Copy, Debug)]
@@ -568,15 +564,7 @@
 pub extern "C" fn z_entity_global_id_eid(this: &z_entity_global_id_t) -> u32 {
     this.as_rust_type_ref().eid()
 }
-<<<<<<< HEAD
-pub use crate::opaque_types::{
-    z_loaned_source_info_t, z_moved_source_info_t, z_owned_source_info_t,
-};
-=======
-#[cfg(feature = "unstable")]
 pub use crate::opaque_types::{z_loaned_source_info_t, z_owned_source_info_t};
-#[cfg(feature = "unstable")]
->>>>>>> 9074367b
 decl_c_type!(
     owned(z_owned_source_info_t, SourceInfo),
     loaned(z_loaned_source_info_t, SourceInfo),
