//
// Copyright (c) 2023 ZettaScale Technology.
//
// This program and the accompanying materials are made available under the
// terms of the Eclipse Public License 2.0 which is available at
// http://www.eclipse.org/legal/epl-2.0, or the Apache License, Version 2.0
// which is available at https://www.apache.org/licenses/LICENSE-2.0.
//
// SPDX-License-Identifier: EPL-2.0 OR Apache-2.0
//
// Contributors:
//   ZettaScale Zenoh team, <zenoh@zettascale.tech>
//

use std::mem::MaybeUninit;

use zenoh::{
    bytes::EncodingBuilderTrait, prelude::SessionDeclarations, pubsub::Reliability,
    sample::SampleBuilderTrait, session::Session, Wait,
};
use zenoh_ext::*;

use crate::{
<<<<<<< HEAD
    errors,
    opaque_types::{
        ze_loaned_querying_subscriber_t, ze_moved_querying_subscriber_t,
        ze_owned_querying_subscriber_t,
    },
    transmute::{IntoRustType, LoanedCTypeRef, RustTypeRef, RustTypeRefUninit, TakeRustType},
=======
    opaque_types::{ze_loaned_querying_subscriber_t, ze_owned_querying_subscriber_t},
    result,
    transmute::{LoanedCTypeRef, RustTypeRef, RustTypeRefUninit},
>>>>>>> 9074367b
    z_closure_sample_call, z_closure_sample_loan, z_get_options_t, z_loaned_keyexpr_t,
    z_loaned_session_t, z_moved_closure_sample_t, z_query_consolidation_none,
    z_query_consolidation_t, z_query_target_default, z_query_target_t, z_reliability_t,
};
#[cfg(feature = "unstable")]
use crate::{zc_locality_default, zc_locality_t, zc_reply_keyexpr_default, zc_reply_keyexpr_t};
decl_c_type!(
    owned(
        ze_owned_querying_subscriber_t,
        option(zenoh_ext::FetchingSubscriber<'static, ()>, &'static Session),
    ),
    loaned(ze_loaned_querying_subscriber_t),
    moved(ze_moved_querying_subscriber_t)
);

/// Constructs a querying subscriber in a gravestone state.
#[no_mangle]
#[allow(clippy::missing_safety_doc)]
pub extern "C" fn ze_querying_subscriber_null(
    this: &mut MaybeUninit<ze_owned_querying_subscriber_t>,
) {
    this.as_rust_type_mut_uninit().write(None);
}

/// A set of options that can be applied to a querying subscriber,
/// upon its declaration via `ze_declare_querying_subscriber()`.
///
#[repr(C)]
#[allow(non_camel_case_types)]
pub struct ze_querying_subscriber_options_t {
    /// The subscription reliability.
    reliability: z_reliability_t,
    /// The restriction for the matching publications that will be receive by this subscriber.
    #[cfg(feature = "unstable")]
    allowed_origin: zc_locality_t,
    /// The selector to be used for queries.
    query_selector: Option<&'static z_loaned_keyexpr_t>,
    /// The target to be used for queries.
    query_target: z_query_target_t,
    /// The consolidation mode to be used for queries.
    query_consolidation: z_query_consolidation_t,
    #[cfg(feature = "unstable")]
    /// The accepted replies for queries.
    query_accept_replies: zc_reply_keyexpr_t,
    /// The timeout to be used for queries.
    query_timeout_ms: u64,
}

/// Constructs the default value for `ze_querying_subscriber_options_t`.
#[no_mangle]
pub extern "C" fn ze_querying_subscriber_options_default(
    this: &mut MaybeUninit<ze_querying_subscriber_options_t>,
) {
    this.write(ze_querying_subscriber_options_t {
        reliability: Reliability::DEFAULT.into(),
        #[cfg(feature = "unstable")]
<<<<<<< HEAD
        allowed_origin: zcu_locality_default(),
        query_selector: None,
=======
        allowed_origin: zc_locality_default(),
        query_selector: null(),
>>>>>>> 9074367b
        query_target: z_query_target_default(),
        query_consolidation: z_query_consolidation_none(),
        #[cfg(feature = "unstable")]
        query_accept_replies: zc_reply_keyexpr_default(),
        query_timeout_ms: 0,
    });
}

/// Constructs and declares a querying subscriber for a given key expression.
///
/// @param this_: An uninitialized memory location where querying subscriber will be constructed.
/// @param session: A Zenoh session.
/// @param key_expr: A key expression to subscribe to.
/// @param callback: The callback function that will be called each time a data matching the subscribed expression is received.
/// @param options: Additional options for the querying subscriber.
///
/// @return 0 in case of success, negative error code otherwise.
#[no_mangle]
#[allow(clippy::missing_safety_doc)]
pub unsafe extern "C" fn ze_declare_querying_subscriber(
    this: &mut MaybeUninit<ze_owned_querying_subscriber_t>,
    session: &'static z_loaned_session_t,
    key_expr: &z_loaned_keyexpr_t,
    callback: z_moved_closure_sample_t,
    options: Option<&mut ze_querying_subscriber_options_t>,
) -> result::z_result_t {
    let this = this.as_rust_type_mut_uninit();
    let session = session.as_rust_type_ref();
    let Some(callback) = callback.into_rust_type() else {
        this.write(None);
        return errors::Z_EINVAL;
    };
    let mut sub = session
        .declare_subscriber(key_expr.as_rust_type_ref())
        .querying();
    if let Some(options) = options {
        sub = sub
            .reliability(options.reliability.into())
            .query_target(options.query_target.into())
            .query_consolidation(options.query_consolidation);
        #[cfg(feature = "unstable")]
        {
            sub = sub
                .query_accept_replies(options.query_accept_replies.into())
                .allowed_origin(options.allowed_origin.into());
        }
        if let Some(query_selector) = options.query_selector {
            let query_selector = query_selector.as_rust_type_ref().clone();
            sub = sub.query_selector(query_selector);
        }
        if options.query_timeout_ms != 0 {
            sub = sub.query_timeout(std::time::Duration::from_millis(options.query_timeout_ms));
        }
    }
    let sub = sub.callback(move |sample| {
        let sample = sample.as_loaned_c_type_ref();
        z_closure_sample_call(z_closure_sample_loan(&callback), sample);
    });
    match sub.wait() {
        Ok(sub) => {
            this.write(Some((sub, session)));
            result::Z_OK
        }
        Err(e) => {
            tracing::debug!("{}", e);
            this.write(None);
            result::Z_EGENERIC
        }
    }
}

/// Make querying subscriber perform an additional query on a specified selector.
/// The queried samples will be merged with the received publications and made available in the subscriber callback.
/// @return 0 in case of success, negative error code otherwise.
#[allow(clippy::missing_safety_doc)]
#[no_mangle]
pub unsafe extern "C" fn ze_querying_subscriber_get(
    this: &ze_loaned_querying_subscriber_t,
    selector: &z_loaned_keyexpr_t,
<<<<<<< HEAD
    options: Option<&mut z_get_options_t>,
) -> errors::z_error_t {
=======
    options: Option<&z_get_options_t>,
) -> result::z_result_t {
>>>>>>> 9074367b
    unsafe impl Sync for z_get_options_t {}
    let sub = this.as_rust_type_ref();
    let session = sub.1;
    let selector = selector.as_rust_type_ref().clone();
    if let Err(e) = sub
        .0
        .fetch({
            move |cb| {
                let mut get = session.get(selector).callback(cb);

                if let Some(options) = options {
                    if let Some(payload) = options.payload.take_rust_type() {
                        get = get.payload(payload);
                    }
                    if let Some(encoding) = options.encoding.take_rust_type() {
                        get = get.encoding(encoding);
                    }
<<<<<<< HEAD
                    if let Some(source_info) = options.source_info.take_rust_type() {
=======
                    #[cfg(feature = "unstable")]
                    if let Some(source_info) = unsafe { options.source_info.as_mut() } {
                        let source_info = std::mem::take(source_info.as_rust_type_mut());
>>>>>>> 9074367b
                        get = get.source_info(source_info);
                    }
                    if let Some(attachment) = options.attachment.take_rust_type() {
                        get = get.attachment(attachment);
                    }

                    get = get
                        .consolidation(options.consolidation)
                        .target(options.target.into());

                    if options.timeout_ms != 0 {
                        get = get.timeout(std::time::Duration::from_millis(options.timeout_ms));
                    }
                }

                get.wait()
            }
        })
        .wait()
    {
        tracing::debug!("{}", e);
        return result::Z_EGENERIC;
    }
    result::Z_OK
}

/// Undeclares the given querying subscriber, drops it and resets to a gravestone state.
///
/// @return 0 in case of success, negative error code otherwise.
#[no_mangle]
pub extern "C" fn ze_undeclare_querying_subscriber(
<<<<<<< HEAD
    this: ze_moved_querying_subscriber_t,
) -> errors::z_error_t {
    if let Some(s) = this.into_rust_type() {
=======
    this: &mut ze_owned_querying_subscriber_t,
) -> result::z_result_t {
    if let Some(s) = this.as_rust_type_mut().take() {
>>>>>>> 9074367b
        if let Err(e) = s.0.close().wait() {
            tracing::error!("{}", e);
            return result::Z_EGENERIC;
        }
    }
    result::Z_OK
}

/// Drops querying subscriber. Also attempts to undeclare it.
#[no_mangle]
pub extern "C" fn ze_querying_subscriber_drop(this: ze_moved_querying_subscriber_t) {
    ze_undeclare_querying_subscriber(this);
}

/// Returns ``true`` if querying subscriber is valid, ``false`` otherwise.
#[no_mangle]
pub extern "C" fn ze_querying_subscriber_check(this: &ze_owned_querying_subscriber_t) -> bool {
    this.as_rust_type_ref().is_some()
}

/// Borrows querying subscriber.
#[no_mangle]
#[allow(clippy::missing_safety_doc)]
pub unsafe extern "C" fn ze_querying_subscriber_loan(
    this: &ze_owned_querying_subscriber_t,
) -> &ze_loaned_querying_subscriber_t {
    this.as_rust_type_ref()
        .as_ref()
        .unwrap_unchecked()
        .as_loaned_c_type_ref()
}<|MERGE_RESOLUTION|>--- conflicted
+++ resolved
@@ -21,18 +21,9 @@
 use zenoh_ext::*;
 
 use crate::{
-<<<<<<< HEAD
-    errors,
-    opaque_types::{
-        ze_loaned_querying_subscriber_t, ze_moved_querying_subscriber_t,
-        ze_owned_querying_subscriber_t,
-    },
-    transmute::{IntoRustType, LoanedCTypeRef, RustTypeRef, RustTypeRefUninit, TakeRustType},
-=======
     opaque_types::{ze_loaned_querying_subscriber_t, ze_owned_querying_subscriber_t},
     result,
     transmute::{LoanedCTypeRef, RustTypeRef, RustTypeRefUninit},
->>>>>>> 9074367b
     z_closure_sample_call, z_closure_sample_loan, z_get_options_t, z_loaned_keyexpr_t,
     z_loaned_session_t, z_moved_closure_sample_t, z_query_consolidation_none,
     z_query_consolidation_t, z_query_target_default, z_query_target_t, z_reliability_t,
@@ -89,13 +80,8 @@
     this.write(ze_querying_subscriber_options_t {
         reliability: Reliability::DEFAULT.into(),
         #[cfg(feature = "unstable")]
-<<<<<<< HEAD
-        allowed_origin: zcu_locality_default(),
+        allowed_origin: zc_locality_default(),
         query_selector: None,
-=======
-        allowed_origin: zc_locality_default(),
-        query_selector: null(),
->>>>>>> 9074367b
         query_target: z_query_target_default(),
         query_consolidation: z_query_consolidation_none(),
         #[cfg(feature = "unstable")]
@@ -175,13 +161,8 @@
 pub unsafe extern "C" fn ze_querying_subscriber_get(
     this: &ze_loaned_querying_subscriber_t,
     selector: &z_loaned_keyexpr_t,
-<<<<<<< HEAD
     options: Option<&mut z_get_options_t>,
-) -> errors::z_error_t {
-=======
-    options: Option<&z_get_options_t>,
 ) -> result::z_result_t {
->>>>>>> 9074367b
     unsafe impl Sync for z_get_options_t {}
     let sub = this.as_rust_type_ref();
     let session = sub.1;
@@ -199,13 +180,8 @@
                     if let Some(encoding) = options.encoding.take_rust_type() {
                         get = get.encoding(encoding);
                     }
-<<<<<<< HEAD
+                    #[cfg(feature = "unstable")]
                     if let Some(source_info) = options.source_info.take_rust_type() {
-=======
-                    #[cfg(feature = "unstable")]
-                    if let Some(source_info) = unsafe { options.source_info.as_mut() } {
-                        let source_info = std::mem::take(source_info.as_rust_type_mut());
->>>>>>> 9074367b
                         get = get.source_info(source_info);
                     }
                     if let Some(attachment) = options.attachment.take_rust_type() {
@@ -237,15 +213,9 @@
 /// @return 0 in case of success, negative error code otherwise.
 #[no_mangle]
 pub extern "C" fn ze_undeclare_querying_subscriber(
-<<<<<<< HEAD
     this: ze_moved_querying_subscriber_t,
-) -> errors::z_error_t {
+) -> result::z_result_t {
     if let Some(s) = this.into_rust_type() {
-=======
-    this: &mut ze_owned_querying_subscriber_t,
-) -> result::z_result_t {
-    if let Some(s) = this.as_rust_type_mut().take() {
->>>>>>> 9074367b
         if let Err(e) = s.0.close().wait() {
             tracing::error!("{}", e);
             return result::Z_EGENERIC;
