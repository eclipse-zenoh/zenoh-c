//
// Copyright (c) 2023 ZettaScale Technology
//
// This program and the accompanying materials are made available under the
// terms of the Eclipse Public License 2.0 which is available at
// http://www.eclipse.org/legal/epl-2.0, or the Apache License, Version 2.0
// which is available at https://www.apache.org/licenses/LICENSE-2.0.
//
// SPDX-License-Identifier: EPL-2.0 OR Apache-2.0
//
// Contributors:
//   ZettaScale Zenoh Team, <zenoh@zettascale.tech>
//

use std::mem::MaybeUninit;

use libc::c_void;
use zenoh::shm::{
    BlockOn, Deallocate, Defragment, DynamicProtocolID, GarbageCollect, JustAlloc, ShmProvider,
    ShmProviderBuilder,
};

use super::{
    chunk::z_allocated_chunk_t,
    shm_provider_backend::{zc_shm_provider_backend_callbacks_t, DynamicShmProviderBackend},
    shm_provider_impl::{alloc, alloc_async, available, defragment, garbage_collect, map},
    types::z_alloc_alignment_t,
};
use crate::{
    context::{zc_context_t, zc_threadsafe_context_t, Context, ThreadsafeContext},
    result::z_result_t,
    shm::{
        common::types::z_protocol_id_t,
        protocol_implementations::posix::posix_shm_provider::PosixShmProvider,
        provider::types::z_buf_layout_alloc_result_t,
    },
    transmute::{LoanedCTypeRef, RustTypeRef, RustTypeRefUninit},
<<<<<<< HEAD
    z_loaned_shm_provider_t, z_moved_shm_provider_t, z_owned_buf_alloc_result_t, z_owned_shm_mut_t,
    z_owned_shm_provider_t,
=======
    z_loaned_shm_provider_t, z_owned_shm_mut_t, z_owned_shm_provider_t,
>>>>>>> 9074367b
};

pub type DynamicShmProvider = ShmProvider<DynamicProtocolID, DynamicShmProviderBackend<Context>>;

pub type DynamicShmProviderThreadsafe =
    ShmProvider<DynamicProtocolID, DynamicShmProviderBackend<ThreadsafeContext>>;

pub enum CSHMProvider {
    Posix(PosixShmProvider),
    Dynamic(DynamicShmProvider),
    DynamicThreadsafe(DynamicShmProviderThreadsafe),
}

decl_c_type!(
    owned(z_owned_shm_provider_t, option CSHMProvider),
    loaned(z_loaned_shm_provider_t),
    moved(z_moved_shm_provider_t)
);

/// Creates a new SHM Provider
#[no_mangle]
pub extern "C" fn z_shm_provider_new(
    this: &mut MaybeUninit<z_owned_shm_provider_t>,
    id: z_protocol_id_t,
    context: zc_context_t,
    callbacks: zc_shm_provider_backend_callbacks_t,
) {
    let backend = DynamicShmProviderBackend::new(context.into(), callbacks);
    let provider = ShmProviderBuilder::builder()
        .dynamic_protocol_id(id)
        .backend(backend)
        .res();

    this.as_rust_type_mut_uninit()
        .write(Some(CSHMProvider::Dynamic(provider)));
}

/// Creates a new threadsafe SHM Provider
#[no_mangle]
pub extern "C" fn z_shm_provider_threadsafe_new(
    this: &mut MaybeUninit<z_owned_shm_provider_t>,
    id: z_protocol_id_t,
    context: zc_threadsafe_context_t,
    callbacks: zc_shm_provider_backend_callbacks_t,
) {
    let backend = DynamicShmProviderBackend::new(context.into(), callbacks);
    let provider = ShmProviderBuilder::builder()
        .dynamic_protocol_id(id)
        .backend(backend)
        .res();

    this.as_rust_type_mut_uninit()
        .write(Some(CSHMProvider::DynamicThreadsafe(provider)));
}

/// Constructs SHM Provider in its gravestone value.
#[no_mangle]
pub extern "C" fn z_shm_provider_null(this: &mut MaybeUninit<z_owned_shm_provider_t>) {
    this.as_rust_type_mut_uninit().write(None);
}

/// Returns ``true`` if `this` is valid.
#[no_mangle]
pub extern "C" fn z_shm_provider_check(this: &z_owned_shm_provider_t) -> bool {
    this.as_rust_type_ref().is_some()
}

/// Borrows SHM Provider
#[no_mangle]
#[allow(clippy::missing_safety_doc)]
pub unsafe extern "C" fn z_shm_provider_loan(
    this: &z_owned_shm_provider_t,
) -> &z_loaned_shm_provider_t {
    this.as_rust_type_ref()
        .as_ref()
        .unwrap_unchecked()
        .as_loaned_c_type_ref()
}

/// Deletes SHM Provider
#[no_mangle]
#[allow(unused_variables)]
pub extern "C" fn z_shm_provider_drop(this: z_moved_shm_provider_t) {}

#[no_mangle]
pub extern "C" fn z_shm_provider_alloc(
    out_result: &mut MaybeUninit<z_buf_layout_alloc_result_t>,
    provider: &z_loaned_shm_provider_t,
    size: usize,
    alignment: z_alloc_alignment_t,
) {
    alloc::<JustAlloc>(out_result, provider, size, alignment)
}

#[no_mangle]
pub extern "C" fn z_shm_provider_alloc_gc(
    out_result: &mut MaybeUninit<z_buf_layout_alloc_result_t>,
    provider: &z_loaned_shm_provider_t,
    size: usize,
    alignment: z_alloc_alignment_t,
) {
    alloc::<GarbageCollect>(out_result, provider, size, alignment)
}

#[no_mangle]
pub extern "C" fn z_shm_provider_alloc_gc_defrag(
    out_result: &mut MaybeUninit<z_buf_layout_alloc_result_t>,
    provider: &z_loaned_shm_provider_t,
    size: usize,
    alignment: z_alloc_alignment_t,
) {
    alloc::<Defragment<GarbageCollect>>(out_result, provider, size, alignment)
}

#[no_mangle]
pub extern "C" fn z_shm_provider_alloc_gc_defrag_dealloc(
    out_result: &mut MaybeUninit<z_buf_layout_alloc_result_t>,
    provider: &z_loaned_shm_provider_t,
    size: usize,
    alignment: z_alloc_alignment_t,
) {
    alloc::<Deallocate<100, Defragment<GarbageCollect>>>(out_result, provider, size, alignment)
}

#[no_mangle]
pub extern "C" fn z_shm_provider_alloc_gc_defrag_blocking(
    out_result: &mut MaybeUninit<z_buf_layout_alloc_result_t>,
    provider: &z_loaned_shm_provider_t,
    size: usize,
    alignment: z_alloc_alignment_t,
) {
    alloc::<BlockOn<Defragment<GarbageCollect>>>(out_result, provider, size, alignment)
}

#[no_mangle]
pub extern "C" fn z_shm_provider_alloc_gc_defrag_async(
    out_result: &'static mut MaybeUninit<z_buf_layout_alloc_result_t>,
    provider: &'static z_loaned_shm_provider_t,
    size: usize,
    alignment: z_alloc_alignment_t,
    result_context: zc_threadsafe_context_t,
    result_callback: unsafe extern "C" fn(
        *mut c_void,
        *mut MaybeUninit<z_buf_layout_alloc_result_t>,
    ),
) -> z_result_t {
    alloc_async::<BlockOn<Defragment<GarbageCollect>>>(
        out_result,
        provider,
        size,
        alignment,
        result_context.into(),
        result_callback,
    )
}

#[no_mangle]
pub extern "C" fn z_shm_provider_defragment(provider: &z_loaned_shm_provider_t) -> usize {
    defragment(provider)
}

#[no_mangle]
pub extern "C" fn z_shm_provider_garbage_collect(provider: &z_loaned_shm_provider_t) -> usize {
    garbage_collect(provider)
}

#[no_mangle]
pub extern "C" fn z_shm_provider_available(provider: &z_loaned_shm_provider_t) -> usize {
    available(provider)
}

#[no_mangle]
pub extern "C" fn z_shm_provider_map(
    out_result: &mut MaybeUninit<z_owned_shm_mut_t>,
    provider: &z_loaned_shm_provider_t,
    allocated_chunk: z_allocated_chunk_t,
    len: usize,
) -> z_result_t {
    map(out_result, provider, allocated_chunk, len)
}<|MERGE_RESOLUTION|>--- conflicted
+++ resolved
@@ -35,12 +35,7 @@
         provider::types::z_buf_layout_alloc_result_t,
     },
     transmute::{LoanedCTypeRef, RustTypeRef, RustTypeRefUninit},
-<<<<<<< HEAD
-    z_loaned_shm_provider_t, z_moved_shm_provider_t, z_owned_buf_alloc_result_t, z_owned_shm_mut_t,
-    z_owned_shm_provider_t,
-=======
     z_loaned_shm_provider_t, z_owned_shm_mut_t, z_owned_shm_provider_t,
->>>>>>> 9074367b
 };
 
 pub type DynamicShmProvider = ShmProvider<DynamicProtocolID, DynamicShmProviderBackend<Context>>;
