//
// Copyright (c) 2023 ZettaScale Technology
//
// This program and the accompanying materials are made available under the
// terms of the Eclipse Public License 2.0 which is available at
// http://www.eclipse.org/legal/epl-2.0, or the Apache License, Version 2.0
// which is available at https://www.apache.org/licenses/LICENSE-2.0.
//
// SPDX-License-Identifier: EPL-2.0 OR Apache-2.0
//
// Contributors:
//   ZettaScale Zenoh Team, <zenoh@zettascale.tech>
//

use std::mem::MaybeUninit;

use libc::c_void;
use zenoh::shm::{
    AllocLayout, BlockOn, Deallocate, Defragment, DynamicProtocolID, GarbageCollect, JustAlloc,
};

use super::{
    alloc_layout_impl::{alloc, alloc_async, alloc_layout_new},
    shm_provider_backend::DynamicShmProviderBackend,
    types::{z_alloc_alignment_t, z_buf_alloc_result_t},
};
use crate::{
    context::{zc_threadsafe_context_t, Context, ThreadsafeContext},
    result::z_result_t,
    shm::protocol_implementations::posix::posix_shm_provider::PosixAllocLayout,
    transmute::{LoanedCTypeRef, RustTypeRef, RustTypeRefUninit},
<<<<<<< HEAD
    z_loaned_alloc_layout_t, z_loaned_shm_provider_t, z_moved_alloc_layout_t,
    z_owned_alloc_layout_t, z_owned_buf_alloc_result_t,
=======
    z_loaned_alloc_layout_t, z_loaned_shm_provider_t, z_owned_alloc_layout_t,
>>>>>>> 9074367b
};

pub type DynamicAllocLayout =
    AllocLayout<'static, DynamicProtocolID, DynamicShmProviderBackend<Context>>;

pub type DynamicAllocLayoutThreadsafe =
    AllocLayout<'static, DynamicProtocolID, DynamicShmProviderBackend<ThreadsafeContext>>;

pub enum CSHMLayout {
    Posix(PosixAllocLayout),
    Dynamic(DynamicAllocLayout),
    DynamicThreadsafe(DynamicAllocLayoutThreadsafe),
}

decl_c_type!(
    owned(z_owned_alloc_layout_t, option CSHMLayout),
    loaned(z_loaned_alloc_layout_t),
    moved(z_moved_alloc_layout_t)
);

/// Creates a new Alloc Layout for SHM Provider
#[no_mangle]
pub extern "C" fn z_alloc_layout_new(
    this: &mut MaybeUninit<z_owned_alloc_layout_t>,
    provider: &'static z_loaned_shm_provider_t,
    size: usize,
    alignment: z_alloc_alignment_t,
) -> z_result_t {
    alloc_layout_new(this, provider, size, alignment)
}

/// Constructs Alloc Layout in its gravestone value.
#[no_mangle]
pub extern "C" fn z_alloc_layout_null(this: &mut MaybeUninit<z_owned_alloc_layout_t>) {
    this.as_rust_type_mut_uninit().write(None);
}

/// Returns ``true`` if `this` is valid.
#[no_mangle]
pub extern "C" fn z_alloc_layout_check(this: &z_owned_alloc_layout_t) -> bool {
    this.as_rust_type_ref().is_some()
}

/// Borrows Alloc Layout
#[no_mangle]
#[allow(clippy::missing_safety_doc)]
pub unsafe extern "C" fn z_alloc_layout_loan(
    this: &z_owned_alloc_layout_t,
) -> &z_loaned_alloc_layout_t {
    this.as_rust_type_ref()
        .as_ref()
        .unwrap_unchecked()
        .as_loaned_c_type_ref()
}

/// Deletes Alloc Layout
#[no_mangle]
#[allow(unused_variables)]
pub extern "C" fn z_alloc_layout_drop(this: z_moved_alloc_layout_t) {}

#[no_mangle]
pub extern "C" fn z_alloc_layout_alloc(
    out_result: &mut MaybeUninit<z_buf_alloc_result_t>,
    layout: &z_loaned_alloc_layout_t,
) {
    alloc::<JustAlloc>(out_result, layout);
}

#[no_mangle]
pub extern "C" fn z_alloc_layout_alloc_gc(
    out_result: &mut MaybeUninit<z_buf_alloc_result_t>,
    layout: &z_loaned_alloc_layout_t,
) {
    alloc::<GarbageCollect>(out_result, layout);
}

#[no_mangle]
pub extern "C" fn z_alloc_layout_alloc_gc_defrag(
    out_result: &mut MaybeUninit<z_buf_alloc_result_t>,
    layout: &z_loaned_alloc_layout_t,
) {
    alloc::<Defragment<GarbageCollect>>(out_result, layout);
}

#[no_mangle]
pub extern "C" fn z_alloc_layout_alloc_gc_defrag_dealloc(
    out_result: &mut MaybeUninit<z_buf_alloc_result_t>,
    layout: &z_loaned_alloc_layout_t,
) {
    alloc::<Deallocate<100, Defragment<GarbageCollect>>>(out_result, layout);
}

#[no_mangle]
pub extern "C" fn z_alloc_layout_alloc_gc_defrag_blocking(
    out_result: &mut MaybeUninit<z_buf_alloc_result_t>,
    layout: &z_loaned_alloc_layout_t,
) {
    alloc::<BlockOn<Defragment<GarbageCollect>>>(out_result, layout);
}

#[no_mangle]
pub extern "C" fn z_alloc_layout_threadsafe_alloc_gc_defrag_async(
    out_result: &'static mut MaybeUninit<z_buf_alloc_result_t>,
    layout: &'static z_loaned_alloc_layout_t,
    result_context: zc_threadsafe_context_t,
    result_callback: unsafe extern "C" fn(*mut c_void, &mut MaybeUninit<z_buf_alloc_result_t>),
) -> z_result_t {
    alloc_async::<BlockOn<Defragment<GarbageCollect>>>(
        out_result,
        layout,
        result_context,
        result_callback,
    )
}<|MERGE_RESOLUTION|>--- conflicted
+++ resolved
@@ -29,12 +29,7 @@
     result::z_result_t,
     shm::protocol_implementations::posix::posix_shm_provider::PosixAllocLayout,
     transmute::{LoanedCTypeRef, RustTypeRef, RustTypeRefUninit},
-<<<<<<< HEAD
-    z_loaned_alloc_layout_t, z_loaned_shm_provider_t, z_moved_alloc_layout_t,
-    z_owned_alloc_layout_t, z_owned_buf_alloc_result_t,
-=======
     z_loaned_alloc_layout_t, z_loaned_shm_provider_t, z_owned_alloc_layout_t,
->>>>>>> 9074367b
 };
 
 pub type DynamicAllocLayout =
