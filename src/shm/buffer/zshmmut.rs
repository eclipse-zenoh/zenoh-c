--- conflicted
+++ resolved
@@ -30,19 +30,14 @@
     loaned(z_loaned_shm_mut_t, zshmmut),
 );
 
-<<<<<<< HEAD
 /// @warning This API has been marked as unstable: it works as advertised, but it may be changed in a future release.
-/// @brief Tries to construct ZShmMut slice from ZShm slice.
-=======
-/// @attention Unstable feature.
-/// Tries to obtain mutable SHM buffer instead of immutable one
+/// @brief Tries to obtain mutable SHM buffer instead of immutable one.
 /// @param this: mutable SHM buffer to be initialized upon success
 /// @param that: immutable SHM buffer
 /// @param immut: immutable SHM buffer returned back to caller's side
 /// ONLY in case of Z_EUNAVAILABLE failure
 /// @return Z_OK in case of success, Z_EUNAVAILABLE in case of unsuccessful write access,
-/// Z_EINVAL if moved value is incorrect
->>>>>>> 3633de25
+/// Z_EINVAL if moved value is incorrect.
 #[no_mangle]
 pub extern "C" fn z_shm_mut_try_from_immut(
     this: &mut MaybeUninit<z_owned_shm_mut_t>,
