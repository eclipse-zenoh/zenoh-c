//
// Copyright (c) 2017, 2024 ZettaScale Technology.
//
// This program and the accompanying materials are made available under the
// terms of the Eclipse Public License 2.0 which is available at
// http://www.eclipse.org/legal/epl-2.0, or the Apache License, Version 2.0
// which is available at https://www.apache.org/licenses/LICENSE-2.0.
//
// SPDX-License-Identifier: EPL-2.0 OR Apache-2.0
//
// Contributors:
//   ZettaScale Zenoh team, <zenoh@zettascale.tech>
//

use std::mem::MaybeUninit;

use libc::c_void;

use crate::{
    transmute::{LoanedCTypeMut, LoanedCTypeRef, OwnedCTypeRef, TakeRustType},
    z_loaned_reply_t,
};

/// @brief A reply-processing closure.
///
/// A closure is a structure that contains all the elements for stateful, memory-leak-free callbacks.
#[repr(C)]
pub struct z_owned_closure_reply_t {
    pub _context: *mut c_void,
    pub(crate) _call: Option<extern "C" fn(reply: &mut z_loaned_reply_t, context: *mut c_void)>,
    pub _drop: Option<extern "C" fn(context: *mut c_void)>,
}

/// Loaned closure.
#[repr(C)]
pub struct z_loaned_closure_reply_t {
    _0: [usize; 3],
}

/// Moved closure.
#[repr(C)]
#[derive(Default)]
pub struct z_moved_closure_reply_t {
    pub _this: z_owned_closure_reply_t,
}

decl_c_type!(
    owned(z_owned_closure_reply_t),
    loaned(z_loaned_closure_reply_t),
    moved(z_moved_closure_reply_t),
);

impl Default for z_owned_closure_reply_t {
    fn default() -> Self {
        z_owned_closure_reply_t {
            _context: std::ptr::null_mut(),
            _call: None,
            _drop: None,
        }
    }
}

impl z_owned_closure_reply_t {
    pub(crate) fn is_empty(&self) -> bool {
        self._call.is_none() && self._drop.is_none() && self._context.is_null()
    }
}
unsafe impl Send for z_owned_closure_reply_t {}
unsafe impl Sync for z_owned_closure_reply_t {}
impl Drop for z_owned_closure_reply_t {
    fn drop(&mut self) {
        if let Some(drop) = self._drop {
            drop(self._context)
        }
    }
}
/// Constructs a closure int its gravestone state.
#[no_mangle]
#[allow(clippy::missing_safety_doc)]
pub unsafe extern "C" fn z_internal_closure_reply_null(
    this_: *mut MaybeUninit<z_owned_closure_reply_t>,
) {
    (*this_).write(z_owned_closure_reply_t::default());
}

/// Returns ``true`` if closure is valid, ``false`` if it is in gravestone state.
#[no_mangle]
pub extern "C" fn z_internal_closure_reply_check(this_: &z_owned_closure_reply_t) -> bool {
    !this_.is_empty()
}

/// Calls the closure. Calling an uninitialized closure is a no-op.
#[no_mangle]
pub extern "C" fn z_closure_reply_call(
    closure: &z_loaned_closure_reply_t,
    reply: &mut z_loaned_reply_t,
) {
    let closure = closure.as_owned_c_type_ref();
    match closure._call {
        Some(call) => call(reply, closure._context),
        None => {
            tracing::error!("Attempted to call an uninitialized closure!");
        }
    }
}
/// Drops the closure, resetting it to its gravestone state. Droping an uninitialized closure is a no-op.
#[no_mangle]
pub extern "C" fn z_closure_reply_drop(closure_: &mut z_moved_closure_reply_t) {
    let _ = closure_.take_rust_type();
}

impl<F: Fn(&mut z_loaned_reply_t)> From<F> for z_owned_closure_reply_t {
    fn from(f: F) -> Self {
        let this = Box::into_raw(Box::new(f)) as _;
        extern "C" fn call<F: Fn(&mut z_loaned_reply_t)>(
            response: &mut z_loaned_reply_t,
            this: *mut c_void,
        ) {
            let this = unsafe { &*(this as *const F) };
            this(response);
        }
        extern "C" fn drop<F>(this: *mut c_void) {
            std::mem::drop(unsafe { Box::from_raw(this as *mut F) })
        }
        z_owned_closure_reply_t {
            _context: this,
            _call: Some(call::<F>),
            _drop: Some(drop::<F>),
        }
    }
}

/// Borrows closure.
#[no_mangle]
pub extern "C" fn z_closure_reply_loan(
    closure: &z_owned_closure_reply_t,
) -> &z_loaned_closure_reply_t {
    closure.as_loaned_c_type_ref()
}

/// Mutably borrows closure.
#[no_mangle]
pub extern "C" fn z_closure_reply_loan_mut(
    closure: &mut z_owned_closure_reply_t,
) -> &mut z_loaned_closure_reply_t {
    closure.as_loaned_c_type_mut()
}

<<<<<<< HEAD
/// Takes ownership of the mutably borrowed closure
#[no_mangle]
pub extern "C" fn z_closure_reply_take_loaned(
    dst: &mut MaybeUninit<z_owned_closure_reply_t>,
    src: &mut z_loaned_closure_reply_t,
) {
    dst.write(std::mem::take(src.as_owned_c_type_mut()));
}

=======
>>>>>>> fbbe4928
/// @brief Constructs closure.
///
/// Closures are not guaranteed not to be called concurrently.
///
/// It is guaranteed that:
///   - `call` will never be called once `drop` has started.
///   - `drop` will only be called **once**, and **after every** `call` has ended.
///   - The two previous guarantees imply that `call` and `drop` are never called concurrently.
/// @param this_: uninitialized memory location where new closure will be constructed.
/// @param call: a closure body.
/// @param drop: an optional function to be called once on closure drop.
/// @param context: closure context.
#[no_mangle]
pub extern "C" fn z_closure_reply(
    this: &mut MaybeUninit<z_owned_closure_reply_t>,
    call: Option<extern "C" fn(reply: &mut z_loaned_reply_t, context: *mut c_void)>,
    drop: Option<extern "C" fn(context: *mut c_void)>,
    context: *mut c_void,
) {
    this.write(z_owned_closure_reply_t {
        _context: context,
        _call: call,
        _drop: drop,
    });
}<|MERGE_RESOLUTION|>--- conflicted
+++ resolved
@@ -146,7 +146,6 @@
     closure.as_loaned_c_type_mut()
 }
 
-<<<<<<< HEAD
 /// Takes ownership of the mutably borrowed closure
 #[no_mangle]
 pub extern "C" fn z_closure_reply_take_loaned(
@@ -156,8 +155,6 @@
     dst.write(std::mem::take(src.as_owned_c_type_mut()));
 }
 
-=======
->>>>>>> fbbe4928
 /// @brief Constructs closure.
 ///
 /// Closures are not guaranteed not to be called concurrently.
