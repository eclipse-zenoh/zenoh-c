//
// Copyright (c) 2017, 2024 ZettaScale Technology.
//
// This program and the accompanying materials are made available under the
// terms of the Eclipse Public License 2.0 which is available at
// http://www.eclipse.org/legal/epl-2.0, or the Apache License, Version 2.0
// which is available at https://www.apache.org/licenses/LICENSE-2.0.
//
// SPDX-License-Identifier: EPL-2.0 OR Apache-2.0
//
// Contributors:
//   ZettaScale Zenoh team, <zenoh@zettascale.tech>
//

use std::mem::MaybeUninit;

use libc::c_void;
use prebindgen_proc_macro::prebindgen;

use crate::{
    transmute::{LoanedCTypeRef, OwnedCTypeRef, TakeRustType},
    z_loaned_reply_t,
};

/// @brief A reply-processing closure.
///
/// A closure is a structure that contains all the elements for stateful, memory-leak-free callbacks.
#[repr(C)]
pub struct z_owned_closure_reply_t {
    pub _context: *mut c_void,
    pub(crate) _call: Option<extern "C" fn(reply: &mut z_loaned_reply_t, context: *mut c_void)>,
    pub _drop: Option<extern "C" fn(context: *mut c_void)>,
}

/// Loaned closure.
#[repr(C)]
pub struct z_loaned_closure_reply_t {
    _0: usize,
    _1: usize,
    _2: usize,
}

/// Moved closure.
#[repr(C)]
#[derive(Default)]
pub struct z_moved_closure_reply_t {
    pub _this: z_owned_closure_reply_t,
}

decl_c_type!(
    owned(z_owned_closure_reply_t),
    loaned(z_loaned_closure_reply_t),
    moved(z_moved_closure_reply_t),
);

impl Default for z_owned_closure_reply_t {
    fn default() -> Self {
        z_owned_closure_reply_t {
            _context: std::ptr::null_mut(),
            _call: None,
            _drop: None,
        }
    }
}

impl z_owned_closure_reply_t {
    pub(crate) fn is_empty(&self) -> bool {
        self._call.is_none() && self._drop.is_none() && self._context.is_null()
    }
}
unsafe impl Send for z_owned_closure_reply_t {}
unsafe impl Sync for z_owned_closure_reply_t {}
impl Drop for z_owned_closure_reply_t {
    fn drop(&mut self) {
        if let Some(drop) = self._drop {
            drop(self._context)
        }
    }
}
/// Constructs a closure int its gravestone state.
#[prebindgen]
#[allow(clippy::missing_safety_doc)]
<<<<<<< HEAD
pub unsafe fn z_internal_closure_reply_null(
    this_: *mut MaybeUninit<z_owned_closure_reply_t>,
=======
pub unsafe extern "C" fn z_internal_closure_reply_null(
    this_: &mut MaybeUninit<z_owned_closure_reply_t>,
>>>>>>> 1184c236
) {
    this_.write(z_owned_closure_reply_t::default());
}

/// Returns ``true`` if closure is valid, ``false`` if it is in gravestone state.
#[prebindgen]
pub fn z_internal_closure_reply_check(this_: &z_owned_closure_reply_t) -> bool {
    !this_.is_empty()
}

/// Calls the closure. Calling an uninitialized closure is a no-op.
#[prebindgen]
pub fn z_closure_reply_call(
    closure: &z_loaned_closure_reply_t,
    reply: &mut z_loaned_reply_t,
) {
    let closure = closure.as_owned_c_type_ref();
    match closure._call {
        Some(call) => call(reply, closure._context),
        None => {
            tracing::error!("Attempted to call an uninitialized closure!");
        }
    }
}
/// Drops the closure, resetting it to its gravestone state. Droping an uninitialized closure is a no-op.
#[prebindgen]
pub fn z_closure_reply_drop(closure_: &mut z_moved_closure_reply_t) {
    let _ = closure_.take_rust_type();
}

impl<F: Fn(&mut z_loaned_reply_t)> From<F> for z_owned_closure_reply_t {
    fn from(f: F) -> Self {
        let this = Box::into_raw(Box::new(f)) as _;
        extern "C" fn call<F: Fn(&mut z_loaned_reply_t)>(
            response: &mut z_loaned_reply_t,
            this: *mut c_void,
        ) {
            let this = unsafe { &*(this as *const F) };
            this(response);
        }
        extern "C" fn drop<F>(this: *mut c_void) {
            std::mem::drop(unsafe { Box::from_raw(this as *mut F) })
        }
        z_owned_closure_reply_t {
            _context: this,
            _call: Some(call::<F>),
            _drop: Some(drop::<F>),
        }
    }
}

/// Borrows closure.
#[prebindgen]
pub fn z_closure_reply_loan(
    closure: &z_owned_closure_reply_t,
) -> &z_loaned_closure_reply_t {
    closure.as_loaned_c_type_ref()
}

/// Mutably borrows closure.
#[prebindgen]
pub fn z_closure_reply_loan_mut(
    closure: &mut z_owned_closure_reply_t,
) -> &mut z_loaned_closure_reply_t {
    closure.as_loaned_c_type_mut()
}

/// @brief Constructs closure.
///
/// Closures are not guaranteed not to be called concurrently.
///
/// It is guaranteed that:
///   - `call` will never be called once `drop` has started.
///   - `drop` will only be called **once**, and **after every** `call` has ended.
///   - The two previous guarantees imply that `call` and `drop` are never called concurrently.
///
/// @param this_: uninitialized memory location where new closure will be constructed.
/// @param call: a closure body.
/// @param drop: an optional function to be called once on closure drop.
/// @param context: closure context.
#[prebindgen]
pub fn z_closure_reply(
    this: &mut MaybeUninit<z_owned_closure_reply_t>,
    call: Option<extern "C" fn(reply: &mut z_loaned_reply_t, context: *mut c_void)>,
    drop: Option<extern "C" fn(context: *mut c_void)>,
    context: *mut c_void,
) {
    this.write(z_owned_closure_reply_t {
        _context: context,
        _call: call,
        _drop: drop,
    });
}<|MERGE_RESOLUTION|>--- conflicted
+++ resolved
@@ -80,13 +80,8 @@
 /// Constructs a closure int its gravestone state.
 #[prebindgen]
 #[allow(clippy::missing_safety_doc)]
-<<<<<<< HEAD
 pub unsafe fn z_internal_closure_reply_null(
-    this_: *mut MaybeUninit<z_owned_closure_reply_t>,
-=======
-pub unsafe extern "C" fn z_internal_closure_reply_null(
     this_: &mut MaybeUninit<z_owned_closure_reply_t>,
->>>>>>> 1184c236
 ) {
     this_.write(z_owned_closure_reply_t::default());
 }
