//
// Copyright (c) 2017, 2024 ZettaScale Technology.
//
// This program and the accompanying materials are made available under the
// terms of the Eclipse Public License 2.0 which is available at
// http://www.eclipse.org/legal/epl-2.0, or the Apache License, Version 2.0
// which is available at https://www.apache.org/licenses/LICENSE-2.0.
//
// SPDX-License-Identifier: EPL-2.0 OR Apache-2.0
//
// Contributors:
//   ZettaScale Zenoh team, <zenoh@zettascale.tech>
//

use std::mem::MaybeUninit;

use libc::c_void;
use prebindgen_proc_macro::prebindgen;

use crate::{
    transmute::{LoanedCTypeRef, OwnedCTypeRef, TakeRustType},
    z_loaned_string_t,
};

#[repr(C)]
#[derive(PartialOrd, PartialEq)]
/// Severity level of Zenoh log message.
pub enum zc_log_severity_t {
    /// The `trace` level.
    ///
    /// Designates very low priority, often extremely verbose, information.
    TRACE = 0,
    /// The "debug" level.
    ///
    /// Designates lower priority information.
    DEBUG = 1,
    /// The "info" level.
    ///
    /// Designates useful information.
    INFO = 2,
    /// The "warn" level.
    ///
    /// Designates hazardous situations.
    WARN = 3,
    /// The "error" level.
    ///
    /// Designates very serious errors.
    ERROR = 4,
}

impl From<zc_log_severity_t> for tracing::Level {
    fn from(value: zc_log_severity_t) -> Self {
        match value {
            zc_log_severity_t::TRACE => tracing::Level::TRACE,
            zc_log_severity_t::DEBUG => tracing::Level::DEBUG,
            zc_log_severity_t::INFO => tracing::Level::INFO,
            zc_log_severity_t::WARN => tracing::Level::WARN,
            zc_log_severity_t::ERROR => tracing::Level::ERROR,
        }
    }
}

impl From<tracing::Level> for zc_log_severity_t {
    fn from(value: tracing::Level) -> Self {
        match value {
            tracing::Level::TRACE => zc_log_severity_t::TRACE,
            tracing::Level::DEBUG => zc_log_severity_t::DEBUG,
            tracing::Level::INFO => zc_log_severity_t::INFO,
            tracing::Level::WARN => zc_log_severity_t::WARN,
            tracing::Level::ERROR => zc_log_severity_t::ERROR,
        }
    }
}
/// @brief A log-processing closure.
///
/// A closure is a structure that contains all the elements for stateful, memory-leak-free callbacks.
#[repr(C)]
pub struct zc_owned_closure_log_t {
    _context: *mut libc::c_void,
    _call: Option<
        extern "C" fn(
            severity: zc_log_severity_t,
            msg: &z_loaned_string_t,
            context: *mut libc::c_void,
        ),
    >,
    _drop: Option<extern "C" fn(context: *mut libc::c_void)>,
}

/// Loaned closure.
#[repr(C)]
pub struct zc_loaned_closure_log_t {
    _0: usize,
    _1: usize,
    _2: usize,
}

/// Moved closure.
#[repr(C)]
pub struct zc_moved_closure_log_t {
    _this: zc_owned_closure_log_t,
}

decl_c_type!(
    owned(zc_owned_closure_log_t),
    loaned(zc_loaned_closure_log_t),
    moved(zc_moved_closure_log_t),
);

impl Default for zc_owned_closure_log_t {
    fn default() -> Self {
        zc_owned_closure_log_t {
            _context: std::ptr::null_mut(),
            _call: None,
            _drop: None,
        }
    }
}

impl zc_owned_closure_log_t {
    pub fn empty() -> Self {
        zc_owned_closure_log_t {
            _context: std::ptr::null_mut(),
            _call: None,
            _drop: None,
        }
    }

    pub fn is_empty(&self) -> bool {
        self._call.is_none() && self._drop.is_none() && self._context.is_null()
    }
}
unsafe impl Send for zc_owned_closure_log_t {}
unsafe impl Sync for zc_owned_closure_log_t {}
impl Drop for zc_owned_closure_log_t {
    fn drop(&mut self) {
        if let Some(drop) = self._drop {
            drop(self._context)
        }
    }
}
/// Constructs a closure in a gravestone state.
#[prebindgen]
#[allow(clippy::missing_safety_doc)]
<<<<<<< HEAD
pub unsafe fn zc_internal_closure_log_null(
    this_: *mut MaybeUninit<zc_owned_closure_log_t>,
=======
pub unsafe extern "C" fn zc_internal_closure_log_null(
    this_: &mut MaybeUninit<zc_owned_closure_log_t>,
>>>>>>> 1184c236
) {
    this_.write(zc_owned_closure_log_t::default());
}
/// Calls the closure. Calling an uninitialized closure is a no-op.
#[prebindgen]
pub fn zc_closure_log_call(
    closure: &zc_loaned_closure_log_t,
    severity: zc_log_severity_t,
    msg: &z_loaned_string_t,
) {
    let closure = closure.as_owned_c_type_ref();
    match closure._call {
        Some(call) => call(severity, msg, closure._context),
        None => {
            tracing::error!("Attempted to call an uninitialized closure!");
        }
    }
}
/// Drops the closure. Droping an uninitialized closure is a no-op.
#[prebindgen]
pub fn zc_closure_log_drop(closure_: &mut zc_moved_closure_log_t) {
    let _ = closure_.take_rust_type();
}

/// Returns ``true`` if closure is valid, ``false`` if it is in gravestone state.
#[prebindgen]
pub fn zc_internal_closure_log_check(this_: &zc_owned_closure_log_t) -> bool {
    !this_.is_empty()
}

/// Borrows closure.
#[prebindgen]
pub fn zc_closure_log_loan(
    closure: &zc_owned_closure_log_t,
) -> &zc_loaned_closure_log_t {
    closure.as_loaned_c_type_ref()
}

/// @brief Constructs closure.
///
/// Closures are not guaranteed not to be called concurrently.
///
/// It is guaranteed that:
///   - `call` will never be called once `drop` has started.
///   - `drop` will only be called **once**, and **after every** `call` has ended.
///   - The two previous guarantees imply that `call` and `drop` are never called concurrently.
///
/// @param this_: uninitialized memory location where new closure will be constructed.
/// @param call: a closure body.
/// @param drop: an optional function to be called once on closure drop.
/// @param context: closure context.
#[prebindgen]
pub fn zc_closure_log(
    this: &mut MaybeUninit<zc_owned_closure_log_t>,
    call: Option<
        extern "C" fn(
            severity: zc_log_severity_t,
            msg: &z_loaned_string_t,
            context: *mut libc::c_void,
        ),
    >,
    drop: Option<extern "C" fn(context: *mut c_void)>,
    context: *mut c_void,
) {
    this.write(zc_owned_closure_log_t {
        _context: context,
        _call: call,
        _drop: drop,
    });
}<|MERGE_RESOLUTION|>--- conflicted
+++ resolved
@@ -142,13 +142,8 @@
 /// Constructs a closure in a gravestone state.
 #[prebindgen]
 #[allow(clippy::missing_safety_doc)]
-<<<<<<< HEAD
 pub unsafe fn zc_internal_closure_log_null(
-    this_: *mut MaybeUninit<zc_owned_closure_log_t>,
-=======
-pub unsafe extern "C" fn zc_internal_closure_log_null(
     this_: &mut MaybeUninit<zc_owned_closure_log_t>,
->>>>>>> 1184c236
 ) {
     this_.write(zc_owned_closure_log_t::default());
 }
