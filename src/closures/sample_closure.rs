--- conflicted
+++ resolved
@@ -136,11 +136,7 @@
     closure.as_loaned_c_type_ref()
 }
 
-<<<<<<< HEAD
-/// Borrows closure.
-=======
 /// Mutably borrows closure.
->>>>>>> fbbe4928
 #[no_mangle]
 pub extern "C" fn z_closure_sample_loan_mut(
     closure: &mut z_owned_closure_sample_t,
@@ -148,7 +144,6 @@
     closure.as_loaned_c_type_mut()
 }
 
-<<<<<<< HEAD
 /// Takes ownership of the mutably borrowed closure
 #[no_mangle]
 pub extern "C" fn z_closure_sample_take_loaned(
@@ -158,8 +153,6 @@
     dst.write(std::mem::take(src.as_owned_c_type_mut()));
 }
 
-=======
->>>>>>> fbbe4928
 /// @brief Constructs closure.
 ///
 /// Closures are not guaranteed not to be called concurrently.
