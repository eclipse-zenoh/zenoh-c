//
// Copyright (c) 2017, 2024 ZettaScale Technology.
//
// This program and the accompanying materials are made available under the
// terms of the Eclipse Public License 2.0 which is available at
// http://www.eclipse.org/legal/epl-2.0, or the Apache License, Version 2.0
// which is available at https://www.apache.org/licenses/LICENSE-2.0.
//
// SPDX-License-Identifier: EPL-2.0 OR Apache-2.0
//
// Contributors:
//   ZettaScale Zenoh team, <zenoh@zettascale.tech>
//

use std::mem::MaybeUninit;

use libc::c_void;

use crate::{
    transmute::{LoanedCTypeRef, OwnedCTypeRef, TakeRustType},
    z_loaned_query_t,
};
/// A closure is a structure that contains all the elements for stateful, memory-leak-free callbacks:
///
/// Closures are not guaranteed not to be called concurrently.
///
/// It is guaranteed that:
///   - `call` will never be called once `drop` has started.
///   - `drop` will only be called **once**, and **after every** `call` has ended.
///   - The two previous guarantees imply that `call` and `drop` are never called concurrently.
#[repr(C)]
pub struct z_owned_closure_query_t {
    /// An optional pointer to a context representing a closure state.
    pub context: *mut c_void,
    /// A closure body.
    pub call: Option<extern "C" fn(reply: &z_loaned_query_t, context: *mut c_void)>,
    /// An optional drop function that will be called when the closure is dropped.
    pub drop: Option<extern "C" fn(context: *mut c_void)>,
}

/// Loaned closure.
#[repr(C)]
pub struct z_loaned_closure_query_t {
    _0: [usize; 3],
}

/// Moved closure.
#[repr(C)]
pub struct z_moved_closure_query_t {
    _this: z_owned_closure_query_t,
}

decl_c_type!(
    owned(z_owned_closure_query_t),
    loaned(z_loaned_closure_query_t),
    moved(z_moved_closure_query_t),
);

impl Default for z_owned_closure_query_t {
    fn default() -> Self {
        z_owned_closure_query_t {
            context: std::ptr::null_mut(),
            call: None,
            drop: None,
        }
    }
}

impl z_owned_closure_query_t {
    pub fn is_empty(&self) -> bool {
        self.call.is_none() && self.drop.is_none() && self.context.is_null()
    }
}
unsafe impl Send for z_owned_closure_query_t {}
unsafe impl Sync for z_owned_closure_query_t {}
impl Drop for z_owned_closure_query_t {
    fn drop(&mut self) {
        if let Some(drop) = self.drop {
            drop(self.context)
        }
    }
}
/// Constructs a closure in its gravestone state.
#[no_mangle]
<<<<<<< HEAD
pub extern "C" fn z_closure_query_null() -> z_owned_closure_query_t {
    z_owned_closure_query_t::empty()
}
/// Calls the closure. Calling an uninitialized closure is a no-op.
#[no_mangle]
pub extern "C" fn z_closure_query_call(closure: &z_owned_closure_query_t, query: &z_query_t) {
    match closure.call {
        Some(call) => call(query, closure.context),
        None => tracing::error!("Attempted to call an uninitialized closure!"),
    }
}
/// Drops the closure. Droping an uninitialized closure is a no-op.
#[no_mangle]
pub extern "C" fn z_closure_query_drop(closure: &mut z_owned_closure_query_t) {
    let mut empty_closure = z_owned_closure_query_t::empty();
    std::mem::swap(&mut empty_closure, closure);
}
impl<F: Fn(&z_query_t)> From<F> for z_owned_closure_query_t {
    fn from(f: F) -> Self {
        let this = Box::into_raw(Box::new(f)) as _;
        extern "C" fn call<F: Fn(&z_query_t)>(sample: &z_query_t, this: *mut c_void) {
            let this = unsafe { &*(this as *const F) };
            this(sample)
        }
        extern "C" fn drop<F>(this: *mut c_void) {
            std::mem::drop(unsafe { Box::from_raw(this as *mut F) })
        }
        z_owned_closure_query_t {
            context: this,
            call: Some(call::<F>),
            drop: Some(drop::<F>),
        }
    }
=======
#[allow(clippy::missing_safety_doc)]
pub unsafe extern "C" fn z_internal_closure_query_null(
    this_: *mut MaybeUninit<z_owned_closure_query_t>,
) {
    (*this_).write(z_owned_closure_query_t::default());
>>>>>>> 91400a1d
}

/// Returns ``true`` if closure is valid, ``false`` if it is in gravestone state.
#[no_mangle]
pub extern "C" fn z_internal_closure_query_check(this_: &z_owned_closure_query_t) -> bool {
    !this_.is_empty()
}

/// Calls the closure. Calling an uninitialized closure is a no-op.
#[no_mangle]
pub extern "C" fn z_closure_query_call(
    closure: &z_loaned_closure_query_t,
    query: &z_loaned_query_t,
) {
    let closure = closure.as_owned_c_type_ref();
    match closure.call {
        Some(call) => call(query, closure.context),
        None => tracing::error!("Attempted to call an uninitialized closure!"),
    }
}
/// Drops the closure, resetting it to its gravestone state.
#[no_mangle]
pub extern "C" fn z_closure_query_drop(closure_: &mut z_moved_closure_query_t) {
    let _ = closure_.take_rust_type();
}

impl<F: Fn(&z_loaned_query_t)> From<F> for z_owned_closure_query_t {
    fn from(f: F) -> Self {
        let this = Box::into_raw(Box::new(f)) as _;
        extern "C" fn call<F: Fn(&z_loaned_query_t)>(query: &z_loaned_query_t, this: *mut c_void) {
            let this = unsafe { &*(this as *const F) };
            this(query)
        }
        extern "C" fn drop<F>(this: *mut c_void) {
            std::mem::drop(unsafe { Box::from_raw(this as *mut F) })
        }
        z_owned_closure_query_t {
            context: this,
            call: Some(call::<F>),
            drop: Some(drop::<F>),
        }
    }
}

/// Borrows closure.
#[no_mangle]
pub extern "C" fn z_closure_query_loan(
    closure: &z_owned_closure_query_t,
) -> &z_loaned_closure_query_t {
    closure.as_loaned_c_type_ref()
}<|MERGE_RESOLUTION|>--- conflicted
+++ resolved
@@ -82,47 +82,11 @@
 }
 /// Constructs a closure in its gravestone state.
 #[no_mangle]
-<<<<<<< HEAD
-pub extern "C" fn z_closure_query_null() -> z_owned_closure_query_t {
-    z_owned_closure_query_t::empty()
-}
-/// Calls the closure. Calling an uninitialized closure is a no-op.
-#[no_mangle]
-pub extern "C" fn z_closure_query_call(closure: &z_owned_closure_query_t, query: &z_query_t) {
-    match closure.call {
-        Some(call) => call(query, closure.context),
-        None => tracing::error!("Attempted to call an uninitialized closure!"),
-    }
-}
-/// Drops the closure. Droping an uninitialized closure is a no-op.
-#[no_mangle]
-pub extern "C" fn z_closure_query_drop(closure: &mut z_owned_closure_query_t) {
-    let mut empty_closure = z_owned_closure_query_t::empty();
-    std::mem::swap(&mut empty_closure, closure);
-}
-impl<F: Fn(&z_query_t)> From<F> for z_owned_closure_query_t {
-    fn from(f: F) -> Self {
-        let this = Box::into_raw(Box::new(f)) as _;
-        extern "C" fn call<F: Fn(&z_query_t)>(sample: &z_query_t, this: *mut c_void) {
-            let this = unsafe { &*(this as *const F) };
-            this(sample)
-        }
-        extern "C" fn drop<F>(this: *mut c_void) {
-            std::mem::drop(unsafe { Box::from_raw(this as *mut F) })
-        }
-        z_owned_closure_query_t {
-            context: this,
-            call: Some(call::<F>),
-            drop: Some(drop::<F>),
-        }
-    }
-=======
 #[allow(clippy::missing_safety_doc)]
 pub unsafe extern "C" fn z_internal_closure_query_null(
     this_: *mut MaybeUninit<z_owned_closure_query_t>,
 ) {
     (*this_).write(z_owned_closure_query_t::default());
->>>>>>> 91400a1d
 }
 
 /// Returns ``true`` if closure is valid, ``false`` if it is in gravestone state.
