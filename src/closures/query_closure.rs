--- conflicted
+++ resolved
@@ -18,11 +18,7 @@
 
 use crate::{
     transmute::{LoanedCTypeRef, OwnedCTypeRef},
-<<<<<<< HEAD
-    z_loaned_query_t, z_moved_query_t,
-=======
     z_loaned_query_t,
->>>>>>> 9074367b
 };
 /// A closure is a structure that contains all the elements for stateful, memory-leak-free callbacks:
 ///
@@ -132,123 +128,6 @@
     }
 }
 
-<<<<<<< HEAD
-/// A closure is a structure that contains all the elements for stateful, memory-leak-free callbacks:
-///
-/// Members:
-///   void *context: a pointer to an arbitrary state.
-///   void *call(struct z_moved_query_t, const void *context): the typical callback function. `context` will be passed as its last argument.
-///   void *drop(void*): allows the callback's state to be freed.
-///
-/// Closures are not guaranteed not to be called concurrently.
-///
-/// It is guaranteed that:
-///
-///   - `call` will never be called once `drop` has started.
-///   - `drop` will only be called **once**, and **after every** `call` has ended.
-///   - The two previous guarantees imply that `call` and `drop` are never called concurrently.
-#[repr(C)]
-pub struct z_owned_closure_owned_query_t {
-    context: *mut c_void,
-    call: Option<extern "C" fn(z_moved_query_t, context: *mut c_void)>,
-    drop: Option<extern "C" fn(*mut c_void)>,
-}
-
-/// Loaned closure.
-#[repr(C)]
-pub struct z_loaned_closure_owned_query_t {
-    _0: [usize; 3],
-}
-
-/// Moved closure.
-#[repr(C)]
-pub struct z_moved_closure_owned_query_t {
-    pub ptr: Option<&'static mut z_owned_closure_owned_query_t>,
-}
-
-decl_c_type!(
-    owned(z_owned_closure_owned_query_t),
-    loaned(z_loaned_closure_owned_query_t),
-    moved(z_moved_closure_owned_query_t)
-);
-
-impl Default for z_owned_closure_owned_query_t {
-    fn default() -> Self {
-        z_owned_closure_owned_query_t {
-            context: std::ptr::null_mut(),
-            call: None,
-            drop: None,
-        }
-    }
-}
-
-impl z_owned_closure_owned_query_t {
-    pub fn is_empty(&self) -> bool {
-        self.call.is_none() && self.drop.is_none() && self.context.is_null()
-    }
-}
-
-unsafe impl Send for z_owned_closure_owned_query_t {}
-unsafe impl Sync for z_owned_closure_owned_query_t {}
-impl Drop for z_owned_closure_owned_query_t {
-    fn drop(&mut self) {
-        if let Some(drop) = self.drop {
-            drop(self.context)
-        }
-    }
-}
-/// Constructs a null safe-to-drop value of 'z_owned_closure_query_t' type
-#[no_mangle]
-#[allow(clippy::missing_safety_doc)]
-pub unsafe extern "C" fn z_closure_owned_query_null(
-    this: *mut MaybeUninit<z_owned_closure_owned_query_t>,
-) {
-    (*this).write(z_owned_closure_owned_query_t::default());
-}
-
-/// Returns ``true`` if closure is valid, ``false`` if it is in gravestone state.
-#[no_mangle]
-pub extern "C" fn z_closure_owned_query_check(this: &z_owned_closure_owned_query_t) -> bool {
-    !this.is_empty()
-}
-
-/// Calls the closure. Calling an uninitialized closure is a no-op.
-#[no_mangle]
-pub extern "C" fn z_closure_owned_query_call(
-    closure: &z_loaned_closure_owned_query_t,
-    query: z_moved_query_t,
-) {
-    let closure = closure.as_owned_c_type_ref();
-    match closure.call {
-        Some(call) => call(query, closure.context),
-        None => log::error!("Attempted to call an uninitialized closure!"),
-    }
-}
-/// Drops the closure. Droping an uninitialized closure is a no-op.
-#[no_mangle]
-#[allow(unused_variables)]
-pub extern "C" fn z_closure_owned_query_drop(closure: z_moved_closure_owned_query_t) {}
-
-impl<F: Fn(z_moved_query_t)> From<F> for z_owned_closure_owned_query_t {
-    fn from(f: F) -> Self {
-        let this = Box::into_raw(Box::new(f)) as _;
-        extern "C" fn call<F: Fn(z_moved_query_t)>(sample: z_moved_query_t, this: *mut c_void) {
-            let this = unsafe { &*(this as *const F) };
-            this(sample)
-        }
-        extern "C" fn drop<F>(this: *mut c_void) {
-            std::mem::drop(unsafe { Box::from_raw(this as *mut F) })
-        }
-        z_owned_closure_owned_query_t {
-            context: this,
-            call: Some(call::<F>),
-            drop: Some(drop::<F>),
-        }
-    }
-}
-
-=======
->>>>>>> 9074367b
 /// Borrows closure.
 #[no_mangle]
 pub extern "C" fn z_closure_query_loan(
