//
// Copyright (c) 2017, 2024 ZettaScale Technology.
//
// This program and the accompanying materials are made available under the
// terms of the Eclipse Public License 2.0 which is available at
// http://www.eclipse.org/legal/epl-2.0, or the Apache License, Version 2.0
// which is available at https://www.apache.org/licenses/LICENSE-2.0.
//
// SPDX-License-Identifier: EPL-2.0 OR Apache-2.0
//
// Contributors:
//   ZettaScale Zenoh team, <zenoh@zettascale.tech>
//

use std::mem::MaybeUninit;

use libc::c_void;
use prebindgen_proc_macro::prebindgen;

use crate::{
    transmute::{LoanedCTypeRef, OwnedCTypeRef, TakeRustType},
    z_loaned_query_t,
};
/// @brief A query-processing closure.
///
/// A closure is a structure that contains all the elements for stateful, memory-leak-free callbacks.
#[repr(C)]
pub struct z_owned_closure_query_t {
    pub _context: *mut c_void,
    pub _call: Option<extern "C" fn(query: &mut z_loaned_query_t, context: *mut c_void)>,
    pub _drop: Option<extern "C" fn(context: *mut c_void)>,
}

/// Loaned closure.
#[repr(C)]
pub struct z_loaned_closure_query_t {
    _0: usize,
    _1: usize,
    _2: usize,
}

/// Moved closure.
#[repr(C)]
pub struct z_moved_closure_query_t {
    _this: z_owned_closure_query_t,
}

decl_c_type!(
    owned(z_owned_closure_query_t),
    loaned(z_loaned_closure_query_t),
    moved(z_moved_closure_query_t),
);

impl Default for z_owned_closure_query_t {
    fn default() -> Self {
        z_owned_closure_query_t {
            _context: std::ptr::null_mut(),
            _call: None,
            _drop: None,
        }
    }
}

impl z_owned_closure_query_t {
    pub fn is_empty(&self) -> bool {
        self._call.is_none() && self._drop.is_none() && self._context.is_null()
    }
}
unsafe impl Send for z_owned_closure_query_t {}
unsafe impl Sync for z_owned_closure_query_t {}
impl Drop for z_owned_closure_query_t {
    fn drop(&mut self) {
        if let Some(drop) = self._drop {
            drop(self._context)
        }
    }
}
/// Constructs a closure in its gravestone state.
#[prebindgen]
#[allow(clippy::missing_safety_doc)]
<<<<<<< HEAD
pub unsafe fn z_internal_closure_query_null(
    this_: *mut MaybeUninit<z_owned_closure_query_t>,
=======
pub unsafe extern "C" fn z_internal_closure_query_null(
    this_: &mut MaybeUninit<z_owned_closure_query_t>,
>>>>>>> 1184c236
) {
    this_.write(z_owned_closure_query_t::default());
}

/// Returns ``true`` if closure is valid, ``false`` if it is in gravestone state.
#[prebindgen]
pub fn z_internal_closure_query_check(this_: &z_owned_closure_query_t) -> bool {
    !this_.is_empty()
}

/// Calls the closure. Calling an uninitialized closure is a no-op.
#[prebindgen]
pub fn z_closure_query_call(
    closure: &z_loaned_closure_query_t,
    query: &mut z_loaned_query_t,
) {
    let closure = closure.as_owned_c_type_ref();
    match closure._call {
        Some(call) => call(query, closure._context),
        None => tracing::error!("Attempted to call an uninitialized closure!"),
    }
}
/// Drops the closure, resetting it to its gravestone state.
#[prebindgen]
pub fn z_closure_query_drop(closure_: &mut z_moved_closure_query_t) {
    let _ = closure_.take_rust_type();
}

impl<F: Fn(&mut z_loaned_query_t)> From<F> for z_owned_closure_query_t {
    fn from(f: F) -> Self {
        let this = Box::into_raw(Box::new(f)) as _;
        extern "C" fn call<F: Fn(&mut z_loaned_query_t)>(
            query: &mut z_loaned_query_t,
            this: *mut c_void,
        ) {
            let this = unsafe { &*(this as *const F) };
            this(query)
        }
        extern "C" fn drop<F>(this: *mut c_void) {
            std::mem::drop(unsafe { Box::from_raw(this as *mut F) })
        }
        z_owned_closure_query_t {
            _context: this,
            _call: Some(call::<F>),
            _drop: Some(drop::<F>),
        }
    }
}

/// Borrows closure.
#[prebindgen]
pub fn z_closure_query_loan(
    closure: &z_owned_closure_query_t,
) -> &z_loaned_closure_query_t {
    closure.as_loaned_c_type_ref()
}

/// Mutably borrows closure.
#[prebindgen]
pub fn z_closure_query_loan_mut(
    closure: &mut z_owned_closure_query_t,
) -> &mut z_loaned_closure_query_t {
    closure.as_loaned_c_type_mut()
}

/// @brief Constructs closure.
///
/// Closures are not guaranteed not to be called concurrently.
///
/// It is guaranteed that:
///   - `call` will never be called once `drop` has started.
///   - `drop` will only be called **once**, and **after every** `call` has ended.
///   - The two previous guarantees imply that `call` and `drop` are never called concurrently.
///
/// @param this_: uninitialized memory location where new closure will be constructed.
/// @param call: a closure body.
/// @param drop: an optional function to be called once on closure drop.
/// @param context: closure context.
#[prebindgen]
pub fn z_closure_query(
    this: &mut MaybeUninit<z_owned_closure_query_t>,
    call: Option<extern "C" fn(query: &mut z_loaned_query_t, context: *mut c_void)>,
    drop: Option<extern "C" fn(context: *mut c_void)>,
    context: *mut c_void,
) {
    this.write(z_owned_closure_query_t {
        _context: context,
        _call: call,
        _drop: drop,
    });
}<|MERGE_RESOLUTION|>--- conflicted
+++ resolved
@@ -78,13 +78,8 @@
 /// Constructs a closure in its gravestone state.
 #[prebindgen]
 #[allow(clippy::missing_safety_doc)]
-<<<<<<< HEAD
 pub unsafe fn z_internal_closure_query_null(
-    this_: *mut MaybeUninit<z_owned_closure_query_t>,
-=======
-pub unsafe extern "C" fn z_internal_closure_query_null(
     this_: &mut MaybeUninit<z_owned_closure_query_t>,
->>>>>>> 1184c236
 ) {
     this_.write(z_owned_closure_query_t::default());
 }
