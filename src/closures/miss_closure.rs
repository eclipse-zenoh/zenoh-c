--- conflicted
+++ resolved
@@ -80,13 +80,8 @@
 /// @brief Constructs a null value of 'ze_owned_closure_miss_t' type
 #[prebindgen]
 #[allow(clippy::missing_safety_doc)]
-<<<<<<< HEAD
 pub unsafe fn ze_internal_closure_miss_null(
-    this: *mut MaybeUninit<ze_owned_closure_miss_t>,
-=======
-pub unsafe extern "C" fn ze_internal_closure_miss_null(
     this: &mut MaybeUninit<ze_owned_closure_miss_t>,
->>>>>>> 1184c236
 ) {
     this.write(ze_owned_closure_miss_t::default());
 }
