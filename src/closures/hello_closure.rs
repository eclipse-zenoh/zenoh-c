//
// Copyright (c) 2017, 2024 ZettaScale Technology.
//
// This program and the accompanying materials are made available under the
// terms of the Eclipse Public License 2.0 which is available at
// http://www.eclipse.org/legal/epl-2.0, or the Apache License, Version 2.0
// which is available at https://www.apache.org/licenses/LICENSE-2.0.
//
// SPDX-License-Identifier: EPL-2.0 OR Apache-2.0
//
// Contributors:
//   ZettaScale Zenoh team, <zenoh@zettascale.tech>
//

use std::mem::MaybeUninit;

use libc::c_void;

use crate::{
    transmute::{LoanedCTypeMut, LoanedCTypeRef, OwnedCTypeRef, TakeRustType},
    z_loaned_hello_t,
};
/// @brief A hello message-processing closure.
///
/// A closure is a structure that contains all the elements for stateful, memory-leak-free callbacks.
#[repr(C)]
pub struct z_owned_closure_hello_t {
    _context: *mut c_void,
    _call: Option<extern "C" fn(hello: &mut z_loaned_hello_t, context: *mut c_void)>,
    _drop: Option<extern "C" fn(context: *mut c_void)>,
}

/// Loaned closure.
#[repr(C)]
pub struct z_loaned_closure_hello_t {
    _0: [usize; 3],
}

/// Moved closure.
#[repr(C)]
pub struct z_moved_closure_hello_t {
    _this: z_owned_closure_hello_t,
}

decl_c_type!(
    owned(z_owned_closure_hello_t),
    loaned(z_loaned_closure_hello_t),
    moved(z_moved_closure_hello_t),
);

impl Default for z_owned_closure_hello_t {
    fn default() -> Self {
        z_owned_closure_hello_t {
            _context: std::ptr::null_mut(),
            _call: None,
            _drop: None,
        }
    }
}
impl z_owned_closure_hello_t {
    pub fn is_empty(&self) -> bool {
        self._call.is_none() && self._drop.is_none() && self._context.is_null()
    }
}
unsafe impl Send for z_owned_closure_hello_t {}
unsafe impl Sync for z_owned_closure_hello_t {}
impl Drop for z_owned_closure_hello_t {
    fn drop(&mut self) {
        if let Some(drop) = self._drop {
            drop(self._context)
        }
    }
}
/// Constructs a closure in a gravestone state.
#[no_mangle]
#[allow(clippy::missing_safety_doc)]
pub unsafe extern "C" fn z_internal_closure_hello_null(
    this_: *mut MaybeUninit<z_owned_closure_hello_t>,
) {
    (*this_).write(z_owned_closure_hello_t::default());
}
/// Calls the closure. Calling an uninitialized closure is a no-op.
#[no_mangle]
pub extern "C" fn z_closure_hello_call(
    closure: &z_loaned_closure_hello_t,
    hello: &mut z_loaned_hello_t,
) {
    let closure = closure.as_owned_c_type_ref();
    match closure._call {
        Some(call) => call(hello, closure._context),
        None => {
            tracing::error!("Attempted to call an uninitialized closure!");
        }
    }
}
/// Drops the closure. Droping an uninitialized closure is a no-op.
#[no_mangle]
pub extern "C" fn z_closure_hello_drop(this_: &mut z_moved_closure_hello_t) {
    let _ = this_.take_rust_type();
}

impl<F: Fn(&mut z_loaned_hello_t)> From<F> for z_owned_closure_hello_t {
    fn from(f: F) -> Self {
        let this = Box::into_raw(Box::new(f)) as _;
        extern "C" fn call<F: Fn(&mut z_loaned_hello_t)>(
            response: &mut z_loaned_hello_t,
            this: *mut c_void,
        ) {
            let this = unsafe { &*(this as *const F) };
            this(response)
        }
        extern "C" fn drop<F>(this: *mut c_void) {
            std::mem::drop(unsafe { Box::from_raw(this as *mut F) })
        }
        z_owned_closure_hello_t {
            _context: this,
            _call: Some(call::<F>),
            _drop: Some(drop::<F>),
        }
    }
}

/// Returns ``true`` if closure is valid, ``false`` if it is in gravestone state.
#[no_mangle]
pub extern "C" fn z_internal_closure_hello_check(this_: &z_owned_closure_hello_t) -> bool {
    !this_.is_empty()
}

/// Borrows closure.
#[no_mangle]
pub extern "C" fn z_closure_hello_loan(
    closure: &z_owned_closure_hello_t,
) -> &z_loaned_closure_hello_t {
    closure.as_loaned_c_type_ref()
}

<<<<<<< HEAD
/// Mutably borrows closure.
=======
/// Mutably norrows closure.
>>>>>>> fbbe4928
#[no_mangle]
pub extern "C" fn z_closure_hello_loan_mut(
    closure: &mut z_owned_closure_hello_t,
) -> &mut z_loaned_closure_hello_t {
    closure.as_loaned_c_type_mut()
}

<<<<<<< HEAD
/// Takes ownership of the mutably borrowed closure
#[no_mangle]
pub extern "C" fn z_closure_hello_take_loaned(
    dst: &mut MaybeUninit<z_owned_closure_hello_t>,
    src: &mut z_loaned_closure_hello_t,
) {
    dst.write(std::mem::take(src.as_owned_c_type_mut()));
}

=======
>>>>>>> fbbe4928
/// @brief Constructs closure.
/// A closure is a structure that contains all the elements for stateful, memory-leak-free callbacks:
///
/// Closures are not guaranteed not to be called concurrently.
///
/// It is guaranteed that:
///
///   - `call` will never be called once `drop` has started.
///   - `drop` will only be called **once**, and **after every** `call` has ended.
///   - The two previous guarantees imply that `call` and `drop` are never called concurrently.
/// @param this_: uninitialized memory location where new closure will be constructed.
/// @param call: a closure body.
/// @param drop: an optional function to be called once on closure drop.
/// @param context: closure context.
#[no_mangle]
pub extern "C" fn z_closure_hello(
    this: &mut MaybeUninit<z_owned_closure_hello_t>,
    call: Option<extern "C" fn(hello: &mut z_loaned_hello_t, context: *mut c_void)>,
    drop: Option<extern "C" fn(context: *mut c_void)>,
    context: *mut c_void,
) {
    this.write(z_owned_closure_hello_t {
        _context: context,
        _call: call,
        _drop: drop,
    });
}<|MERGE_RESOLUTION|>--- conflicted
+++ resolved
@@ -134,11 +134,7 @@
     closure.as_loaned_c_type_ref()
 }
 
-<<<<<<< HEAD
 /// Mutably borrows closure.
-=======
-/// Mutably norrows closure.
->>>>>>> fbbe4928
 #[no_mangle]
 pub extern "C" fn z_closure_hello_loan_mut(
     closure: &mut z_owned_closure_hello_t,
@@ -146,7 +142,6 @@
     closure.as_loaned_c_type_mut()
 }
 
-<<<<<<< HEAD
 /// Takes ownership of the mutably borrowed closure
 #[no_mangle]
 pub extern "C" fn z_closure_hello_take_loaned(
@@ -156,8 +151,6 @@
     dst.write(std::mem::take(src.as_owned_c_type_mut()));
 }
 
-=======
->>>>>>> fbbe4928
 /// @brief Constructs closure.
 /// A closure is a structure that contains all the elements for stateful, memory-leak-free callbacks:
 ///
