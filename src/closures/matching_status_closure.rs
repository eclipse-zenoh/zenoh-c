--- conflicted
+++ resolved
@@ -45,29 +45,19 @@
 
 /// Moved closure.
 #[repr(C)]
-pub struct zcu_moved_closure_matching_status_t {
+pub struct zc_moved_closure_matching_status_t {
     pub ptr: Option<&'static mut zcu_owned_closure_matching_status_t>,
 }
 
 decl_c_type!(
-<<<<<<< HEAD
-    owned(zcu_owned_closure_matching_status_t),
-    loaned(zcu_loaned_closure_matching_status_t),
-    moved(zcu_moved_closure_matching_status_t)
+    owned(zc_owned_closure_matching_status_t),
+    loaned(zc_loaned_closure_matching_status_t),
+    moved(zc_moved_closure_matching_status_t)
 );
 
-impl Default for zcu_owned_closure_matching_status_t {
+impl Default for zc_owned_closure_matching_status_t {
     fn default() -> Self {
         zcu_owned_closure_matching_status_t {
-=======
-    owned(zc_owned_closure_matching_status_t),
-    loaned(zc_loaned_closure_matching_status_t)
-);
-
-impl zc_owned_closure_matching_status_t {
-    pub fn empty() -> Self {
-        zc_owned_closure_matching_status_t {
->>>>>>> 9074367b
             context: std::ptr::null_mut(),
             call: None,
             drop: None,
@@ -75,7 +65,7 @@
     }
 }
 
-impl zcu_owned_closure_matching_status_t {
+impl zc_owned_closure_matching_status_t {
     pub fn is_empty(&self) -> bool {
         self.call.is_none() && self.drop.is_none() && self.context.is_null()
     }
@@ -95,11 +85,7 @@
 pub unsafe extern "C" fn zc_closure_matching_status_null(
     this: *mut MaybeUninit<zc_owned_closure_matching_status_t>,
 ) {
-<<<<<<< HEAD
-    (*this).write(zcu_owned_closure_matching_status_t::default());
-=======
-    (*this).write(zc_owned_closure_matching_status_t::empty());
->>>>>>> 9074367b
+    (*this).write(zc_owned_closure_matching_status_t::default());
 }
 
 /// Returns ``true`` if closure is valid, ``false`` if it is in gravestone state.
@@ -126,20 +112,10 @@
 }
 /// Drops the closure, resetting it to its gravestone state. Droping an uninitialized closure is a no-op.
 #[no_mangle]
-<<<<<<< HEAD
 #[allow(unused_variables)]
-pub extern "C" fn zcu_closure_matching_status_drop(closure: zcu_moved_closure_matching_status_t) {}
+pub extern "C" fn zc_closure_matching_status_drop(closure: zc_moved_closure_matching_status_t) {}
 
 impl<F: Fn(&zcu_matching_status_t)> From<F> for zcu_owned_closure_matching_status_t {
-=======
-pub extern "C" fn zc_closure_matching_status_drop(
-    closure: &mut zc_owned_closure_matching_status_t,
-) {
-    let mut empty_closure = zc_owned_closure_matching_status_t::empty();
-    std::mem::swap(&mut empty_closure, closure);
-}
-impl<F: Fn(&zc_matching_status_t)> From<F> for zc_owned_closure_matching_status_t {
->>>>>>> 9074367b
     fn from(f: F) -> Self {
         let this = Box::into_raw(Box::new(f)) as _;
         extern "C" fn call<F: Fn(&zc_matching_status_t)>(
