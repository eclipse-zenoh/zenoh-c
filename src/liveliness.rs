//
// Copyright (c) 2023 ZettaScale Technology
//
// This program and the accompanying materials are made available under the
// terms of the Eclipse Public License 2.0 which is available at
// http://www.eclipse.org/legal/epl-2.0, or the Apache License, Version 2.0
// which is available at https://www.apache.org/licenses/LICENSE-2.0.
//
// SPDX-License-Identifier: EPL-2.0 OR Apache-2.0
//
// Contributors:
//   ZettaScale Zenoh Team, <zenoh@zettascale.tech>
//

use std::mem::MaybeUninit;

use zenoh::{
    handlers::Callback,
    liveliness::{LivelinessSubscriberBuilder, LivelinessToken},
    sample::Sample,
    Wait,
};

use crate::{
    opaque_types::{z_loaned_liveliness_token_t, z_owned_liveliness_token_t},
    result,
    transmute::{LoanedCTypeRef, RustTypeRef, RustTypeRefUninit, TakeRustType},
    z_closure_reply_call, z_closure_reply_loan, z_closure_sample_call, z_closure_sample_loan,
    z_loaned_keyexpr_t, z_loaned_session_t, z_moved_closure_reply_t, z_moved_closure_sample_t,
    z_moved_liveliness_token_t, z_owned_subscriber_t,
};
decl_c_type!(
    owned(z_owned_liveliness_token_t, option LivelinessToken),
    loaned(z_loaned_liveliness_token_t),
);

/// @warning This API has been marked as unstable: it works as advertised, but it may be changed in a future release.
/// @brief Constructs liveliness token in its gravestone state.
#[no_mangle]
pub extern "C" fn z_internal_liveliness_token_null(
    this_: &mut MaybeUninit<z_owned_liveliness_token_t>,
) {
    this_.as_rust_type_mut_uninit().write(None);
}

/// @warning This API has been marked as unstable: it works as advertised, but it may be changed in a future release.
/// @brief Returns ``true`` if liveliness token is valid, ``false`` otherwise.
#[no_mangle]
pub extern "C" fn z_internal_liveliness_token_check(this_: &z_owned_liveliness_token_t) -> bool {
    this_.as_rust_type_ref().is_some()
}

/// @warning This API has been marked as unstable: it works as advertised, but it may be changed in a future release.
/// @brief Undeclares liveliness token, frees memory and resets it to a gravestone state.
#[no_mangle]
pub extern "C" fn z_liveliness_token_drop(this_: &mut z_moved_liveliness_token_t) {
    let _ = this_.take_rust_type();
}

/// @warning This API has been marked as unstable: it works as advertised, but it may be changed in a future release.
/// @brief The options for `z_liveliness_declare_token()`.
#[repr(C)]
pub struct z_liveliness_token_options_t {
    _dummy: u8,
}

/// @warning This API has been marked as unstable: it works as advertised, but it may be changed in a future release.
/// @brief Constructs default value for `z_liveliness_token_options_t`.
#[no_mangle]
pub extern "C" fn z_liveliness_token_options_default(
    this: &mut MaybeUninit<z_liveliness_token_options_t>,
) {
    this.write(z_liveliness_token_options_t { _dummy: 0 });
}

/// @warning This API has been marked as unstable: it works as advertised, but it may be changed in a future release.
/// @brief Borrows token.
#[no_mangle]
#[allow(clippy::missing_safety_doc)]
pub unsafe extern "C" fn z_liveliness_token_loan(
    this: &z_owned_liveliness_token_t,
) -> &z_loaned_liveliness_token_t {
    this.as_rust_type_ref()
        .as_ref()
        .unwrap_unchecked()
        .as_loaned_c_type_ref()
}

/// @warning This API has been marked as unstable: it works as advertised, but it may be changed in a future release.
/// @brief Constructs and declares a liveliness token on the network.
///
/// Liveliness token subscribers on an intersecting key expression will receive a PUT sample when connectivity
/// is achieved, and a DELETE sample if it's lost.
///
/// @param session: A Zenos session to declare the liveliness token.
/// @param token: An uninitialized memory location where liveliness token will be constructed.
/// @param key_expr: A keyexpr to declare a liveliess token for.
/// @param _options: Liveliness token declaration properties.
#[no_mangle]
pub extern "C" fn z_liveliness_declare_token(
    session: &z_loaned_session_t,
    token: &mut MaybeUninit<z_owned_liveliness_token_t>,
    key_expr: &z_loaned_keyexpr_t,
    _options: Option<&z_liveliness_token_options_t>,
) -> result::z_result_t {
    let this = token.as_rust_type_mut_uninit();
    let session = session.as_rust_type_ref();
    let key_expr = key_expr.as_rust_type_ref();
    match session.liveliness().declare_token(key_expr).wait() {
        Ok(token) => {
            this.write(Some(token));
            result::Z_OK
        }
        Err(e) => {
            tracing::error!("Failed to undeclare liveliness token: {e}");
            this.write(None);
            result::Z_EGENERIC
        }
    }
}

/// @warning This API has been marked as unstable: it works as advertised, but it may be changed in a future release.
/// @brief Destroys a liveliness token, notifying subscribers of its destruction.
#[no_mangle]
pub extern "C" fn z_liveliness_undeclare_token(
    this: &mut z_moved_liveliness_token_t,
) -> result::z_result_t {
    if let Some(token) = this.take_rust_type() {
        if let Err(e) = token.undeclare().wait() {
            tracing::error!("Failed to undeclare token: {e}");
            return result::Z_EGENERIC;
        }
    }
    result::Z_OK
}

/// @warning This API has been marked as unstable: it works as advertised, but it may be changed in a future release.
/// @brief The options for `z_liveliness_declare_subscriber()`
#[repr(C)]
<<<<<<< HEAD
pub struct zc_liveliness_subscriber_options_t {
    /// Receive liveliness tokens that were declared before this liveliness subscriber.
=======
pub struct z_liveliness_subscriber_options_t {
>>>>>>> bd7c7172
    history: bool,
}

/// @warning This API has been marked as unstable: it works as advertised, but it may be changed in a future release.
/// @brief Constucts default value for `z_liveliness_declare_subscriber_options_t`.
#[no_mangle]
pub extern "C" fn z_liveliness_subscriber_options_default(
    this: &mut MaybeUninit<z_liveliness_subscriber_options_t>,
) {
    this.write(z_liveliness_subscriber_options_t { history: false });
}

fn _liveliness_declare_subscriber_inner<'a, 'b>(
    session: &'a z_loaned_session_t,
    key_expr: &'b z_loaned_keyexpr_t,
    callback: &mut z_moved_closure_sample_t,
    options: Option<&mut z_liveliness_subscriber_options_t>,
) -> LivelinessSubscriberBuilder<'a, 'b, Callback<Sample>> {
    let session = session.as_rust_type_ref();
    let key_expr = key_expr.as_rust_type_ref();
    let callback = callback.take_rust_type();
    let sub = session
        .liveliness()
        .declare_subscriber(key_expr)
        .history(options.is_some_and(|o| o.history))
        .callback(move |sample| {
            let mut owned_sample = Some(sample);
            z_closure_sample_call(z_closure_sample_loan(&callback), unsafe {
                owned_sample
                    .as_mut()
                    .unwrap_unchecked()
                    .as_loaned_c_type_mut()
            })
        });
    sub
}
/// @warning This API has been marked as unstable: it works as advertised, but it may be changed in a future release.
/// @brief Declares a subscriber on liveliness tokens that intersect `key_expr`.
///
/// @param session: A Zenoh session.
/// @param subscriber: An uninitialized memory location where subscriber will be constructed.
/// @param key_expr: The key expression to subscribe to.
/// @param callback: The callback function that will be called each time a liveliness token status is changed.
/// @param options: The options to be passed to the liveliness subscriber declaration.
///
/// @return 0 in case of success, negative error values otherwise.
#[no_mangle]
pub extern "C" fn z_liveliness_declare_subscriber(
    session: &z_loaned_session_t,
    subscriber: &mut MaybeUninit<z_owned_subscriber_t>,
    key_expr: &z_loaned_keyexpr_t,
    callback: &mut z_moved_closure_sample_t,
    options: Option<&mut z_liveliness_subscriber_options_t>,
) -> result::z_result_t {
    let this = subscriber.as_rust_type_mut_uninit();
    let subscriber = _liveliness_declare_subscriber_inner(session, key_expr, callback, options);
    match subscriber.wait() {
        Ok(subscriber) => {
            this.write(Some(subscriber));
            result::Z_OK
        }
        Err(e) => {
            tracing::error!("Failed to subscribe to liveliness: {e}");
            this.write(None);
            result::Z_EGENERIC
        }
    }
}

/// @warning This API has been marked as unstable: it works as advertised, but it may be changed in a future release.
/// @brief Declares a background subscriber on liveliness tokens that intersect `key_expr`. Subscriber callback will be called to process the messages,
/// until the corresponding session is closed or dropped.
/// @param session: The Zenoh session.
/// @param key_expr: The key expression to subscribe to.
/// @param callback: The callback function that will be called each time a liveliness token status is changed.
/// @param options: The options to be passed to the liveliness subscriber declaration.
///
/// @return 0 in case of success, negative error values otherwise.
#[no_mangle]
pub extern "C" fn zc_liveliness_declare_background_subscriber(
    session: &z_loaned_session_t,
    key_expr: &z_loaned_keyexpr_t,
    callback: &mut z_moved_closure_sample_t,
    options: Option<&mut z_liveliness_subscriber_options_t>,
) -> result::z_result_t {
    let subscriber = _liveliness_declare_subscriber_inner(session, key_expr, callback, options);
    match subscriber.background().wait() {
        Ok(_) => result::Z_OK,
        Err(e) => {
            tracing::error!("Failed to subscribe to liveliness: {e}");
            result::Z_EGENERIC
        }
    }
}

/// @warning This API has been marked as unstable: it works as advertised, but it may be changed in a future release.
/// @brief The options for `z_liveliness_get()`
#[repr(C)]
<<<<<<< HEAD
pub struct zc_liveliness_get_options_t {
    /// Set query timeout in milliseconds.
    pub timeout_ms: u32,
=======
pub struct z_liveliness_get_options_t {
    timeout_ms: u32,
>>>>>>> bd7c7172
}

/// @warning This API has been marked as unstable: it works as advertised, but it may be changed in a future release.
/// @brief Constructs default value `z_liveliness_get_options_t`.
#[no_mangle]
pub extern "C" fn z_liveliness_get_options_default(
    this: &mut MaybeUninit<z_liveliness_get_options_t>,
) {
    this.write(z_liveliness_get_options_t { timeout_ms: 10000 });
}

/// @warning This API has been marked as unstable: it works as advertised, but it may be changed in a future release.
/// @brief Queries liveliness tokens currently on the network with a key expression intersecting with `key_expr`.
///
/// @param session: The Zenoh session.
/// @param key_expr: The key expression to query liveliness tokens for.
/// @param callback: The callback function that will be called for each received reply.
/// @param options: Additional options for the liveliness get operation.
#[no_mangle]
pub extern "C" fn z_liveliness_get(
    session: &z_loaned_session_t,
    key_expr: &z_loaned_keyexpr_t,
    callback: &mut z_moved_closure_reply_t,
    options: Option<&mut z_liveliness_get_options_t>,
) -> result::z_result_t {
    let session = session.as_rust_type_ref();
    let key_expr = key_expr.as_rust_type_ref();
    let callback = callback.take_rust_type();
    let liveliness = session.liveliness();
    let mut builder = liveliness.get(key_expr).callback(move |response| {
        let mut owned_response = Some(response);
        z_closure_reply_call(z_closure_reply_loan(&callback), unsafe {
            owned_response
                .as_mut()
                .unwrap_unchecked()
                .as_loaned_c_type_mut()
        })
    });
    if let Some(options) = options {
        builder = builder.timeout(core::time::Duration::from_millis(options.timeout_ms as u64));
    }
    match builder.wait() {
        Ok(()) => result::Z_OK,
        Err(e) => {
            tracing::error!("Failed to subscribe to liveliness: {e}");
            result::Z_EGENERIC
        }
    }
}<|MERGE_RESOLUTION|>--- conflicted
+++ resolved
@@ -137,12 +137,8 @@
 /// @warning This API has been marked as unstable: it works as advertised, but it may be changed in a future release.
 /// @brief The options for `z_liveliness_declare_subscriber()`
 #[repr(C)]
-<<<<<<< HEAD
-pub struct zc_liveliness_subscriber_options_t {
+pub struct z_liveliness_subscriber_options_t {
     /// Receive liveliness tokens that were declared before this liveliness subscriber.
-=======
-pub struct z_liveliness_subscriber_options_t {
->>>>>>> bd7c7172
     history: bool,
 }
 
@@ -241,14 +237,9 @@
 /// @warning This API has been marked as unstable: it works as advertised, but it may be changed in a future release.
 /// @brief The options for `z_liveliness_get()`
 #[repr(C)]
-<<<<<<< HEAD
-pub struct zc_liveliness_get_options_t {
+pub struct z_liveliness_get_options_t {
     /// Set query timeout in milliseconds.
-    pub timeout_ms: u32,
-=======
-pub struct z_liveliness_get_options_t {
     timeout_ms: u32,
->>>>>>> bd7c7172
 }
 
 /// @warning This API has been marked as unstable: it works as advertised, but it may be changed in a future release.
