//
// Copyright (c) 2023 ZettaScale Technology
//
// This program and the accompanying materials are made available under the
// terms of the Eclipse Public License 2.0 which is available at
// http://www.eclipse.org/legal/epl-2.0, or the Apache License, Version 2.0
// which is available at https://www.apache.org/licenses/LICENSE-2.0.
//
// SPDX-License-Identifier: EPL-2.0 OR Apache-2.0
//
// Contributors:
//   ZettaScale Zenoh Team, <zenoh@zettascale.tech>
//

use std::mem::MaybeUninit;

use zenoh::{
    liveliness::{Liveliness, LivelinessToken},
    prelude::*,
};

use crate::{
<<<<<<< HEAD
    errors,
    opaque_types::{
        zc_loaned_liveliness_token_t, zc_moved_liveliness_token_t, zc_owned_liveliness_token_t,
    },
    transmute::{IntoRustType, LoanedCTypeRef, RustTypeRef, RustTypeRefUninit},
=======
    opaque_types::{zc_loaned_liveliness_token_t, zc_owned_liveliness_token_t},
    result,
    transmute::{LoanedCTypeRef, RustTypeRef, RustTypeRefUninit},
>>>>>>> 9074367b
    z_closure_reply_call, z_closure_reply_loan, z_closure_sample_call, z_closure_sample_loan,
    z_loaned_keyexpr_t, z_loaned_session_t, z_moved_closure_reply_t, z_moved_closure_sample_t,
    z_owned_subscriber_t,
};
decl_c_type!(
    owned(zc_owned_liveliness_token_t, option LivelinessToken<'static>),
    loaned(zc_loaned_liveliness_token_t),
    moved(zc_moved_liveliness_token_t)
);

/// Constructs liveliness token in its gravestone state.
#[no_mangle]
pub extern "C" fn zc_liveliness_token_null(this: &mut MaybeUninit<zc_owned_liveliness_token_t>) {
    this.as_rust_type_mut_uninit().write(None);
}

/// Returns ``true`` if liveliness token is valid, ``false`` otherwise.
#[no_mangle]
pub extern "C" fn zc_liveliness_token_check(this: &zc_owned_liveliness_token_t) -> bool {
    this.as_rust_type_ref().is_some()
}

/// Undeclares liveliness token, frees memory and resets it to a gravestone state.
#[no_mangle]
#[allow(unused_variables)]
pub extern "C" fn zc_liveliness_token_drop(this: zc_moved_liveliness_token_t) {}

/// The options for `zc_liveliness_declare_token()`.
#[repr(C)]
pub struct zc_liveliness_declaration_options_t {
    _dummy: u8,
}

/// Constructs default value for `zc_liveliness_declaration_options_t`.
#[no_mangle]
pub extern "C" fn zc_liveliness_declaration_options_default(
    this: &mut MaybeUninit<zc_liveliness_declaration_options_t>,
) {
    this.write(zc_liveliness_declaration_options_t { _dummy: 0 });
}

/// Borrows token.
#[no_mangle]
#[allow(clippy::missing_safety_doc)]
pub unsafe extern "C" fn zc_liveliness_token_loan(
    this: &zc_owned_liveliness_token_t,
) -> &zc_loaned_liveliness_token_t {
    this.as_rust_type_ref()
        .as_ref()
        .unwrap_unchecked()
        .as_loaned_c_type_ref()
}

/// Constructs and declares a liveliness token on the network.
///
/// Liveliness token subscribers on an intersecting key expression will receive a PUT sample when connectivity
/// is achieved, and a DELETE sample if it's lost.
///
/// @param this_: An uninitialized memory location where liveliness token will be constructed.
/// @param session: A Zenos session to declare the liveliness token.
/// @param key_expr: A keyexpr to declare a liveliess token for.
/// @param _options: Liveliness token declaration properties.
#[no_mangle]
pub extern "C" fn zc_liveliness_declare_token(
    this: &mut MaybeUninit<zc_owned_liveliness_token_t>,
    session: &z_loaned_session_t,
    key_expr: &z_loaned_keyexpr_t,
    _options: Option<&zc_liveliness_declaration_options_t>,
) -> result::z_result_t {
    let this = this.as_rust_type_mut_uninit();
    let session = session.as_rust_type_ref();
    let key_expr = key_expr.as_rust_type_ref();
    match session.liveliness().declare_token(key_expr).wait() {
        Ok(token) => {
            this.write(Some(token));
            result::Z_OK
        }
        Err(e) => {
            tracing::error!("Failed to undeclare token: {e}");
            this.write(None);
            result::Z_EGENERIC
        }
    }
}

/// Destroys a liveliness token, notifying subscribers of its destruction.
#[no_mangle]
pub extern "C" fn zc_liveliness_undeclare_token(
<<<<<<< HEAD
    this: zc_moved_liveliness_token_t,
) -> errors::z_error_t {
    if let Some(token) = this.into_rust_type() {
=======
    this: &mut zc_owned_liveliness_token_t,
) -> result::z_result_t {
    let this = this.as_rust_type_mut();
    if let Some(token) = this.take() {
>>>>>>> 9074367b
        if let Err(e) = token.undeclare().wait() {
            tracing::error!("Failed to undeclare token: {e}");
            return result::Z_EGENERIC;
        }
    }
    result::Z_OK
}

/// The options for `zc_liveliness_declare_subscriber()`
#[repr(C)]
pub struct zc_liveliness_subscriber_options_t {
    _dummy: u8,
}

/// Constucts default value for `zc_liveliness_declare_subscriber_options_t`.
#[no_mangle]
pub extern "C" fn zc_liveliness_subscriber_options_default(
    this: &mut MaybeUninit<zc_liveliness_subscriber_options_t>,
) {
    this.write(zc_liveliness_subscriber_options_t { _dummy: 0 });
}

/// Declares a subscriber on liveliness tokens that intersect `key_expr`.
///
/// @param this_: An uninitialized memory location where subscriber will be constructed.
/// @param session: The Zenoh session.
/// @param key_expr: The key expression to subscribe to.
/// @param callback: The callback function that will be called each time a liveliness token status is changed.
/// @param _options: The options to be passed to the liveliness subscriber declaration.
///
/// @return 0 in case of success, negative error values otherwise.
#[no_mangle]
pub extern "C" fn zc_liveliness_declare_subscriber(
    this: &mut MaybeUninit<z_owned_subscriber_t>,
    session: &z_loaned_session_t,
    key_expr: &z_loaned_keyexpr_t,
    callback: z_moved_closure_sample_t,
    _options: Option<&mut zc_liveliness_subscriber_options_t>,
) -> result::z_result_t {
    let this = this.as_rust_type_mut_uninit();
    let session = session.as_rust_type_ref();
    let key_expr = key_expr.as_rust_type_ref();
    let Some(callback) = callback.into_rust_type() else {
        this.write(None);
        return errors::Z_EINVAL;
    };
    match session
        .liveliness()
        .declare_subscriber(key_expr)
        .callback(move |sample| {
            let sample = sample.as_loaned_c_type_ref();
            z_closure_sample_call(z_closure_sample_loan(&callback), sample)
        })
        .wait()
    {
        Ok(subscriber) => {
            this.write(Some(subscriber));
            result::Z_OK
        }
        Err(e) => {
            tracing::error!("Failed to subscribe to liveliness: {e}");
            this.write(None);
            result::Z_EGENERIC
        }
    }
}

/// The options for `zc_liveliness_get()`
#[repr(C)]
pub struct zc_liveliness_get_options_t {
    timeout_ms: u32,
}

/// Constructs default value `zc_liveliness_get_options_t`.
#[no_mangle]
pub extern "C" fn zc_liveliness_get_options_default(
    this: &mut MaybeUninit<zc_liveliness_get_options_t>,
) {
    this.write(zc_liveliness_get_options_t { timeout_ms: 10000 });
}

/// Queries liveliness tokens currently on the network with a key expression intersecting with `key_expr`.
///
/// @param session: The Zenoh session.
/// @param key_expr: The key expression to query liveliness tokens for.
/// @param callback: The callback function that will be called for each received reply.
/// @param options: Additional options for the liveliness get operation.
#[no_mangle]
pub extern "C" fn zc_liveliness_get(
    session: &z_loaned_session_t,
    key_expr: &z_loaned_keyexpr_t,
    callback: z_moved_closure_reply_t,
    options: Option<&mut zc_liveliness_get_options_t>,
) -> result::z_result_t {
    let session = session.as_rust_type_ref();
    let key_expr = key_expr.as_rust_type_ref();
    let Some(callback) = callback.into_rust_type() else {
        return errors::Z_EINVAL;
    };
    let liveliness: Liveliness<'static> = session.liveliness();
    let mut builder = liveliness.get(key_expr).callback(move |response| {
        z_closure_reply_call(
            z_closure_reply_loan(&callback),
            response.as_loaned_c_type_ref(),
        )
    });
    if let Some(options) = options {
        builder = builder.timeout(core::time::Duration::from_millis(options.timeout_ms as u64));
    }
    match builder.wait() {
        Ok(()) => result::Z_OK,
        Err(e) => {
            tracing::error!("Failed to subscribe to liveliness: {e}");
            result::Z_EGENERIC
        }
    }
}<|MERGE_RESOLUTION|>--- conflicted
+++ resolved
@@ -20,17 +20,9 @@
 };
 
 use crate::{
-<<<<<<< HEAD
-    errors,
-    opaque_types::{
-        zc_loaned_liveliness_token_t, zc_moved_liveliness_token_t, zc_owned_liveliness_token_t,
-    },
-    transmute::{IntoRustType, LoanedCTypeRef, RustTypeRef, RustTypeRefUninit},
-=======
     opaque_types::{zc_loaned_liveliness_token_t, zc_owned_liveliness_token_t},
     result,
     transmute::{LoanedCTypeRef, RustTypeRef, RustTypeRefUninit},
->>>>>>> 9074367b
     z_closure_reply_call, z_closure_reply_loan, z_closure_sample_call, z_closure_sample_loan,
     z_loaned_keyexpr_t, z_loaned_session_t, z_moved_closure_reply_t, z_moved_closure_sample_t,
     z_owned_subscriber_t,
@@ -119,16 +111,9 @@
 /// Destroys a liveliness token, notifying subscribers of its destruction.
 #[no_mangle]
 pub extern "C" fn zc_liveliness_undeclare_token(
-<<<<<<< HEAD
-    this: zc_moved_liveliness_token_t,
-) -> errors::z_error_t {
-    if let Some(token) = this.into_rust_type() {
-=======
     this: &mut zc_owned_liveliness_token_t,
 ) -> result::z_result_t {
-    let this = this.as_rust_type_mut();
-    if let Some(token) = this.take() {
->>>>>>> 9074367b
+    if let Some(token) = this.take_rust_type() {
         if let Err(e) = token.undeclare().wait() {
             tracing::error!("Failed to undeclare token: {e}");
             return result::Z_EGENERIC;
