//
// Copyright (c) 2023 ZettaScale Technology
//
// This program and the accompanying materials are made available under the
// terms of the Eclipse Public License 2.0 which is available at
// http://www.eclipse.org/legal/epl-2.0, or the Apache License, Version 2.0
// which is available at https://www.apache.org/licenses/LICENSE-2.0.
//
// SPDX-License-Identifier: EPL-2.0 OR Apache-2.0
//
// Contributors:
//   ZettaScale Zenoh Team, <zenoh@zettascale.tech>
//

use std::mem::MaybeUninit;

use zenoh::{
    core::Wait,
    liveliness::{Liveliness, LivelinessToken},
    prelude::*,
};

use crate::{
    errors,
<<<<<<< HEAD
    opaque_types::{
        zc_loaned_liveliness_token_t, zc_moved_liveliness_token_t, zc_owned_liveliness_token_t,
    },
    transmute::{IntoRustType, LoanedCTypeRef, RustTypeRef, RustTypeRefUninit},
    z_closure_reply_call, z_closure_reply_loan, z_closure_sample_call, z_closure_sample_loan,
    z_loaned_keyexpr_t, z_loaned_session_t, z_moved_closure_reply_t, z_moved_closure_sample_t,
=======
    opaque_types::{zc_loaned_liveliness_token_t, zc_owned_liveliness_token_t},
    transmute::{LoanedCTypeRef, RustTypeRef, RustTypeRefUninit},
    z_closure_reply_call, z_closure_reply_loan, z_closure_sample_call, z_closure_sample_loan,
    z_loaned_keyexpr_t, z_loaned_session_t, z_owned_closure_reply_t, z_owned_closure_sample_t,
>>>>>>> 2189590c
    z_owned_subscriber_t,
};
decl_c_type!(
    owned(zc_owned_liveliness_token_t, option LivelinessToken<'static>),
    loaned(zc_loaned_liveliness_token_t),
    moved(zc_moved_liveliness_token_t)
);

/// Constructs liveliness token in its gravestone state.
#[no_mangle]
pub extern "C" fn zc_liveliness_token_null(this: &mut MaybeUninit<zc_owned_liveliness_token_t>) {
    this.as_rust_type_mut_uninit().write(None);
}

/// Returns ``true`` if liveliness token is valid, ``false`` otherwise.
#[no_mangle]
pub extern "C" fn zc_liveliness_token_check(this: &zc_owned_liveliness_token_t) -> bool {
    this.as_rust_type_ref().is_some()
}

/// Undeclares liveliness token, frees memory and resets it to a gravestone state.
#[no_mangle]
#[allow(unused_variables)]
pub extern "C" fn zc_liveliness_token_drop(this: zc_moved_liveliness_token_t) {}

/// The options for `zc_liveliness_declare_token()`.
#[repr(C)]
pub struct zc_liveliness_declaration_options_t {
    _dummy: u8,
}

/// Constructs default value for `zc_liveliness_declaration_options_t`.
#[no_mangle]
pub extern "C" fn zc_liveliness_declaration_options_default(
    this: &mut MaybeUninit<zc_liveliness_declaration_options_t>,
) {
    this.write(zc_liveliness_declaration_options_t { _dummy: 0 });
}

/// Borrows token.
#[no_mangle]
#[allow(clippy::missing_safety_doc)]
pub unsafe extern "C" fn zc_liveliness_token_loan(
    this: &zc_owned_liveliness_token_t,
) -> &zc_loaned_liveliness_token_t {
    this.as_rust_type_ref()
        .as_ref()
        .unwrap_unchecked()
        .as_loaned_c_type_ref()
}

/// Constructs and declares a liveliness token on the network.
///
/// Liveliness token subscribers on an intersecting key expression will receive a PUT sample when connectivity
/// is achieved, and a DELETE sample if it's lost.
///
/// @param this_: An uninitialized memory location where liveliness token will be constructed.
/// @param session: A Zenos session to declare the liveliness token.
/// @param key_expr: A keyexpr to declare a liveliess token for.
/// @param _options: Liveliness token declaration properties.
#[no_mangle]
pub extern "C" fn zc_liveliness_declare_token(
    this: &mut MaybeUninit<zc_owned_liveliness_token_t>,
    session: &z_loaned_session_t,
    key_expr: &z_loaned_keyexpr_t,
    _options: Option<&zc_liveliness_declaration_options_t>,
) -> errors::z_error_t {
    let this = this.as_rust_type_mut_uninit();
    let session = session.as_rust_type_ref();
    let key_expr = key_expr.as_rust_type_ref();
    match session.liveliness().declare_token(key_expr).wait() {
        Ok(token) => {
            this.write(Some(token));
            errors::Z_OK
        }
        Err(e) => {
            log::error!("Failed to undeclare token: {e}");
            this.write(None);
            errors::Z_EGENERIC
        }
    }
}

/// Destroys a liveliness token, notifying subscribers of its destruction.
#[no_mangle]
pub extern "C" fn zc_liveliness_undeclare_token(
    this: zc_moved_liveliness_token_t,
) -> errors::z_error_t {
    if let Some(token) = this.into_rust_type() {
        if let Err(e) = token.undeclare().wait() {
            log::error!("Failed to undeclare token: {e}");
            return errors::Z_EGENERIC;
        }
    }
    errors::Z_OK
}

/// The options for `zc_liveliness_declare_subscriber()`
#[repr(C)]
pub struct zc_liveliness_subscriber_options_t {
    _dummy: u8,
}

/// Constucts default value for `zc_liveliness_declare_subscriber_options_t`.
#[no_mangle]
pub extern "C" fn zc_liveliness_subscriber_options_default(
    this: &mut MaybeUninit<zc_liveliness_subscriber_options_t>,
) {
    this.write(zc_liveliness_subscriber_options_t { _dummy: 0 });
}

/// Declares a subscriber on liveliness tokens that intersect `key_expr`.
///
/// @param this_: An uninitialized memory location where subscriber will be constructed.
/// @param session: The Zenoh session.
/// @param key_expr: The key expression to subscribe to.
/// @param callback: The callback function that will be called each time a liveliness token status is changed.
/// @param _options: The options to be passed to the liveliness subscriber declaration.
///
/// @return 0 in case of success, negative error values otherwise.
#[no_mangle]
pub extern "C" fn zc_liveliness_declare_subscriber(
    this: &mut MaybeUninit<z_owned_subscriber_t>,
    session: &z_loaned_session_t,
    key_expr: &z_loaned_keyexpr_t,
    callback: z_moved_closure_sample_t,
    _options: Option<&mut zc_liveliness_subscriber_options_t>,
) -> errors::z_error_t {
    let this = this.as_rust_type_mut_uninit();
    let session = session.as_rust_type_ref();
    let key_expr = key_expr.as_rust_type_ref();
    let Some(callback) = callback.into_rust_type() else {
        this.write(None);
        return errors::Z_EINVAL;
    };
    match session
        .liveliness()
        .declare_subscriber(key_expr)
        .callback(move |sample| {
            let sample = sample.as_loaned_c_type_ref();
            z_closure_sample_call(z_closure_sample_loan(&callback), sample)
        })
        .wait()
    {
        Ok(subscriber) => {
            this.write(Some(subscriber));
            errors::Z_OK
        }
        Err(e) => {
            log::error!("Failed to subscribe to liveliness: {e}");
            this.write(None);
            errors::Z_EGENERIC
        }
    }
}

/// The options for `zc_liveliness_get()`
#[repr(C)]
pub struct zc_liveliness_get_options_t {
    timeout_ms: u32,
}

/// Constructs default value `zc_liveliness_get_options_t`.
#[no_mangle]
pub extern "C" fn zc_liveliness_get_options_default(
    this: &mut MaybeUninit<zc_liveliness_get_options_t>,
) {
    this.write(zc_liveliness_get_options_t { timeout_ms: 10000 });
}

/// Queries liveliness tokens currently on the network with a key expression intersecting with `key_expr`.
///
/// @param session: The Zenoh session.
/// @param key_expr: The key expression to query liveliness tokens for.
/// @param callback: The callback function that will be called for each received reply.
/// @param options: Additional options for the liveliness get operation.
#[no_mangle]
pub extern "C" fn zc_liveliness_get(
    session: &z_loaned_session_t,
    key_expr: &z_loaned_keyexpr_t,
    callback: z_moved_closure_reply_t,
    options: Option<&mut zc_liveliness_get_options_t>,
) -> errors::z_error_t {
    let session = session.as_rust_type_ref();
    let key_expr = key_expr.as_rust_type_ref();
    let Some(callback) = callback.into_rust_type() else {
        return errors::Z_EINVAL;
    };
    let liveliness: Liveliness<'static> = session.liveliness();
    let mut builder = liveliness.get(key_expr).callback(move |response| {
        z_closure_reply_call(
            z_closure_reply_loan(&callback),
            response.as_loaned_c_type_ref(),
        )
    });
    if let Some(options) = options {
        builder = builder.timeout(core::time::Duration::from_millis(options.timeout_ms as u64));
    }
    match builder.wait() {
        Ok(()) => errors::Z_OK,
        Err(e) => {
            log::error!("Failed to subscribe to liveliness: {e}");
            errors::Z_EGENERIC
        }
    }
}<|MERGE_RESOLUTION|>--- conflicted
+++ resolved
@@ -22,19 +22,12 @@
 
 use crate::{
     errors,
-<<<<<<< HEAD
     opaque_types::{
         zc_loaned_liveliness_token_t, zc_moved_liveliness_token_t, zc_owned_liveliness_token_t,
     },
     transmute::{IntoRustType, LoanedCTypeRef, RustTypeRef, RustTypeRefUninit},
     z_closure_reply_call, z_closure_reply_loan, z_closure_sample_call, z_closure_sample_loan,
     z_loaned_keyexpr_t, z_loaned_session_t, z_moved_closure_reply_t, z_moved_closure_sample_t,
-=======
-    opaque_types::{zc_loaned_liveliness_token_t, zc_owned_liveliness_token_t},
-    transmute::{LoanedCTypeRef, RustTypeRef, RustTypeRefUninit},
-    z_closure_reply_call, z_closure_reply_loan, z_closure_sample_call, z_closure_sample_loan,
-    z_loaned_keyexpr_t, z_loaned_session_t, z_owned_closure_reply_t, z_owned_closure_sample_t,
->>>>>>> 2189590c
     z_owned_subscriber_t,
 };
 decl_c_type!(
