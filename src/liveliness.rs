--- conflicted
+++ resolved
@@ -87,7 +87,6 @@
 /// @param _options: Liveliness token declaration properties.
 #[no_mangle]
 pub extern "C" fn zc_liveliness_declare_token(
-<<<<<<< HEAD
     this: &mut MaybeUninit<zc_owned_liveliness_token_t>,
     session: &z_loaned_session_t,
     key_expr: &z_loaned_keyexpr_t,
@@ -102,31 +101,15 @@
             result::Z_OK
         }
         Err(e) => {
-            tracing::error!("Failed to undeclare token: {e}");
+            tracing::error!("Failed to undeclare liveliness token: {e}");
             this.write(None);
             result::Z_EGENERIC
-=======
-    session: z_session_t,
-    key: z_keyexpr_t,
-    _options: Option<&zc_owned_liveliness_declaration_options_t>,
-) -> zc_owned_liveliness_token_t {
-    let Some(session) = session.upgrade() else {
-        tracing::error!("Failed to declare liveliness token: provided session was invalid");
-        return zc_liveliness_token_null();
-    };
-    match session.liveliness().declare_token(key).res() {
-        Ok(token) => unsafe { core::mem::transmute(token) },
-        Err(e) => {
-            tracing::error!("Failed to declare liveliness token: {e}");
-            zc_liveliness_token_null()
->>>>>>> 6bcc17d1
         }
     }
 }
 
 /// Destroys a liveliness token, notifying subscribers of its destruction.
 #[no_mangle]
-<<<<<<< HEAD
 pub extern "C" fn zc_liveliness_undeclare_token(
     this: zc_moved_liveliness_token_t,
 ) -> result::z_result_t {
@@ -135,16 +118,6 @@
             tracing::error!("Failed to undeclare token: {e}");
             return result::Z_EGENERIC;
         }
-=======
-pub extern "C" fn zc_liveliness_undeclare_token(token: &mut zc_owned_liveliness_token_t) {
-    let Some(token): Option<LivelinessToken> =
-        core::mem::replace(token, zc_liveliness_token_null()).into()
-    else {
-        return;
-    };
-    if let Err(e) = token.undeclare().res() {
-        tracing::error!("Failed to undeclare token: {e}");
->>>>>>> 6bcc17d1
     }
     result::Z_OK
 }
@@ -174,7 +147,6 @@
 /// @return 0 in case of success, negative error values otherwise.
 #[no_mangle]
 pub extern "C" fn zc_liveliness_declare_subscriber(
-<<<<<<< HEAD
     this: &mut MaybeUninit<z_owned_subscriber_t>,
     session: &z_loaned_session_t,
     key_expr: &z_loaned_keyexpr_t,
@@ -187,16 +159,6 @@
     let Some(callback) = callback.into_rust_type() else {
         this.write(None);
         return result::Z_EINVAL;
-=======
-    session: z_session_t,
-    key: z_keyexpr_t,
-    callback: &mut z_owned_closure_sample_t,
-    _options: Option<&zc_owned_liveliness_declare_subscriber_options_t>,
-) -> z_owned_subscriber_t {
-    let Some(session) = session.upgrade() else {
-        tracing::error!("Failed to declare liveliness token: provided session was invalid");
-        return z_owned_subscriber_t::null();
->>>>>>> 6bcc17d1
     };
     match session
         .liveliness()
@@ -213,12 +175,8 @@
         }
         Err(e) => {
             tracing::error!("Failed to subscribe to liveliness: {e}");
-<<<<<<< HEAD
             this.write(None);
             result::Z_EGENERIC
-=======
-            z_owned_subscriber_t::null()
->>>>>>> 6bcc17d1
         }
     }
 }
@@ -245,7 +203,6 @@
 /// @param options: Additional options for the liveliness get operation.
 #[no_mangle]
 pub extern "C" fn zc_liveliness_get(
-<<<<<<< HEAD
     session: &z_loaned_session_t,
     key_expr: &z_loaned_keyexpr_t,
     callback: z_moved_closure_reply_t,
@@ -255,16 +212,6 @@
     let key_expr = key_expr.as_rust_type_ref();
     let Some(callback) = callback.into_rust_type() else {
         return result::Z_EINVAL;
-=======
-    session: z_session_t,
-    key: z_keyexpr_t,
-    callback: &mut z_owned_closure_reply_t,
-    options: Option<&zc_liveliness_get_options_t>,
-) -> i8 {
-    let Some(session) = session.upgrade() else {
-        tracing::error!("Failed to declare liveliness token: provided session was invalid");
-        return i8::MIN;
->>>>>>> 6bcc17d1
     };
     let liveliness: Liveliness<'static> = session.liveliness();
     let mut builder = liveliness.get(key_expr).callback(move |response| {
@@ -280,11 +227,7 @@
         Ok(()) => result::Z_OK,
         Err(e) => {
             tracing::error!("Failed to subscribe to liveliness: {e}");
-<<<<<<< HEAD
             result::Z_EGENERIC
-=======
-            e.errno().get()
->>>>>>> 6bcc17d1
         }
     }
 }