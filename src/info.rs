//
// Copyright (c) 2017, 2022 ZettaScale Technology.
//
// This program and the accompanying materials are made available under the
// terms of the Eclipse Public License 2.0 which is available at
// http://www.eclipse.org/legal/epl-2.0, or the Apache License, Version 2.0
// which is available at https://www.apache.org/licenses/LICENSE-2.0.
//
// SPDX-License-Identifier: EPL-2.0 OR Apache-2.0
//
// Contributors:
//   ZettaScale Zenoh team, <zenoh@zettascale.tech>
//
use zenoh::{prelude::*, session::ZenohId};

pub use crate::opaque_types::z_id_t;
use crate::{
<<<<<<< HEAD
    errors,
    transmute::{CTypeRef, IntoCType, IntoRustType, RustTypeRef},
    z_closure_zid_call, z_closure_zid_loan, z_loaned_session_t, z_moved_closure_zid_t,
=======
    result,
    transmute::{CTypeRef, IntoCType, RustTypeRef},
    z_closure_zid_call, z_closure_zid_loan, z_loaned_session_t, z_owned_closure_zid_t,
>>>>>>> 9074367b
};
decl_c_type!(copy(z_id_t, ZenohId));

impl From<[u8; 16]> for z_id_t {
    fn from(value: [u8; 16]) -> Self {
        z_id_t { id: value }
    }
}

/// Returns the session's Zenoh ID.
///
/// Unless the `session` is invalid, that ID is guaranteed to be non-zero.
/// In other words, this function returning an array of 16 zeros means you failed
/// to pass it a valid session.
#[allow(clippy::missing_safety_doc)]
#[no_mangle]
pub unsafe extern "C" fn z_info_zid(session: &z_loaned_session_t) -> z_id_t {
    let session = session.as_rust_type_ref();
    session.info().zid().wait().into_c_type()
}

/// Fetches the Zenoh IDs of all connected peers.
///
/// `callback` will be called once for each ID, is guaranteed to never be called concurrently,
/// and is guaranteed to be dropped before this function exits.
///
/// Retuns 0 on success, negative values on failure
#[allow(clippy::missing_safety_doc)]
#[no_mangle]
pub unsafe extern "C" fn z_info_peers_zid(
    session: &z_loaned_session_t,
<<<<<<< HEAD
    callback: z_moved_closure_zid_t,
) -> errors::z_error_t {
=======
    callback: &mut z_owned_closure_zid_t,
) -> result::z_result_t {
    let mut closure = z_owned_closure_zid_t::empty();
    std::mem::swap(&mut closure, callback);
>>>>>>> 9074367b
    let session = session.as_rust_type_ref();
    let Some(callback) = callback.into_rust_type() else {
        return errors::Z_EINVAL;
    };
    for id in session.info().peers_zid().wait() {
        z_closure_zid_call(z_closure_zid_loan(&callback), id.as_ctype_ref());
    }
    result::Z_OK
}

/// Fetches the Zenoh IDs of all connected routers.
///
/// `callback` will be called once for each ID, is guaranteed to never be called concurrently,
/// and is guaranteed to be dropped before this function exits.
///
/// Retuns 0 on success, negative values on failure.
#[allow(clippy::missing_safety_doc)]
#[no_mangle]
pub unsafe extern "C" fn z_info_routers_zid(
    session: &z_loaned_session_t,
<<<<<<< HEAD
    callback: z_moved_closure_zid_t,
) -> errors::z_error_t {
=======
    callback: &mut z_owned_closure_zid_t,
) -> result::z_result_t {
    let mut closure = z_owned_closure_zid_t::empty();
    std::mem::swap(&mut closure, callback);
>>>>>>> 9074367b
    let session = session.as_rust_type_ref();
    let Some(callback) = callback.into_rust_type() else {
        return errors::Z_EINVAL;
    };
    for id in session.info().routers_zid().wait() {
        z_closure_zid_call(z_closure_zid_loan(&callback), id.as_ctype_ref());
    }
    result::Z_OK
}<|MERGE_RESOLUTION|>--- conflicted
+++ resolved
@@ -15,15 +15,9 @@
 
 pub use crate::opaque_types::z_id_t;
 use crate::{
-<<<<<<< HEAD
-    errors,
-    transmute::{CTypeRef, IntoCType, IntoRustType, RustTypeRef},
-    z_closure_zid_call, z_closure_zid_loan, z_loaned_session_t, z_moved_closure_zid_t,
-=======
     result,
     transmute::{CTypeRef, IntoCType, RustTypeRef},
     z_closure_zid_call, z_closure_zid_loan, z_loaned_session_t, z_owned_closure_zid_t,
->>>>>>> 9074367b
 };
 decl_c_type!(copy(z_id_t, ZenohId));
 
@@ -55,15 +49,8 @@
 #[no_mangle]
 pub unsafe extern "C" fn z_info_peers_zid(
     session: &z_loaned_session_t,
-<<<<<<< HEAD
     callback: z_moved_closure_zid_t,
-) -> errors::z_error_t {
-=======
-    callback: &mut z_owned_closure_zid_t,
 ) -> result::z_result_t {
-    let mut closure = z_owned_closure_zid_t::empty();
-    std::mem::swap(&mut closure, callback);
->>>>>>> 9074367b
     let session = session.as_rust_type_ref();
     let Some(callback) = callback.into_rust_type() else {
         return errors::Z_EINVAL;
@@ -84,15 +71,8 @@
 #[no_mangle]
 pub unsafe extern "C" fn z_info_routers_zid(
     session: &z_loaned_session_t,
-<<<<<<< HEAD
     callback: z_moved_closure_zid_t,
-) -> errors::z_error_t {
-=======
-    callback: &mut z_owned_closure_zid_t,
 ) -> result::z_result_t {
-    let mut closure = z_owned_closure_zid_t::empty();
-    std::mem::swap(&mut closure, callback);
->>>>>>> 9074367b
     let session = session.as_rust_type_ref();
     let Some(callback) = callback.into_rust_type() else {
         return errors::Z_EINVAL;
