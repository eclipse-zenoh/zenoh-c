//
// Copyright (c) 2017, 2024 ZettaScale Technology.
//
// This program and the accompanying materials are made available under the
// terms of the Eclipse Public License 2.0 which is available at
// http://www.eclipse.org/legal/epl-2.0, or the Apache License, Version 2.0
// which is available at https://www.apache.org/licenses/LICENSE-2.0.
//
// SPDX-License-Identifier: EPL-2.0 OR Apache-2.0
//
// Contributors:
//   ZettaScale Zenoh team, <zenoh@zettascale.tech>
//

use std::mem::MaybeUninit;

use zenoh::{matching::MatchingListener, Wait};

pub use crate::opaque_types::{z_moved_matching_listener_t, z_owned_matching_listener_t};
use crate::{
    result,
    transmute::{RustTypeRef, RustTypeRefUninit, TakeRustType},
};
decl_c_type!(
    owned(z_owned_matching_listener_t, option MatchingListener<()>),
);

<<<<<<< HEAD
#[no_mangle]
=======
#[prebindgen]
/// @warning This API has been marked as unstable: it works as advertised, but it may be changed in a future release.
>>>>>>> 194bb47f
/// @brief Constructs an empty matching listener.
pub fn z_internal_matching_listener_null(
    this_: &mut MaybeUninit<z_owned_matching_listener_t>,
) {
    this_.as_rust_type_mut_uninit().write(None);
}

<<<<<<< HEAD
#[no_mangle]
=======
#[prebindgen]
/// @warning This API has been marked as unstable: it works as advertised, but it may be changed in a future release.
>>>>>>> 194bb47f
/// @brief Checks the matching listener is for the gravestone state
pub fn z_internal_matching_listener_check(this_: &z_owned_matching_listener_t) -> bool {
    this_.as_rust_type_ref().is_some()
}

/// @brief A struct that indicates if there exist Subscribers matching the Publisher's key expression or Queryables matching Querier's key expression and target.
#[repr(C)]
#[derive(Debug, Clone, Copy)]
pub struct z_matching_status_t {
    /// True if there exist matching Zenoh entities, false otherwise.
    pub matching: bool,
}

/// @brief Undeclares the given matching listener, droping and invalidating it.
#[prebindgen]
#[allow(clippy::missing_safety_doc)]
pub fn z_matching_listener_drop(this: &mut z_moved_matching_listener_t) {
    std::mem::drop(this.take_rust_type())
}

/// @brief Undeclares the given matching listener, droping and invalidating it.
/// @return 0 in case of success, negative error code otherwise.
#[prebindgen]
#[allow(clippy::missing_safety_doc)]
pub fn z_undeclare_matching_listener(
    this: &mut z_moved_matching_listener_t,
) -> result::z_result_t {
    if let Some(m) = this.take_rust_type() {
        if let Err(e) = m.undeclare().wait() {
            crate::report_error!("{}", e);
            return result::Z_ENETWORK;
        }
    }
    result::Z_OK
}<|MERGE_RESOLUTION|>--- conflicted
+++ resolved
@@ -25,12 +25,7 @@
     owned(z_owned_matching_listener_t, option MatchingListener<()>),
 );
 
-<<<<<<< HEAD
-#[no_mangle]
-=======
 #[prebindgen]
-/// @warning This API has been marked as unstable: it works as advertised, but it may be changed in a future release.
->>>>>>> 194bb47f
 /// @brief Constructs an empty matching listener.
 pub fn z_internal_matching_listener_null(
     this_: &mut MaybeUninit<z_owned_matching_listener_t>,
@@ -38,12 +33,7 @@
     this_.as_rust_type_mut_uninit().write(None);
 }
 
-<<<<<<< HEAD
-#[no_mangle]
-=======
 #[prebindgen]
-/// @warning This API has been marked as unstable: it works as advertised, but it may be changed in a future release.
->>>>>>> 194bb47f
 /// @brief Checks the matching listener is for the gravestone state
 pub fn z_internal_matching_listener_check(this_: &z_owned_matching_listener_t) -> bool {
     this_.as_rust_type_ref().is_some()
