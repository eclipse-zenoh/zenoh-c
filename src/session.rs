--- conflicted
+++ resolved
@@ -22,11 +22,7 @@
     opaque_types::{z_loaned_session_t, z_owned_session_t},
     result,
     transmute::{IntoRustType, LoanedCTypeRef, RustTypeRef, RustTypeRefUninit},
-<<<<<<< HEAD
-    z_moved_config_t, z_moved_session_t, zc_init_logger,
-=======
     z_moved_config_t, z_moved_session_t, zc_init_logging,
->>>>>>> 3f0f9d8e
 };
 decl_c_type!(
     owned(z_owned_session_t, option Arc<Session>),
