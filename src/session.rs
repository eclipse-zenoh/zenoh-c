//
// Copyright (c) 2017, 2022 ZettaScale Technology.
//
// This program and the accompanying materials are made available under the
// terms of the Eclipse Public License 2.0 which is available at
// http://www.eclipse.org/legal/epl-2.0, or the Apache License, Version 2.0
// which is available at https://www.apache.org/licenses/LICENSE-2.0.
//
// SPDX-License-Identifier: EPL-2.0 OR Apache-2.0
//
// Contributors:
//   ZettaScale Zenoh team, <zenoh@zettascale.tech>
//

use std::{mem::MaybeUninit, sync::Arc};

use zenoh::{Session, Wait};

#[cfg(all(feature = "shared-memory", feature = "unstable"))]
use crate::z_loaned_shm_client_storage_t;
use crate::{
    opaque_types::{z_loaned_session_t, z_owned_session_t},
    result,
<<<<<<< HEAD
    transmute::{IntoRustType, LoanedCTypeRef, RustTypeRef, RustTypeRefUninit},
    z_moved_config_t, z_moved_session_t, zc_init_logger,
=======
    transmute::{LoanedCTypeRef, RustTypeRef, RustTypeRefUninit},
    z_owned_config_t, zc_init_logging,
>>>>>>> 63e78ec1
};
decl_c_type!(
    owned(z_owned_session_t, option Arc<Session>),
    loaned(z_loaned_session_t),
    moved(z_moved_session_t)
);

/// Borrows session.
#[no_mangle]
#[allow(clippy::missing_safety_doc)]
pub unsafe extern "C" fn z_session_loan(this: &z_owned_session_t) -> &z_loaned_session_t {
    this.as_rust_type_ref()
        .as_ref()
        .unwrap_unchecked()
        .as_loaned_c_type_ref()
}

/// Constructs a Zenoh session in its gravestone state.
#[no_mangle]
#[allow(clippy::missing_safety_doc)]
pub extern "C" fn z_session_null(this: &mut MaybeUninit<z_owned_session_t>) {
    this.as_rust_type_mut_uninit().write(None);
}

/// Constructs and opens a new Zenoh session.
///
/// @return 0 in case of success, negative error code otherwise (in this case the session will be in its gravestone state).
#[allow(clippy::missing_safety_doc)]
#[no_mangle]
pub extern "C" fn z_open(
    this: &mut MaybeUninit<z_owned_session_t>,
    config: z_moved_config_t,
) -> result::z_result_t {
    let this = this.as_rust_type_mut_uninit();
    if cfg!(feature = "logger-autoinit") {
        zc_init_logging();
    }
    let Some(config) = config.into_rust_type().take() else {
        tracing::error!("Config not provided");
        this.write(None);
        return result::Z_EINVAL;
    };
    match zenoh::open(config).wait() {
        Ok(s) => {
            this.write(Some(Arc::new(s)));
            result::Z_OK
        }
        Err(e) => {
            tracing::error!("Error opening session: {}", e);
            this.write(None);
            result::Z_ENETWORK
        }
    }
}

#[cfg(all(feature = "shared-memory", feature = "unstable"))]
/// Constructs and opens a new Zenoh session with specified client storage.
///
/// @return 0 in case of success, negative error code otherwise (in this case the session will be in its gravestone state).
#[allow(clippy::missing_safety_doc)]
#[no_mangle]
pub extern "C" fn z_open_with_custom_shm_clients(
    this: &mut MaybeUninit<z_owned_session_t>,
    config: z_moved_config_t,
    shm_clients: &z_loaned_shm_client_storage_t,
) -> result::z_result_t {
    let this = this.as_rust_type_mut_uninit();
    if cfg!(feature = "logger-autoinit") {
        zc_init_logging();
    }
    let Some(config) = config.into_rust_type().take() else {
        tracing::error!("Config not provided");
        this.write(None);
        return result::Z_EINVAL;
    };
    match zenoh::open(config)
        .with_shm_clients(shm_clients.as_rust_type_ref().clone())
        .wait()
    {
        Ok(s) => {
            this.write(Some(Arc::new(s)));
            result::Z_OK
        }
        Err(e) => {
            tracing::error!("Error opening session: {}", e);
            this.write(None);
            result::Z_ENETWORK
        }
    }
}

/// Returns ``true`` if `session` is valid, ``false`` otherwise.
#[allow(clippy::missing_safety_doc)]
#[no_mangle]
pub extern "C" fn z_session_check(this: &z_owned_session_t) -> bool {
    this.as_rust_type_ref().is_some()
}

/// Closes a zenoh session. This alos drops and invalidates `session`.
///
/// @return 0 in  case of success, a negative value if an error occured while closing the session,
/// the remaining reference count (number of shallow copies) of the session otherwise, saturating at i8::MAX.
#[no_mangle]
pub extern "C" fn z_close(session: z_moved_session_t) -> result::z_result_t {
    let Some(s) = session.into_rust_type() else {
        return result::Z_EINVAL;
    };
    let s = match Arc::try_unwrap(s) {
        Ok(s) => s,
        Err(s) => {
            return (Arc::strong_count(&s) - 1).min(i8::MAX as usize) as i8;
        }
    };
    match s.close().wait() {
        Err(e) => {
            tracing::error!("Error closing session: {}", e);
            result::Z_EGENERIC
        }
        Ok(_) => result::Z_OK,
    }
}

/// Frees memory and invalidates the session.
///
/// This will also close the session if it does not have any clones left.
#[no_mangle]
#[allow(unused_variables)]
pub extern "C" fn z_session_drop(this: z_moved_session_t) {}

/// Constructs an owned shallow copy of the session in provided uninitialized memory location.
#[allow(clippy::missing_safety_doc)]
#[no_mangle]
pub extern "C" fn z_session_clone(
    dst: &mut MaybeUninit<z_owned_session_t>,
    this: &z_loaned_session_t,
) {
    dst.as_rust_type_mut_uninit()
        .write(Some(this.as_rust_type_ref().clone()));
}<|MERGE_RESOLUTION|>--- conflicted
+++ resolved
@@ -21,13 +21,8 @@
 use crate::{
     opaque_types::{z_loaned_session_t, z_owned_session_t},
     result,
-<<<<<<< HEAD
     transmute::{IntoRustType, LoanedCTypeRef, RustTypeRef, RustTypeRefUninit},
-    z_moved_config_t, z_moved_session_t, zc_init_logger,
-=======
-    transmute::{LoanedCTypeRef, RustTypeRef, RustTypeRefUninit},
-    z_owned_config_t, zc_init_logging,
->>>>>>> 63e78ec1
+    z_moved_config_t, z_moved_session_t, zc_init_logging,
 };
 decl_c_type!(
     owned(z_owned_session_t, option Arc<Session>),
