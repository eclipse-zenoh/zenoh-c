//
// Copyright (c) 2017, 2022 ZettaScale Technology.
//
// This program and the accompanying materials are made available under the
// terms of the Eclipse Public License 2.0 which is available at
// http://www.eclipse.org/legal/epl-2.0, or the Apache License, Version 2.0
// which is available at https://www.apache.org/licenses/LICENSE-2.0.
//
// SPDX-License-Identifier: EPL-2.0 OR Apache-2.0
//
// Contributors:
//   ZettaScale Zenoh team, <zenoh@zettascale.tech>
//

use std::{mem::MaybeUninit, sync::Arc};

use zenoh::{Session, Wait};

#[cfg(all(feature = "shared-memory", feature = "unstable"))]
use crate::z_loaned_shm_client_storage_t;
use crate::{
    opaque_types::{z_loaned_session_t, z_owned_session_t},
    result,
    transmute::{LoanedCTypeRef, RustTypeRef, RustTypeRefUninit, TakeRustType},
    z_moved_config_t, z_moved_session_t, zc_init_logging,
};
decl_c_type!(
    owned(z_owned_session_t, option Arc<Session>),
    loaned(z_loaned_session_t),
);

/// Borrows session.
#[no_mangle]
#[allow(clippy::missing_safety_doc)]
pub unsafe extern "C" fn z_session_loan(this_: &z_owned_session_t) -> &z_loaned_session_t {
    this_
        .as_rust_type_ref()
        .as_ref()
        .unwrap_unchecked()
        .as_loaned_c_type_ref()
}

/// Constructs a Zenoh session in its gravestone state.
#[no_mangle]
#[allow(clippy::missing_safety_doc)]
pub extern "C" fn z_internal_session_null(this_: &mut MaybeUninit<z_owned_session_t>) {
    this_.as_rust_type_mut_uninit().write(None);
}

/// Constructs and opens a new Zenoh session.
///
/// @return 0 in case of success, negative error code otherwise (in this case the session will be in its gravestone state).
#[allow(clippy::missing_safety_doc)]
#[no_mangle]
pub extern "C" fn z_open(
    this: &mut MaybeUninit<z_owned_session_t>,
    config: &mut z_moved_config_t,
) -> result::z_result_t {
    let this = this.as_rust_type_mut_uninit();
    if cfg!(feature = "logger-autoinit") {
        zc_init_logging();
    }
    let Some(config) = config.take_rust_type().take() else {
        tracing::error!("Config not provided");
        this.write(None);
        return result::Z_EINVAL;
    };
    match zenoh::open(config).wait() {
        Ok(s) => {
            this.write(Some(Arc::new(s)));
            result::Z_OK
        }
        Err(e) => {
            tracing::error!("Error opening session: {}", e);
            this.write(None);
            result::Z_ENETWORK
        }
    }
}

#[cfg(all(feature = "shared-memory", feature = "unstable"))]
/// Constructs and opens a new Zenoh session with specified client storage.
///
/// @return 0 in case of success, negative error code otherwise (in this case the session will be in its gravestone state).
#[allow(clippy::missing_safety_doc)]
#[no_mangle]
pub extern "C" fn z_open_with_custom_shm_clients(
    this: &mut MaybeUninit<z_owned_session_t>,
    config: &mut z_moved_config_t,
    shm_clients: &z_loaned_shm_client_storage_t,
) -> result::z_result_t {
    let this = this.as_rust_type_mut_uninit();
    if cfg!(feature = "logger-autoinit") {
        zc_init_logging();
    }
<<<<<<< HEAD

    let config = match config.as_mut().take() {
        Some(c) => c,
        None => {
            tracing::error!("Config not provided");
            return z_owned_session_t::null();
        }
=======
    let Some(config) = config.take_rust_type() else {
        tracing::error!("Config not provided");
        this.write(None);
        return result::Z_EINVAL;
>>>>>>> 91400a1d
    };
    match zenoh::open(config)
        .with_shm_clients(shm_clients.as_rust_type_ref().clone())
        .wait()
    {
        Ok(s) => {
            this.write(Some(Arc::new(s)));
            result::Z_OK
        }
        Err(e) => {
            tracing::error!("Error opening session: {}", e);
<<<<<<< HEAD
            z_owned_session_t::null()
=======
            this.write(None);
            result::Z_ENETWORK
>>>>>>> 91400a1d
        }
    }
}

/// Returns ``true`` if `session` is valid, ``false`` otherwise.
#[allow(clippy::missing_safety_doc)]
#[no_mangle]
pub extern "C" fn z_internal_session_check(this_: &z_owned_session_t) -> bool {
    this_.as_rust_type_ref().is_some()
}

/// Closes a zenoh session. This alos drops and invalidates `session`.
///
/// @return 0 in  case of success, a negative value if an error occured while closing the session,
/// the remaining reference count (number of shallow copies) of the session otherwise, saturating at i8::MAX.
#[no_mangle]
pub extern "C" fn z_close(session: &mut z_moved_session_t) -> result::z_result_t {
    let Some(s) = session.take_rust_type() else {
        return result::Z_EINVAL;
    };
    let s = match Arc::try_unwrap(s) {
        Ok(s) => s,
        Err(s) => {
            return (Arc::strong_count(&s) - 1).min(i8::MAX as usize) as i8;
        }
    };
    match s.close().wait() {
        Err(e) => {
            tracing::error!("Error closing session: {}", e);
            result::Z_EGENERIC
        }
        Ok(_) => result::Z_OK,
    }
}

/// Frees memory and invalidates the session.
///
/// This will also close the session if it does not have any clones left.
#[no_mangle]
pub extern "C" fn z_session_drop(this_: &mut z_moved_session_t) {
    let _ = this_.take_rust_type();
}

/// Constructs an owned shallow copy of the session in provided uninitialized memory location.
#[allow(clippy::missing_safety_doc)]
#[no_mangle]
pub extern "C" fn z_session_clone(
    dst: &mut MaybeUninit<z_owned_session_t>,
    this: &z_loaned_session_t,
) {
    dst.as_rust_type_mut_uninit()
        .write(Some(this.as_rust_type_ref().clone()));
}<|MERGE_RESOLUTION|>--- conflicted
+++ resolved
@@ -93,20 +93,10 @@
     if cfg!(feature = "logger-autoinit") {
         zc_init_logging();
     }
-<<<<<<< HEAD
-
-    let config = match config.as_mut().take() {
-        Some(c) => c,
-        None => {
-            tracing::error!("Config not provided");
-            return z_owned_session_t::null();
-        }
-=======
     let Some(config) = config.take_rust_type() else {
         tracing::error!("Config not provided");
         this.write(None);
         return result::Z_EINVAL;
->>>>>>> 91400a1d
     };
     match zenoh::open(config)
         .with_shm_clients(shm_clients.as_rust_type_ref().clone())
@@ -118,12 +108,8 @@
         }
         Err(e) => {
             tracing::error!("Error opening session: {}", e);
-<<<<<<< HEAD
-            z_owned_session_t::null()
-=======
             this.write(None);
             result::Z_ENETWORK
->>>>>>> 91400a1d
         }
     }
 }
