//
// Copyright (c) 2017, 2022 ZettaScale Technology.
//
// This program and the accompanying materials are made available under the
// terms of the Eclipse Public License 2.0 which is available at
// http://www.eclipse.org/legal/epl-2.0, or the Apache License, Version 2.0
// which is available at https://www.apache.org/licenses/LICENSE-2.0.
//
// SPDX-License-Identifier: EPL-2.0 OR Apache-2.0
//
// Contributors:
//   ZettaScale Zenoh team, <zenoh@zettascale.tech>
//

use std::mem::MaybeUninit;

#[cfg(feature = "unstable")]
use zenoh::pubsub::MatchingListener;
use zenoh::{
    prelude::*,
    pubsub::Publisher,
    qos::{CongestionControl, Priority},
};

#[cfg(feature = "unstable")]
use crate::z_moved_source_info_t;
#[cfg(feature = "unstable")]
use crate::zc_moved_closure_matching_status_t;
use crate::{
    result::{self},
    transmute::{IntoRustType, LoanedCTypeRef, RustTypeRef, RustTypeRefUninit, TakeRustType},
    z_congestion_control_t, z_loaned_keyexpr_t, z_loaned_session_t, z_moved_bytes_t,
    z_moved_encoding_t, z_priority_t, z_timestamp_t,
};
#[cfg(feature = "unstable")]
use crate::{
    transmute::IntoCType, z_entity_global_id_t, zc_closure_matching_status_call,
    zc_closure_matching_status_loan, zc_locality_default, zc_locality_t,
};

/// Options passed to the `z_declare_publisher()` function.
#[repr(C)]
pub struct z_publisher_options_t {
    /// Default encoding for messages put by this publisher.
    pub encoding: z_moved_encoding_t,
    /// The congestion control to apply when routing messages from this publisher.
    pub congestion_control: z_congestion_control_t,
    /// The priority of messages from this publisher.
    pub priority: z_priority_t,
    /// If true, Zenoh will not wait to batch this message with others to reduce the bandwith.
    pub is_express: bool,
    #[cfg(feature = "unstable")]
    /// The allowed destination for this publisher.
    pub allowed_destination: zc_locality_t,
}

/// Constructs the default value for `z_publisher_options_t`.
#[no_mangle]
pub extern "C" fn z_publisher_options_default(this: &mut MaybeUninit<z_publisher_options_t>) {
    this.write(z_publisher_options_t {
        encoding: None.into(),
        congestion_control: CongestionControl::default().into(),
        priority: Priority::default().into(),
        is_express: false,
        #[cfg(feature = "unstable")]
        allowed_destination: zc_locality_default(),
    });
}

pub use crate::opaque_types::{z_loaned_publisher_t, z_moved_publisher_t, z_owned_publisher_t};
decl_c_type!(
    owned(z_owned_publisher_t, option Publisher<'static>),
    loaned(z_loaned_publisher_t),
    moved(z_moved_publisher_t)
);

/// Constructs and declares a publisher for the given key expression.
///
/// Data can be put and deleted with this publisher with the help of the
/// `z_publisher_put()` and `z_publisher_delete()` functions.
///
/// @param this_: An unitilized location in memory where publisher will be constructed.
/// @param session: The Zenoh session.
/// @param key_expr: The key expression to publish.
/// @param options: Additional options for the publisher.
///
/// @return 0 in case of success, negative error code otherwise.
#[no_mangle]
#[allow(clippy::missing_safety_doc)]
pub extern "C" fn z_declare_publisher(
    this: &mut MaybeUninit<z_owned_publisher_t>,
    session: &z_loaned_session_t,
    key_expr: &z_loaned_keyexpr_t,
    options: Option<&mut z_publisher_options_t>,
) -> result::z_result_t {
    let this = this.as_rust_type_mut_uninit();
    let session = session.as_rust_type_ref();
    let key_expr = key_expr.as_rust_type_ref().clone().into_owned();
    let mut p = session.declare_publisher(key_expr);
    if let Some(options) = options {
        p = p
            .congestion_control(options.congestion_control.into())
            .priority(options.priority.into())
            .express(options.is_express);
        #[cfg(feature = "unstable")]
        {
            p = p.allowed_destination(options.allowed_destination.into());
        }
        if let Some(encoding) = options.encoding.take_rust_type() {
            p = p.encoding(encoding);
        }
    }
    match p.wait() {
        Err(e) => {
            tracing::error!("{}", e);
            this.write(None);
            result::Z_EGENERIC
        }
        Ok(publisher) => {
            this.write(Some(publisher));
            result::Z_OK
        }
    }
}

/// Constructs a publisher in a gravestone state.
#[no_mangle]
#[allow(clippy::missing_safety_doc)]
pub extern "C" fn z_publisher_null(this: &mut MaybeUninit<z_owned_publisher_t>) {
    this.as_rust_type_mut_uninit().write(None);
}

/// Returns ``true`` if publisher is valid, ``false`` otherwise.
#[allow(clippy::missing_safety_doc)]
#[no_mangle]
pub extern "C" fn z_publisher_check(this: &z_owned_publisher_t) -> bool {
    this.as_rust_type_ref().is_some()
}

/// Borrows publisher.
#[no_mangle]
#[allow(clippy::missing_safety_doc)]
pub unsafe extern "C" fn z_publisher_loan(this: &z_owned_publisher_t) -> &z_loaned_publisher_t {
    this.as_rust_type_ref()
        .as_ref()
        .unwrap_unchecked()
        .as_loaned_c_type_ref()
}

/// Mutably borrows publisher.
#[no_mangle]
#[allow(clippy::missing_safety_doc)]
pub unsafe extern "C" fn z_publisher_loan_mut(
    this: &mut z_owned_publisher_t,
) -> &mut z_loaned_publisher_t {
    this.as_rust_type_mut()
        .as_mut()
        .unwrap_unchecked()
        .as_loaned_c_type_mut()
}

/// Options passed to the `z_publisher_put()` function.
#[repr(C)]
pub struct z_publisher_put_options_t {
    ///  The encoding of the data to publish.
    pub encoding: z_moved_encoding_t,
    /// The timestamp of the publication.
    pub timestamp: Option<&'static z_timestamp_t>,
    /// The source info for the publication.
    #[cfg(feature = "unstable")]
    pub source_info: z_moved_source_info_t,
    /// The attachment to attach to the publication.
    pub attachment: z_moved_bytes_t,
}

/// Constructs the default value for `z_publisher_put_options_t`.
#[no_mangle]
#[allow(clippy::missing_safety_doc)]
pub extern "C" fn z_publisher_put_options_default(
    this: &mut MaybeUninit<z_publisher_put_options_t>,
) {
    this.write(z_publisher_put_options_t {
        encoding: None.into(),
        timestamp: None,
        #[cfg(feature = "unstable")]
        source_info: None.into(),
        attachment: None.into(),
    });
}

/// Sends a `PUT` message onto the publisher's key expression, transfering the payload ownership.
///
///
/// The payload and all owned options fields are consumed upon function return.
///
/// @param this_: The publisher.
/// @param session: The Zenoh session.
/// @param payload: The dat to publish. WIll be consumed.
/// @param options: The publisher put options. All owned fields will be consumed.
///
/// @return 0 in case of success, negative error values in case of failure.
#[no_mangle]
#[allow(clippy::missing_safety_doc)]
pub unsafe extern "C" fn z_publisher_put(
    this: &z_loaned_publisher_t,
    payload: z_moved_bytes_t,
    options: Option<&mut z_publisher_put_options_t>,
) -> result::z_result_t {
    let publisher = this.as_rust_type_ref();
    let Some(payload) = payload.into_rust_type() else {
        return result::Z_EINVAL;
    };

    let mut put = publisher.put(payload);
    if let Some(options) = options {
        if let Some(encoding) = options.encoding.take_rust_type() {
            put = put.encoding(encoding);
        };
        #[cfg(feature = "unstable")]
        if let Some(source_info) = options.source_info.take_rust_type() {
            put = put.source_info(source_info);
        };
        if let Some(attachment) = options.attachment.take_rust_type() {
            put = put.attachment(attachment);
        }
        if let Some(timestamp) = options.timestamp {
            put = put.timestamp(Some(*timestamp.as_rust_type_ref()));
        }
    }

    if let Err(e) = put.wait() {
        tracing::error!("{}", e);
        result::Z_EGENERIC
    } else {
        result::Z_OK
    }
}

/// Represents the set of options that can be applied to the delete operation by a previously declared publisher,
/// whenever issued via `z_publisher_delete()`.
#[repr(C)]
pub struct z_publisher_delete_options_t {
    /// The timestamp of this message.
    pub timestamp: Option<&'static z_timestamp_t>,
}

/// Constructs the default values for the delete operation via a publisher entity.
#[no_mangle]
#[allow(clippy::missing_safety_doc)]
pub extern "C" fn z_publisher_delete_options_default(
    this: &mut MaybeUninit<z_publisher_delete_options_t>,
) {
    this.write(z_publisher_delete_options_t { timestamp: None });
}
/// Sends a `DELETE` message onto the publisher's key expression.
///
/// @return 0 in case of success, negative error code in case of failure.
#[no_mangle]
#[allow(clippy::missing_safety_doc)]
pub extern "C" fn z_publisher_delete(
    publisher: &z_loaned_publisher_t,
    options: Option<&z_publisher_delete_options_t>,
) -> result::z_result_t {
    let publisher = publisher.as_rust_type_ref();
    let mut del = publisher.delete();
    if let Some(options) = options {
        if let Some(timestamp) = options.timestamp {
            del = del.timestamp(Some(*timestamp.as_rust_type_ref()));
        }
    }
    if let Err(e) = del.wait() {
        tracing::error!("{}", e);
        result::Z_EGENERIC
    } else {
        result::Z_OK
    }
}
#[cfg(feature = "unstable")]
/// Returns the ID of the publisher.
#[no_mangle]
pub extern "C" fn z_publisher_id(publisher: &z_loaned_publisher_t) -> z_entity_global_id_t {
    publisher.as_rust_type_ref().id().into_c_type()
}

/// Returns the key expression of the publisher.
#[no_mangle]
pub extern "C" fn z_publisher_keyexpr(publisher: &z_loaned_publisher_t) -> &z_loaned_keyexpr_t {
    publisher
        .as_rust_type_ref()
        .key_expr()
        .as_loaned_c_type_ref()
}

#[cfg(feature = "unstable")]
pub use crate::opaque_types::{zc_moved_matching_listener_t, zc_owned_matching_listener_t};
#[cfg(feature = "unstable")]
decl_c_type!(
    owned(zc_owned_matching_listener_t, option MatchingListener<'static, ()>),
    moved(zc_moved_matching_listener_t)
);

/// Constructs an empty matching listener
#[no_mangle]
#[cfg(feature = "unstable")]
pub extern "C" fn zc_matching_listener_null(this: &mut MaybeUninit<zc_owned_matching_listener_t>) {
    this.as_rust_type_mut_uninit().write(None);
}
<<<<<<< HEAD
=======

/// Checks the matching listener is for the gravestone state
#[no_mangle]
#[cfg(feature = "unstable")]
pub extern "C" fn zc_matching_listener_check(this: &zc_owned_matching_listener_t) -> bool {
    this.as_rust_type_ref().is_some()
}
>>>>>>> 3f0f9d8e

#[cfg(feature = "unstable")]
/// A struct that indicates if there exist Subscribers matching the Publisher's key expression.
#[repr(C)]
#[derive(Debug, Clone, Copy)]
pub struct zc_matching_status_t {
    /// True if there exist Subscribers matching the Publisher's key expression, false otherwise.
    pub matching: bool,
}

#[cfg(feature = "unstable")]
/// Constructs matching listener, registering a callback for notifying subscribers matching with a given publisher.
///
/// @param this_: An unitilized memory location where matching listener will be constructed. The matching listener will be automatically dropped when publisher is dropped.
/// @param publisher: A publisher to associate with matching listener.
/// @param callback: A closure that will be called every time the matching status of the publisher changes (If last subscriber, disconnects or when the first subscriber connects).
///
/// @return 0 in case of success, negative error code otherwise.
#[no_mangle]
#[allow(clippy::missing_safety_doc)]
pub extern "C" fn zc_publisher_matching_listener_declare(
    this: &mut MaybeUninit<zc_owned_matching_listener_t>,
    publisher: &'static z_loaned_publisher_t,
    callback: zc_moved_closure_matching_status_t,
) -> result::z_result_t {
    let this = this.as_rust_type_mut_uninit();
    let publisher = publisher.as_rust_type_ref();
    let Some(callback) = callback.into_rust_type() else {
        return result::Z_EINVAL;
    };
    let listener = publisher
        .matching_listener()
        .callback_mut(move |matching_status| {
            let status = zc_matching_status_t {
                matching: matching_status.matching_subscribers(),
            };
            zc_closure_matching_status_call(zc_closure_matching_status_loan(&callback), &status);
        })
        .wait();
    match listener {
        Ok(listener) => {
            this.write(Some(listener));
            result::Z_OK
        }
        Err(e) => {
            tracing::error!("{}", e);
            result::Z_EGENERIC
        }
    }
}

#[cfg(feature = "unstable")]
/// Undeclares the given matching listener, droping and invalidating it.
///
/// @return 0 in case of success, negative error code otherwise.
#[no_mangle]
#[allow(clippy::missing_safety_doc)]
pub extern "C" fn zc_publisher_matching_listener_undeclare(
    this: zc_moved_matching_listener_t,
) -> result::z_result_t {
    if let Some(p) = this.into_rust_type().take() {
        if let Err(e) = p.undeclare().wait() {
            tracing::error!("{}", e);
            return result::Z_EGENERIC;
        }
    }
    result::Z_OK
}

#[cfg(feature = "unstable")]
/// Undeclares the given matching listener, droping and invalidating it.
///
/// @return 0 in case of success, negative error code otherwise.
#[no_mangle]
#[allow(clippy::missing_safety_doc)]
pub extern "C" fn zc_publisher_matching_listener_drop(
    this: zc_moved_matching_listener_t,
) -> result::z_result_t {
    zc_publisher_matching_listener_undeclare(this)
}

<<<<<<< HEAD
=======
#[cfg(feature = "unstable")]
/// Gets publisher matching status - i.e. if there are any subscribers matching its key expression.
///
/// @return 0 in case of success, negative error code otherwise (in this case matching_status is not updated).
#[no_mangle]
#[allow(clippy::missing_safety_doc)]
pub extern "C" fn zc_publisher_get_matching_status(
    this: &'static z_loaned_publisher_t,
    matching_status: &mut MaybeUninit<zc_matching_status_t>,
) -> result::z_result_t {
    match this.as_rust_type_ref().matching_status().wait() {
        Ok(s) => {
            matching_status.write(zc_matching_status_t {
                matching: s.matching_subscribers(),
            });
            result::Z_OK
        }
        Err(e) => {
            tracing::error!("{}", e);
            result::Z_ENETWORK
        }
    }
}

>>>>>>> 3f0f9d8e
/// Undeclares the given publisher, droping and invalidating it.
///
/// @return 0 in case of success, negative error code otherwise.
#[no_mangle]
#[allow(clippy::missing_safety_doc)]
pub extern "C" fn z_undeclare_publisher(this: z_moved_publisher_t) -> result::z_result_t {
    if let Some(p) = this.into_rust_type() {
        if let Err(e) = p.undeclare().wait() {
            tracing::error!("{}", e);
            return result::Z_ENETWORK;
        }
    }
    result::Z_OK
}

/// Frees memory and resets publisher to its gravestone state. Also attempts undeclare publisher.
#[no_mangle]
#[allow(clippy::missing_safety_doc)]
pub extern "C" fn z_publisher_drop(this: z_moved_publisher_t) {
    z_undeclare_publisher(this);
}<|MERGE_RESOLUTION|>--- conflicted
+++ resolved
@@ -305,8 +305,6 @@
 pub extern "C" fn zc_matching_listener_null(this: &mut MaybeUninit<zc_owned_matching_listener_t>) {
     this.as_rust_type_mut_uninit().write(None);
 }
-<<<<<<< HEAD
-=======
 
 /// Checks the matching listener is for the gravestone state
 #[no_mangle]
@@ -314,7 +312,6 @@
 pub extern "C" fn zc_matching_listener_check(this: &zc_owned_matching_listener_t) -> bool {
     this.as_rust_type_ref().is_some()
 }
->>>>>>> 3f0f9d8e
 
 #[cfg(feature = "unstable")]
 /// A struct that indicates if there exist Subscribers matching the Publisher's key expression.
@@ -396,8 +393,6 @@
     zc_publisher_matching_listener_undeclare(this)
 }
 
-<<<<<<< HEAD
-=======
 #[cfg(feature = "unstable")]
 /// Gets publisher matching status - i.e. if there are any subscribers matching its key expression.
 ///
@@ -422,7 +417,6 @@
     }
 }
 
->>>>>>> 3f0f9d8e
 /// Undeclares the given publisher, droping and invalidating it.
 ///
 /// @return 0 in case of success, negative error code otherwise.
