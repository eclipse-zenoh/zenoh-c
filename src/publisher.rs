--- conflicted
+++ resolved
@@ -375,17 +375,6 @@
 }
 
 #[cfg(feature = "unstable")]
-<<<<<<< HEAD
-/// Undeclares the given matching listener, droping and invalidating it.
-///
-/// @return 0 in case of success, negative error code otherwise.
-#[no_mangle]
-#[allow(clippy::missing_safety_doc)]
-pub extern "C" fn zc_publisher_matching_listener_drop(
-    this: zc_moved_matching_listener_t,
-) -> result::z_result_t {
-    zc_publisher_matching_listener_undeclare(this)
-=======
 /// Gets publisher matching status - i.e. if there are any subscribers matching its key expression.
 ///
 /// @return 0 in case of success, negative error code otherwise (in this case matching_status is not updated).
@@ -407,7 +396,6 @@
             result::Z_ENETWORK
         }
     }
->>>>>>> ad54bcb6
 }
 
 /// Undeclares the given publisher, droping and invalidating it.
