//
// Copyright (c) 2017, 2022 ZettaScale Technology.
//
// This program and the accompanying materials are made available under the
// terms of the Eclipse Public License 2.0 which is available at
// http://www.eclipse.org/legal/epl-2.0, or the Apache License, Version 2.0
// which is available at https://www.apache.org/licenses/LICENSE-2.0.
//
// SPDX-License-Identifier: EPL-2.0 OR Apache-2.0
//
// Contributors:
//   ZettaScale Zenoh team, <zenoh@zettascale.tech>
//

use std::mem::MaybeUninit;

#[cfg(feature = "unstable")]
use zenoh::pubsub::MatchingListener;
use zenoh::{
    prelude::*,
    pubsub::Publisher,
    qos::{CongestionControl, Priority},
};

#[cfg(feature = "unstable")]
use crate::z_moved_source_info_t;
#[cfg(feature = "unstable")]
use crate::zc_moved_closure_matching_status_t;
use crate::{
    result::{self},
    transmute::{IntoRustType, LoanedCTypeRef, RustTypeRef, RustTypeRefUninit, TakeRustType},
    z_congestion_control_t, z_loaned_keyexpr_t, z_loaned_session_t, z_moved_bytes_t,
    z_moved_encoding_t, z_priority_t, z_timestamp_t,
};
#[cfg(feature = "unstable")]
use crate::{
<<<<<<< HEAD
    transmute::IntoCType, z_entity_global_id_t, z_owned_source_info_t, z_reliability_t,
    z_reliability_default, zc_closure_matching_status_call, zc_closure_matching_status_loan,
    zc_locality_default, zc_locality_t, zc_owned_closure_matching_status_t,
=======
    transmute::IntoCType, z_entity_global_id_t, zc_closure_matching_status_call,
    zc_closure_matching_status_loan, zc_locality_default, zc_locality_t,
>>>>>>> bb086c8a
};

/// Options passed to the `z_declare_publisher()` function.
#[repr(C)]
pub struct z_publisher_options_t {
    /// Default encoding for messages put by this publisher.
    pub encoding: z_moved_encoding_t,
    /// The congestion control to apply when routing messages from this publisher.
    pub congestion_control: z_congestion_control_t,
    /// The priority of messages from this publisher.
    pub priority: z_priority_t,
    /// If true, Zenoh will not wait to batch this message with others to reduce the bandwith.
    pub is_express: bool,
    #[cfg(feature = "unstable")]
    /// The allowed destination for this publisher.
    pub allowed_destination: zc_locality_t,
    #[cfg(feature = "unstable")]
    /// The reliability to apply to this publisher.
    pub reliability: z_reliability_t,
}

/// Constructs the default value for `z_publisher_options_t`.
#[no_mangle]
pub extern "C" fn z_publisher_options_default(this: &mut MaybeUninit<z_publisher_options_t>) {
    this.write(z_publisher_options_t {
        encoding: None.into(),
        congestion_control: CongestionControl::default().into(),
        priority: Priority::default().into(),
        is_express: false,
        #[cfg(feature = "unstable")]
        allowed_destination: zc_locality_default(),
<<<<<<< HEAD
        #[cfg(feature = "unstable")]
        reliability: z_reliability_default(),
    };
=======
    });
>>>>>>> bb086c8a
}

pub use crate::opaque_types::{z_loaned_publisher_t, z_moved_publisher_t, z_owned_publisher_t};
decl_c_type!(
    owned(z_owned_publisher_t, option Publisher<'static>),
    loaned(z_loaned_publisher_t),
    moved(z_moved_publisher_t)
);

/// Constructs and declares a publisher for the given key expression.
///
/// Data can be put and deleted with this publisher with the help of the
/// `z_publisher_put()` and `z_publisher_delete()` functions.
///
/// @param this_: An unitilized location in memory where publisher will be constructed.
/// @param session: The Zenoh session.
/// @param key_expr: The key expression to publish.
/// @param options: Additional options for the publisher.
///
/// @return 0 in case of success, negative error code otherwise.
#[no_mangle]
#[allow(clippy::missing_safety_doc)]
pub extern "C" fn z_declare_publisher(
    this: &mut MaybeUninit<z_owned_publisher_t>,
    session: &z_loaned_session_t,
    key_expr: &z_loaned_keyexpr_t,
    options: Option<&mut z_publisher_options_t>,
) -> result::z_result_t {
    let this = this.as_rust_type_mut_uninit();
    let session = session.as_rust_type_ref();
    let key_expr = key_expr.as_rust_type_ref().clone().into_owned();
    let mut p = session.declare_publisher(key_expr);
    if let Some(options) = options {
        p = p
            .congestion_control(options.congestion_control.into())
            .priority(options.priority.into())
            .express(options.is_express);
        #[cfg(feature = "unstable")]
        {
            p = p
                .allowed_destination(options.allowed_destination.into())
                .reliability(options.reliability.into());
        }
        if let Some(encoding) = options.encoding.take_rust_type() {
            p = p.encoding(encoding);
        }
    }
    match p.wait() {
        Err(e) => {
            tracing::error!("{}", e);
            this.write(None);
            result::Z_EGENERIC
        }
        Ok(publisher) => {
            this.write(Some(publisher));
            result::Z_OK
        }
    }
}

/// Constructs a publisher in a gravestone state.
#[no_mangle]
#[allow(clippy::missing_safety_doc)]
pub extern "C" fn z_publisher_null(this: &mut MaybeUninit<z_owned_publisher_t>) {
    this.as_rust_type_mut_uninit().write(None);
}

/// Returns ``true`` if publisher is valid, ``false`` otherwise.
#[allow(clippy::missing_safety_doc)]
#[no_mangle]
pub extern "C" fn z_publisher_check(this: &z_owned_publisher_t) -> bool {
    this.as_rust_type_ref().is_some()
}

/// Borrows publisher.
#[no_mangle]
#[allow(clippy::missing_safety_doc)]
pub unsafe extern "C" fn z_publisher_loan(this: &z_owned_publisher_t) -> &z_loaned_publisher_t {
    this.as_rust_type_ref()
        .as_ref()
        .unwrap_unchecked()
        .as_loaned_c_type_ref()
}

/// Mutably borrows publisher.
#[no_mangle]
#[allow(clippy::missing_safety_doc)]
pub unsafe extern "C" fn z_publisher_loan_mut(
    this: &mut z_owned_publisher_t,
) -> &mut z_loaned_publisher_t {
    this.as_rust_type_mut()
        .as_mut()
        .unwrap_unchecked()
        .as_loaned_c_type_mut()
}

/// Options passed to the `z_publisher_put()` function.
#[repr(C)]
pub struct z_publisher_put_options_t {
    ///  The encoding of the data to publish.
    pub encoding: z_moved_encoding_t,
    /// The timestamp of the publication.
    pub timestamp: Option<&'static z_timestamp_t>,
    /// The source info for the publication.
    #[cfg(feature = "unstable")]
    pub source_info: z_moved_source_info_t,
    /// The attachment to attach to the publication.
    pub attachment: z_moved_bytes_t,
}

/// Constructs the default value for `z_publisher_put_options_t`.
#[no_mangle]
#[allow(clippy::missing_safety_doc)]
pub extern "C" fn z_publisher_put_options_default(
    this: &mut MaybeUninit<z_publisher_put_options_t>,
) {
    this.write(z_publisher_put_options_t {
        encoding: None.into(),
        timestamp: None,
        #[cfg(feature = "unstable")]
        source_info: None.into(),
        attachment: None.into(),
    });
}

/// Sends a `PUT` message onto the publisher's key expression, transfering the payload ownership.
///
///
/// The payload and all owned options fields are consumed upon function return.
///
/// @param this_: The publisher.
/// @param session: The Zenoh session.
/// @param payload: The dat to publish. WIll be consumed.
/// @param options: The publisher put options. All owned fields will be consumed.
///
/// @return 0 in case of success, negative error values in case of failure.
#[no_mangle]
#[allow(clippy::missing_safety_doc)]
pub unsafe extern "C" fn z_publisher_put(
    this: &z_loaned_publisher_t,
    payload: z_moved_bytes_t,
    options: Option<&mut z_publisher_put_options_t>,
) -> result::z_result_t {
    let publisher = this.as_rust_type_ref();
    let Some(payload) = payload.into_rust_type() else {
        return result::Z_EINVAL;
    };

    let mut put = publisher.put(payload);
    if let Some(options) = options {
        if let Some(encoding) = options.encoding.take_rust_type() {
            put = put.encoding(encoding);
        };
        #[cfg(feature = "unstable")]
        if let Some(source_info) = options.source_info.take_rust_type() {
            put = put.source_info(source_info);
        };
        if let Some(attachment) = options.attachment.take_rust_type() {
            put = put.attachment(attachment);
        }
        if let Some(timestamp) = options.timestamp {
            put = put.timestamp(Some(*timestamp.as_rust_type_ref()));
        }
    }

    if let Err(e) = put.wait() {
        tracing::error!("{}", e);
        result::Z_EGENERIC
    } else {
        result::Z_OK
    }
}

/// Represents the set of options that can be applied to the delete operation by a previously declared publisher,
/// whenever issued via `z_publisher_delete()`.
#[repr(C)]
pub struct z_publisher_delete_options_t {
    /// The timestamp of this message.
    pub timestamp: Option<&'static z_timestamp_t>,
}

/// Constructs the default values for the delete operation via a publisher entity.
#[no_mangle]
#[allow(clippy::missing_safety_doc)]
pub extern "C" fn z_publisher_delete_options_default(
    this: &mut MaybeUninit<z_publisher_delete_options_t>,
) {
    this.write(z_publisher_delete_options_t { timestamp: None });
}
/// Sends a `DELETE` message onto the publisher's key expression.
///
/// @return 0 in case of success, negative error code in case of failure.
#[no_mangle]
#[allow(clippy::missing_safety_doc)]
pub extern "C" fn z_publisher_delete(
    publisher: &z_loaned_publisher_t,
    options: Option<&z_publisher_delete_options_t>,
) -> result::z_result_t {
    let publisher = publisher.as_rust_type_ref();
    let mut del = publisher.delete();
    if let Some(options) = options {
        if let Some(timestamp) = options.timestamp {
            del = del.timestamp(Some(*timestamp.as_rust_type_ref()));
        }
    }
    if let Err(e) = del.wait() {
        tracing::error!("{}", e);
        result::Z_EGENERIC
    } else {
        result::Z_OK
    }
}
#[cfg(feature = "unstable")]
/// Returns the ID of the publisher.
#[no_mangle]
pub extern "C" fn z_publisher_id(publisher: &z_loaned_publisher_t) -> z_entity_global_id_t {
    publisher.as_rust_type_ref().id().into_c_type()
}

/// Returns the key expression of the publisher.
#[no_mangle]
pub extern "C" fn z_publisher_keyexpr(publisher: &z_loaned_publisher_t) -> &z_loaned_keyexpr_t {
    publisher
        .as_rust_type_ref()
        .key_expr()
        .as_loaned_c_type_ref()
}

#[cfg(feature = "unstable")]
pub use crate::opaque_types::{zc_moved_matching_listener_t, zc_owned_matching_listener_t};
#[cfg(feature = "unstable")]
decl_c_type!(
    owned(zc_owned_matching_listener_t, option MatchingListener<'static, ()>),
    moved(zc_moved_matching_listener_t)
);

/// Constructs an empty matching listener
#[no_mangle]
#[cfg(feature = "unstable")]
pub extern "C" fn zc_matching_listener_null(this: &mut MaybeUninit<zc_owned_matching_listener_t>) {
    this.as_rust_type_mut_uninit().write(None);
}

/// Checks the matching listener is for the gravestone state
#[no_mangle]
#[cfg(feature = "unstable")]
pub extern "C" fn zc_matching_listener_check(this: &zc_owned_matching_listener_t) -> bool {
    this.as_rust_type_ref().is_some()
}

#[cfg(feature = "unstable")]
/// A struct that indicates if there exist Subscribers matching the Publisher's key expression.
#[repr(C)]
#[derive(Debug, Clone, Copy)]
pub struct zc_matching_status_t {
    /// True if there exist Subscribers matching the Publisher's key expression, false otherwise.
    pub matching: bool,
}

#[cfg(feature = "unstable")]
/// Constructs matching listener, registering a callback for notifying subscribers matching with a given publisher.
///
/// @param this_: An unitilized memory location where matching listener will be constructed. The matching listener will be automatically dropped when publisher is dropped.
/// @param publisher: A publisher to associate with matching listener.
/// @param callback: A closure that will be called every time the matching status of the publisher changes (If last subscriber, disconnects or when the first subscriber connects).
///
/// @return 0 in case of success, negative error code otherwise.
#[no_mangle]
#[allow(clippy::missing_safety_doc)]
pub extern "C" fn zc_publisher_matching_listener_declare(
    this: &mut MaybeUninit<zc_owned_matching_listener_t>,
    publisher: &'static z_loaned_publisher_t,
    callback: zc_moved_closure_matching_status_t,
) -> result::z_result_t {
    let this = this.as_rust_type_mut_uninit();
    let publisher = publisher.as_rust_type_ref();
    let Some(callback) = callback.into_rust_type() else {
        return result::Z_EINVAL;
    };
    let listener = publisher
        .matching_listener()
        .callback_mut(move |matching_status| {
            let status = zc_matching_status_t {
                matching: matching_status.matching_subscribers(),
            };
            zc_closure_matching_status_call(zc_closure_matching_status_loan(&callback), &status);
        })
        .wait();
    match listener {
        Ok(listener) => {
            this.write(Some(listener));
            result::Z_OK
        }
        Err(e) => {
            tracing::error!("{}", e);
            result::Z_EGENERIC
        }
    }
}

#[cfg(feature = "unstable")]
/// Undeclares the given matching listener, droping and invalidating it.
///
/// @return 0 in case of success, negative error code otherwise.
#[no_mangle]
#[allow(clippy::missing_safety_doc)]
pub extern "C" fn zc_publisher_matching_listener_undeclare(
    this: zc_moved_matching_listener_t,
) -> result::z_result_t {
    if let Some(p) = this.into_rust_type().take() {
        if let Err(e) = p.undeclare().wait() {
            tracing::error!("{}", e);
            return result::Z_EGENERIC;
        }
    }
    result::Z_OK
}

#[cfg(feature = "unstable")]
/// Undeclares the given matching listener, droping and invalidating it.
///
/// @return 0 in case of success, negative error code otherwise.
#[no_mangle]
#[allow(clippy::missing_safety_doc)]
pub extern "C" fn zc_publisher_matching_listener_drop(
    this: zc_moved_matching_listener_t,
) -> result::z_result_t {
    zc_publisher_matching_listener_undeclare(this)
}

#[cfg(feature = "unstable")]
/// Gets publisher matching status - i.e. if there are any subscribers matching its key expression.
///
/// @return 0 in case of success, negative error code otherwise (in this case matching_status is not updated).
#[no_mangle]
#[allow(clippy::missing_safety_doc)]
pub extern "C" fn zc_publisher_get_matching_status(
    this: &'static z_loaned_publisher_t,
    matching_status: &mut MaybeUninit<zc_matching_status_t>,
) -> result::z_result_t {
    match this.as_rust_type_ref().matching_status().wait() {
        Ok(s) => {
            matching_status.write(zc_matching_status_t {
                matching: s.matching_subscribers(),
            });
            result::Z_OK
        }
        Err(e) => {
            tracing::error!("{}", e);
            result::Z_ENETWORK
        }
    }
}

/// Undeclares the given publisher, droping and invalidating it.
///
/// @return 0 in case of success, negative error code otherwise.
#[no_mangle]
#[allow(clippy::missing_safety_doc)]
pub extern "C" fn z_undeclare_publisher(this: z_moved_publisher_t) -> result::z_result_t {
    if let Some(p) = this.into_rust_type() {
        if let Err(e) = p.undeclare().wait() {
            tracing::error!("{}", e);
            return result::Z_ENETWORK;
        }
    }
    result::Z_OK
}

/// Frees memory and resets publisher to its gravestone state. Also attempts undeclare publisher.
#[no_mangle]
#[allow(clippy::missing_safety_doc)]
pub extern "C" fn z_publisher_drop(this: z_moved_publisher_t) {
    z_undeclare_publisher(this);
}<|MERGE_RESOLUTION|>--- conflicted
+++ resolved
@@ -34,14 +34,9 @@
 };
 #[cfg(feature = "unstable")]
 use crate::{
-<<<<<<< HEAD
-    transmute::IntoCType, z_entity_global_id_t, z_owned_source_info_t, z_reliability_t,
-    z_reliability_default, zc_closure_matching_status_call, zc_closure_matching_status_loan,
-    zc_locality_default, zc_locality_t, zc_owned_closure_matching_status_t,
-=======
-    transmute::IntoCType, z_entity_global_id_t, zc_closure_matching_status_call,
-    zc_closure_matching_status_loan, zc_locality_default, zc_locality_t,
->>>>>>> bb086c8a
+    transmute::IntoCType, z_entity_global_id_t, z_reliability_t, z_reliability_default,
+    zc_closure_matching_status_call, zc_closure_matching_status_loan,
+    zc_locality_default, zc_locality_t,
 };
 
 /// Options passed to the `z_declare_publisher()` function.
@@ -73,13 +68,9 @@
         is_express: false,
         #[cfg(feature = "unstable")]
         allowed_destination: zc_locality_default(),
-<<<<<<< HEAD
         #[cfg(feature = "unstable")]
         reliability: z_reliability_default(),
-    };
-=======
     });
->>>>>>> bb086c8a
 }
 
 pub use crate::opaque_types::{z_loaned_publisher_t, z_moved_publisher_t, z_owned_publisher_t};
