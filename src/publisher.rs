//
// Copyright (c) 2017, 2022 ZettaScale Technology.
//
// This program and the accompanying materials are made available under the
// terms of the Eclipse Public License 2.0 which is available at
// http://www.eclipse.org/legal/epl-2.0, or the Apache License, Version 2.0
// which is available at https://www.apache.org/licenses/LICENSE-2.0.
//
// SPDX-License-Identifier: EPL-2.0 OR Apache-2.0
//
// Contributors:
//   ZettaScale Zenoh team, <zenoh@zettascale.tech>
//

use std::mem::MaybeUninit;

#[cfg(feature = "unstable")]
use zenoh::pubsub::MatchingListener;
use zenoh::{
    prelude::*,
    pubsub::Publisher,
    qos::{CongestionControl, Priority},
};

#[cfg(feature = "unstable")]
use crate::z_moved_source_info_t;
#[cfg(feature = "unstable")]
use crate::zc_moved_closure_matching_status_t;
use crate::{
    result::{self},
    transmute::{LoanedCTypeRef, RustTypeRef, RustTypeRefUninit, TakeRustType},
    z_congestion_control_t, z_loaned_keyexpr_t, z_loaned_session_t, z_moved_bytes_t,
    z_moved_encoding_t, z_priority_t, z_timestamp_t,
};
#[cfg(feature = "unstable")]
use crate::{
    transmute::IntoCType, z_entity_global_id_t, zc_closure_matching_status_call,
    zc_closure_matching_status_loan, zc_locality_default, zc_locality_t,
};

/// Options passed to the `z_declare_publisher()` function.
#[repr(C)]
pub struct z_publisher_options_t {
    /// Default encoding for messages put by this publisher.
    pub encoding: Option<&'static mut z_moved_encoding_t>,
    /// The congestion control to apply when routing messages from this publisher.
    pub congestion_control: z_congestion_control_t,
    /// The priority of messages from this publisher.
    pub priority: z_priority_t,
    /// If true, Zenoh will not wait to batch this message with others to reduce the bandwith.
    pub is_express: bool,
    #[cfg(feature = "unstable")]
    /// The allowed destination for this publisher.
    pub allowed_destination: zc_locality_t,
}

/// Constructs the default value for `z_publisher_options_t`.
#[no_mangle]
pub extern "C" fn z_publisher_options_default(this_: &mut MaybeUninit<z_publisher_options_t>) {
    this_.write(z_publisher_options_t {
        encoding: None,
        congestion_control: CongestionControl::default().into(),
        priority: Priority::default().into(),
        is_express: false,
        #[cfg(feature = "unstable")]
        allowed_destination: zc_locality_default(),
    });
}

pub use crate::opaque_types::{z_loaned_publisher_t, z_moved_publisher_t, z_owned_publisher_t};
decl_c_type!(
    owned(z_owned_publisher_t, option Publisher<'static>),
    loaned(z_loaned_publisher_t),
);

/// Constructs and declares a publisher for the given key expression.
///
/// Data can be put and deleted with this publisher with the help of the
/// `z_publisher_put()` and `z_publisher_delete()` functions.
///
/// @param this_: An unitilized location in memory where publisher will be constructed.
/// @param session: The Zenoh session.
/// @param key_expr: The key expression to publish.
/// @param options: Additional options for the publisher.
///
/// @return 0 in case of success, negative error code otherwise.
#[no_mangle]
#[allow(clippy::missing_safety_doc)]
pub extern "C" fn z_declare_publisher(
<<<<<<< HEAD
    session: z_session_t,
    keyexpr: z_keyexpr_t,
    options: Option<&z_publisher_options_t>,
) -> z_owned_publisher_t {
    match session.upgrade() {
        Some(s) => {
            let keyexpr = keyexpr.deref().as_ref().map(|s| s.clone().into_owned());
            if let Some(key_expr) = keyexpr {
                let mut p = s.declare_publisher(key_expr);
                if let Some(options) = options {
                    p = p
                        .congestion_control(options.congestion_control.into())
                        .priority(options.priority.into());
                }
                match p.res_sync() {
                    Err(e) => {
                        tracing::error!("{}", e);
                        None
                    }
                    Ok(publisher) => Some(publisher),
                }
            } else {
                tracing::error!("{}", UninitializedKeyExprError);
                None
            }
        }
        None => {
            tracing::debug!("{}", LOG_INVALID_SESSION);
            None
=======
    this: &mut MaybeUninit<z_owned_publisher_t>,
    session: &z_loaned_session_t,
    key_expr: &z_loaned_keyexpr_t,
    options: Option<&mut z_publisher_options_t>,
) -> result::z_result_t {
    let this = this.as_rust_type_mut_uninit();
    let session = session.as_rust_type_ref();
    let key_expr = key_expr.as_rust_type_ref().clone().into_owned();
    let mut p = session.declare_publisher(key_expr);
    if let Some(options) = options {
        p = p
            .congestion_control(options.congestion_control.into())
            .priority(options.priority.into())
            .express(options.is_express);
        #[cfg(feature = "unstable")]
        {
            p = p.allowed_destination(options.allowed_destination.into());
        }
        if let Some(encoding) = options.encoding.take() {
            p = p.encoding(encoding.take_rust_type());
        }
    }
    match p.wait() {
        Err(e) => {
            tracing::error!("{}", e);
            this.write(None);
            result::Z_EGENERIC
        }
        Ok(publisher) => {
            this.write(Some(publisher));
            result::Z_OK
>>>>>>> 91400a1d
        }
    }
}

/// Constructs a publisher in a gravestone state.
#[no_mangle]
#[allow(clippy::missing_safety_doc)]
pub extern "C" fn z_internal_publisher_null(this_: &mut MaybeUninit<z_owned_publisher_t>) {
    this_.as_rust_type_mut_uninit().write(None);
}

/// Returns ``true`` if publisher is valid, ``false`` otherwise.
#[allow(clippy::missing_safety_doc)]
#[no_mangle]
pub extern "C" fn z_internal_publisher_check(this_: &z_owned_publisher_t) -> bool {
    this_.as_rust_type_ref().is_some()
}

/// Borrows publisher.
#[no_mangle]
#[allow(clippy::missing_safety_doc)]
pub unsafe extern "C" fn z_publisher_loan(this_: &z_owned_publisher_t) -> &z_loaned_publisher_t {
    this_
        .as_rust_type_ref()
        .as_ref()
        .unwrap_unchecked()
        .as_loaned_c_type_ref()
}

/// Mutably borrows publisher.
#[no_mangle]
#[allow(clippy::missing_safety_doc)]
pub unsafe extern "C" fn z_publisher_loan_mut(
    this: &mut z_owned_publisher_t,
) -> &mut z_loaned_publisher_t {
    this.as_rust_type_mut()
        .as_mut()
        .unwrap_unchecked()
        .as_loaned_c_type_mut()
}

/// Options passed to the `z_publisher_put()` function.
#[repr(C)]
pub struct z_publisher_put_options_t {
    ///  The encoding of the data to publish.
    pub encoding: Option<&'static mut z_moved_encoding_t>,
    /// The timestamp of the publication.
    pub timestamp: Option<&'static z_timestamp_t>,
    /// The source info for the publication.
    #[cfg(feature = "unstable")]
    pub source_info: Option<&'static mut z_moved_source_info_t>,
    /// The attachment to attach to the publication.
    pub attachment: Option<&'static mut z_moved_bytes_t>,
}

/// Constructs the default value for `z_publisher_put_options_t`.
#[no_mangle]
#[allow(clippy::missing_safety_doc)]
pub extern "C" fn z_publisher_put_options_default(
    this: &mut MaybeUninit<z_publisher_put_options_t>,
) {
    this.write(z_publisher_put_options_t {
        encoding: None,
        timestamp: None,
        #[cfg(feature = "unstable")]
        source_info: None,
        attachment: None,
    });
}

/// Sends a `PUT` message onto the publisher's key expression, transfering the payload ownership.
///
///
<<<<<<< HEAD
/// Parameters:
///     session: The zenoh session.
///     payload: The value to put.
///     len: The length of the value to put.
///     options: The publisher put options.
/// Returns:
///     ``0`` in case of success, negative values in case of failure.
#[no_mangle]
#[allow(clippy::missing_safety_doc)]
pub unsafe extern "C" fn z_publisher_put(
    publisher: z_publisher_t,
    payload: *const u8,
    len: usize,
    options: Option<&z_publisher_put_options_t>,
) -> i8 {
    if let Some(p) = publisher.as_ref() {
        let value: Value = std::slice::from_raw_parts(payload, len).into();
        let put = match options {
            Some(options) => {
                let mut put = p.put(value.encoding(options.encoding.into()));
                if z_attachment_check(&options.attachment) {
                    let mut attachment_builder = AttachmentBuilder::new();
                    z_attachment_iterate(
                        options.attachment,
                        insert_in_attachment_builder,
                        &mut attachment_builder as *mut AttachmentBuilder as *mut c_void,
                    );
                    put = put.with_attachment(attachment_builder.build());
                };
                put
            }
            None => p.put(value),
        };
        if let Err(e) = put.res_sync() {
            tracing::error!("{}", e);
            e.errno().get()
        } else {
            0
        }
    } else {
        i8::MIN
    }
}

/// Sends a `PUT` message onto the publisher's key expression, transfering the buffer ownership.
=======
/// The payload and all owned options fields are consumed upon function return.
>>>>>>> 91400a1d
///
/// @param this_: The publisher.
/// @param session: The Zenoh session.
/// @param payload: The dat to publish. WIll be consumed.
/// @param options: The publisher put options. All owned fields will be consumed.
///
/// @return 0 in case of success, negative error values in case of failure.
#[no_mangle]
#[allow(clippy::missing_safety_doc)]
<<<<<<< HEAD
pub unsafe extern "C" fn zc_publisher_put_owned(
    publisher: z_publisher_t,
    payload: Option<&mut zc_owned_payload_t>,
    options: Option<&z_publisher_put_options_t>,
) -> i8 {
    if let Some(p) = publisher.as_ref() {
        let Some(payload) = payload.and_then(|p| p.take()) else {
            tracing::debug!("Attempted to put without a payload");
            return i8::MIN;
=======
pub unsafe extern "C" fn z_publisher_put(
    this: &z_loaned_publisher_t,
    payload: &mut z_moved_bytes_t,
    options: Option<&mut z_publisher_put_options_t>,
) -> result::z_result_t {
    let publisher = this.as_rust_type_ref();
    let payload = payload.take_rust_type();
    let mut put = publisher.put(payload);
    if let Some(options) = options {
        if let Some(encoding) = options.encoding.take() {
            put = put.encoding(encoding.take_rust_type());
>>>>>>> 91400a1d
        };
        #[cfg(feature = "unstable")]
        if let Some(source_info) = options.source_info.take() {
            put = put.source_info(source_info.take_rust_type());
        };
<<<<<<< HEAD
        if let Err(e) = put.res_sync() {
            tracing::error!("{}", e);
            e.errno().get()
        } else {
            0
=======
        if let Some(attachment) = options.attachment.take() {
            put = put.attachment(attachment.take_rust_type());
>>>>>>> 91400a1d
        }
        if let Some(timestamp) = options.timestamp {
            put = put.timestamp(Some(*timestamp.as_rust_type_ref()));
        }
    }

    if let Err(e) = put.wait() {
        tracing::error!("{}", e);
        result::Z_EGENERIC
    } else {
        result::Z_OK
    }
}

/// Represents the set of options that can be applied to the delete operation by a previously declared publisher,
/// whenever issued via `z_publisher_delete()`.
#[repr(C)]
pub struct z_publisher_delete_options_t {
    /// The timestamp of this message.
    pub timestamp: Option<&'static z_timestamp_t>,
}

/// Constructs the default values for the delete operation via a publisher entity.
#[no_mangle]
#[allow(clippy::missing_safety_doc)]
pub extern "C" fn z_publisher_delete_options_default(
    this: &mut MaybeUninit<z_publisher_delete_options_t>,
) {
    this.write(z_publisher_delete_options_t { timestamp: None });
}
/// Sends a `DELETE` message onto the publisher's key expression.
///
/// @return 0 in case of success, negative error code in case of failure.
#[no_mangle]
#[allow(clippy::missing_safety_doc)]
pub extern "C" fn z_publisher_delete(
<<<<<<< HEAD
    publisher: z_publisher_t,
    _options: *const z_publisher_delete_options_t,
) -> i8 {
    if let Some(p) = publisher.as_ref() {
        if let Err(e) = p.delete().res_sync() {
            tracing::error!("{}", e);
            e.errno().get()
        } else {
            0
=======
    publisher: &z_loaned_publisher_t,
    options: Option<&z_publisher_delete_options_t>,
) -> result::z_result_t {
    let publisher = publisher.as_rust_type_ref();
    let mut del = publisher.delete();
    if let Some(options) = options {
        if let Some(timestamp) = options.timestamp {
            del = del.timestamp(Some(*timestamp.as_rust_type_ref()));
>>>>>>> 91400a1d
        }
    }
    if let Err(e) = del.wait() {
        tracing::error!("{}", e);
        result::Z_EGENERIC
    } else {
        result::Z_OK
    }
}
#[cfg(feature = "unstable")]
/// Returns the ID of the publisher.
#[no_mangle]
pub extern "C" fn z_publisher_id(publisher: &z_loaned_publisher_t) -> z_entity_global_id_t {
    publisher.as_rust_type_ref().id().into_c_type()
}

<<<<<<< HEAD
/// An owned zenoh matching listener. Destroying the matching listener cancels the subscription.
///
/// Like most `z_owned_X_t` types, you may obtain an instance of `z_X_t` by loaning it using `z_X_loan(&val)`.  
/// The `z_loan(val)` macro, available if your compiler supports C11's `_Generic`, is equivalent to writing `z_X_loan(&val)`.  
///
/// Like all `z_owned_X_t`, an instance will be destroyed by any function which takes a mutable pointer to said instance, as this implies the instance's inners were moved.  
/// To make this fact more obvious when reading your code, consider using `z_move(val)` instead of `&val` as the argument.  
/// After a move, `val` will still exist, but will no longer be valid. The destructors are double-drop-safe, but other functions will still trust that your `val` is valid.  
///
/// To check if `val` is still valid, you may use `z_X_check(&val)` or `z_check(val)` if your compiler supports `_Generic`, which will return `true` if `val` is valid.
#[cfg(not(target_arch = "arm"))]
#[repr(C, align(8))]
pub struct zcu_owned_matching_listener_t([u64; 4]);
#[cfg(target_arch = "arm")]
#[repr(C, align(4))]
pub struct zcu_owned_matching_listener_t([u32; 4]);
=======
/// Returns the key expression of the publisher.
#[no_mangle]
pub extern "C" fn z_publisher_keyexpr(publisher: &z_loaned_publisher_t) -> &z_loaned_keyexpr_t {
    publisher
        .as_rust_type_ref()
        .key_expr()
        .as_loaned_c_type_ref()
}
>>>>>>> 91400a1d

#[cfg(feature = "unstable")]
pub use crate::opaque_types::{zc_moved_matching_listener_t, zc_owned_matching_listener_t};
#[cfg(feature = "unstable")]
decl_c_type!(
    owned(zc_owned_matching_listener_t, option MatchingListener<'static, ()>),
);

/// Constructs an empty matching listener
#[no_mangle]
#[cfg(feature = "unstable")]
pub extern "C" fn zc_internal_matching_listener_null(
    this_: &mut MaybeUninit<zc_owned_matching_listener_t>,
) {
    this_.as_rust_type_mut_uninit().write(None);
}

/// Checks the matching listener is for the gravestone state
#[no_mangle]
#[cfg(feature = "unstable")]
pub extern "C" fn zc_internal_matching_listener_check(
    this_: &zc_owned_matching_listener_t,
) -> bool {
    this_.as_rust_type_ref().is_some()
}

#[cfg(feature = "unstable")]
/// A struct that indicates if there exist Subscribers matching the Publisher's key expression.
#[repr(C)]
#[derive(Debug, Clone, Copy)]
pub struct zc_matching_status_t {
    /// True if there exist Subscribers matching the Publisher's key expression, false otherwise.
    pub matching: bool,
}

#[cfg(feature = "unstable")]
/// Constructs matching listener, registering a callback for notifying subscribers matching with a given publisher.
///
/// @param this_: An unitilized memory location where matching listener will be constructed. The matching listener will be automatically dropped when publisher is dropped.
/// @param publisher: A publisher to associate with matching listener.
/// @param callback: A closure that will be called every time the matching status of the publisher changes (If last subscriber, disconnects or when the first subscriber connects).
///
/// @return 0 in case of success, negative error code otherwise.
#[no_mangle]
#[allow(clippy::missing_safety_doc)]
pub extern "C" fn zc_publisher_matching_listener_declare(
    this: &mut MaybeUninit<zc_owned_matching_listener_t>,
    publisher: &'static z_loaned_publisher_t,
    callback: &mut zc_moved_closure_matching_status_t,
) -> result::z_result_t {
    let this = this.as_rust_type_mut_uninit();
    let publisher = publisher.as_rust_type_ref();
    let callback = callback.take_rust_type();
    let listener = publisher
        .matching_listener()
        .callback_mut(move |matching_status| {
            let status = zc_matching_status_t {
                matching: matching_status.matching_subscribers(),
            };
            zc_closure_matching_status_call(zc_closure_matching_status_loan(&callback), &status);
        })
        .wait();
    match listener {
        Ok(listener) => {
            this.write(Some(listener));
            result::Z_OK
        }
        Err(e) => {
            tracing::error!("{}", e);
            result::Z_EGENERIC
        }
    }
}

#[cfg(feature = "unstable")]
/// Undeclares the given matching listener, droping and invalidating it.
///
/// @return 0 in case of success, negative error code otherwise.
#[no_mangle]
#[allow(clippy::missing_safety_doc)]
<<<<<<< HEAD
pub extern "C" fn z_undeclare_publisher(publisher: &mut z_owned_publisher_t) -> i8 {
    if let Some(p) = publisher.take() {
        if let Err(e) = p.undeclare().res_sync() {
            tracing::error!("{}", e);
            return e.errno().get();
=======
pub extern "C" fn zc_publisher_matching_listener_undeclare(
    this: &mut zc_moved_matching_listener_t,
) -> result::z_result_t {
    if let Some(p) = this.take_rust_type() {
        if let Err(e) = p.undeclare().wait() {
            tracing::error!("{}", e);
            return result::Z_EGENERIC;
>>>>>>> 91400a1d
        }
    }
    result::Z_OK
}

#[cfg(feature = "unstable")]
/// Undeclares the given matching listener, droping and invalidating it.
///
/// @return 0 in case of success, negative error code otherwise.
#[no_mangle]
#[allow(clippy::missing_safety_doc)]
pub extern "C" fn zc_publisher_matching_listener_drop(
    this: &mut zc_moved_matching_listener_t,
) -> result::z_result_t {
    zc_publisher_matching_listener_undeclare(this)
}

#[cfg(feature = "unstable")]
/// Gets publisher matching status - i.e. if there are any subscribers matching its key expression.
///
/// @return 0 in case of success, negative error code otherwise (in this case matching_status is not updated).
#[no_mangle]
#[allow(clippy::missing_safety_doc)]
pub extern "C" fn zc_publisher_get_matching_status(
    this: &'static z_loaned_publisher_t,
    matching_status: &mut MaybeUninit<zc_matching_status_t>,
) -> result::z_result_t {
    match this.as_rust_type_ref().matching_status().wait() {
        Ok(s) => {
            matching_status.write(zc_matching_status_t {
                matching: s.matching_subscribers(),
            });
            result::Z_OK
        }
        Err(e) => {
            tracing::error!("{}", e);
            result::Z_ENETWORK
        }
    }
}

/// Undeclares the given publisher, droping and invalidating it.
///
/// @return 0 in case of success, negative error code otherwise.
#[no_mangle]
#[allow(clippy::missing_safety_doc)]
pub extern "C" fn z_undeclare_publisher(this_: &mut z_moved_publisher_t) -> result::z_result_t {
    if let Some(p) = this_.take_rust_type() {
        if let Err(e) = p.undeclare().wait() {
            tracing::error!("{}", e);
            return result::Z_ENETWORK;
        }
    }
    result::Z_OK
}

/// Frees memory and resets publisher to its gravestone state. Also attempts undeclare publisher.
#[no_mangle]
#[allow(clippy::missing_safety_doc)]
pub extern "C" fn z_publisher_drop(this_: &mut z_moved_publisher_t) {
    z_undeclare_publisher(this_);
}<|MERGE_RESOLUTION|>--- conflicted
+++ resolved
@@ -87,37 +87,6 @@
 #[no_mangle]
 #[allow(clippy::missing_safety_doc)]
 pub extern "C" fn z_declare_publisher(
-<<<<<<< HEAD
-    session: z_session_t,
-    keyexpr: z_keyexpr_t,
-    options: Option<&z_publisher_options_t>,
-) -> z_owned_publisher_t {
-    match session.upgrade() {
-        Some(s) => {
-            let keyexpr = keyexpr.deref().as_ref().map(|s| s.clone().into_owned());
-            if let Some(key_expr) = keyexpr {
-                let mut p = s.declare_publisher(key_expr);
-                if let Some(options) = options {
-                    p = p
-                        .congestion_control(options.congestion_control.into())
-                        .priority(options.priority.into());
-                }
-                match p.res_sync() {
-                    Err(e) => {
-                        tracing::error!("{}", e);
-                        None
-                    }
-                    Ok(publisher) => Some(publisher),
-                }
-            } else {
-                tracing::error!("{}", UninitializedKeyExprError);
-                None
-            }
-        }
-        None => {
-            tracing::debug!("{}", LOG_INVALID_SESSION);
-            None
-=======
     this: &mut MaybeUninit<z_owned_publisher_t>,
     session: &z_loaned_session_t,
     key_expr: &z_loaned_keyexpr_t,
@@ -149,7 +118,6 @@
         Ok(publisher) => {
             this.write(Some(publisher));
             result::Z_OK
->>>>>>> 91400a1d
         }
     }
 }
@@ -223,55 +191,7 @@
 /// Sends a `PUT` message onto the publisher's key expression, transfering the payload ownership.
 ///
 ///
-<<<<<<< HEAD
-/// Parameters:
-///     session: The zenoh session.
-///     payload: The value to put.
-///     len: The length of the value to put.
-///     options: The publisher put options.
-/// Returns:
-///     ``0`` in case of success, negative values in case of failure.
-#[no_mangle]
-#[allow(clippy::missing_safety_doc)]
-pub unsafe extern "C" fn z_publisher_put(
-    publisher: z_publisher_t,
-    payload: *const u8,
-    len: usize,
-    options: Option<&z_publisher_put_options_t>,
-) -> i8 {
-    if let Some(p) = publisher.as_ref() {
-        let value: Value = std::slice::from_raw_parts(payload, len).into();
-        let put = match options {
-            Some(options) => {
-                let mut put = p.put(value.encoding(options.encoding.into()));
-                if z_attachment_check(&options.attachment) {
-                    let mut attachment_builder = AttachmentBuilder::new();
-                    z_attachment_iterate(
-                        options.attachment,
-                        insert_in_attachment_builder,
-                        &mut attachment_builder as *mut AttachmentBuilder as *mut c_void,
-                    );
-                    put = put.with_attachment(attachment_builder.build());
-                };
-                put
-            }
-            None => p.put(value),
-        };
-        if let Err(e) = put.res_sync() {
-            tracing::error!("{}", e);
-            e.errno().get()
-        } else {
-            0
-        }
-    } else {
-        i8::MIN
-    }
-}
-
-/// Sends a `PUT` message onto the publisher's key expression, transfering the buffer ownership.
-=======
 /// The payload and all owned options fields are consumed upon function return.
->>>>>>> 91400a1d
 ///
 /// @param this_: The publisher.
 /// @param session: The Zenoh session.
@@ -281,17 +201,6 @@
 /// @return 0 in case of success, negative error values in case of failure.
 #[no_mangle]
 #[allow(clippy::missing_safety_doc)]
-<<<<<<< HEAD
-pub unsafe extern "C" fn zc_publisher_put_owned(
-    publisher: z_publisher_t,
-    payload: Option<&mut zc_owned_payload_t>,
-    options: Option<&z_publisher_put_options_t>,
-) -> i8 {
-    if let Some(p) = publisher.as_ref() {
-        let Some(payload) = payload.and_then(|p| p.take()) else {
-            tracing::debug!("Attempted to put without a payload");
-            return i8::MIN;
-=======
 pub unsafe extern "C" fn z_publisher_put(
     this: &z_loaned_publisher_t,
     payload: &mut z_moved_bytes_t,
@@ -303,22 +212,13 @@
     if let Some(options) = options {
         if let Some(encoding) = options.encoding.take() {
             put = put.encoding(encoding.take_rust_type());
->>>>>>> 91400a1d
         };
         #[cfg(feature = "unstable")]
         if let Some(source_info) = options.source_info.take() {
             put = put.source_info(source_info.take_rust_type());
         };
-<<<<<<< HEAD
-        if let Err(e) = put.res_sync() {
-            tracing::error!("{}", e);
-            e.errno().get()
-        } else {
-            0
-=======
         if let Some(attachment) = options.attachment.take() {
             put = put.attachment(attachment.take_rust_type());
->>>>>>> 91400a1d
         }
         if let Some(timestamp) = options.timestamp {
             put = put.timestamp(Some(*timestamp.as_rust_type_ref()));
@@ -355,17 +255,6 @@
 #[no_mangle]
 #[allow(clippy::missing_safety_doc)]
 pub extern "C" fn z_publisher_delete(
-<<<<<<< HEAD
-    publisher: z_publisher_t,
-    _options: *const z_publisher_delete_options_t,
-) -> i8 {
-    if let Some(p) = publisher.as_ref() {
-        if let Err(e) = p.delete().res_sync() {
-            tracing::error!("{}", e);
-            e.errno().get()
-        } else {
-            0
-=======
     publisher: &z_loaned_publisher_t,
     options: Option<&z_publisher_delete_options_t>,
 ) -> result::z_result_t {
@@ -374,7 +263,6 @@
     if let Some(options) = options {
         if let Some(timestamp) = options.timestamp {
             del = del.timestamp(Some(*timestamp.as_rust_type_ref()));
->>>>>>> 91400a1d
         }
     }
     if let Err(e) = del.wait() {
@@ -391,24 +279,6 @@
     publisher.as_rust_type_ref().id().into_c_type()
 }
 
-<<<<<<< HEAD
-/// An owned zenoh matching listener. Destroying the matching listener cancels the subscription.
-///
-/// Like most `z_owned_X_t` types, you may obtain an instance of `z_X_t` by loaning it using `z_X_loan(&val)`.  
-/// The `z_loan(val)` macro, available if your compiler supports C11's `_Generic`, is equivalent to writing `z_X_loan(&val)`.  
-///
-/// Like all `z_owned_X_t`, an instance will be destroyed by any function which takes a mutable pointer to said instance, as this implies the instance's inners were moved.  
-/// To make this fact more obvious when reading your code, consider using `z_move(val)` instead of `&val` as the argument.  
-/// After a move, `val` will still exist, but will no longer be valid. The destructors are double-drop-safe, but other functions will still trust that your `val` is valid.  
-///
-/// To check if `val` is still valid, you may use `z_X_check(&val)` or `z_check(val)` if your compiler supports `_Generic`, which will return `true` if `val` is valid.
-#[cfg(not(target_arch = "arm"))]
-#[repr(C, align(8))]
-pub struct zcu_owned_matching_listener_t([u64; 4]);
-#[cfg(target_arch = "arm")]
-#[repr(C, align(4))]
-pub struct zcu_owned_matching_listener_t([u32; 4]);
-=======
 /// Returns the key expression of the publisher.
 #[no_mangle]
 pub extern "C" fn z_publisher_keyexpr(publisher: &z_loaned_publisher_t) -> &z_loaned_keyexpr_t {
@@ -417,7 +287,6 @@
         .key_expr()
         .as_loaned_c_type_ref()
 }
->>>>>>> 91400a1d
 
 #[cfg(feature = "unstable")]
 pub use crate::opaque_types::{zc_moved_matching_listener_t, zc_owned_matching_listener_t};
@@ -498,13 +367,6 @@
 /// @return 0 in case of success, negative error code otherwise.
 #[no_mangle]
 #[allow(clippy::missing_safety_doc)]
-<<<<<<< HEAD
-pub extern "C" fn z_undeclare_publisher(publisher: &mut z_owned_publisher_t) -> i8 {
-    if let Some(p) = publisher.take() {
-        if let Err(e) = p.undeclare().res_sync() {
-            tracing::error!("{}", e);
-            return e.errno().get();
-=======
 pub extern "C" fn zc_publisher_matching_listener_undeclare(
     this: &mut zc_moved_matching_listener_t,
 ) -> result::z_result_t {
@@ -512,7 +374,6 @@
         if let Err(e) = p.undeclare().wait() {
             tracing::error!("{}", e);
             return result::Z_EGENERIC;
->>>>>>> 91400a1d
         }
     }
     result::Z_OK
