//
// Copyright (c) 2017, 2022 ZettaScale Technology.
//
// This program and the accompanying materials are made available under the
// terms of the Eclipse Public License 2.0 which is available at
// http://www.eclipse.org/legal/epl-2.0, or the Apache License, Version 2.0
// which is available at https://www.apache.org/licenses/LICENSE-2.0.
//
// SPDX-License-Identifier: EPL-2.0 OR Apache-2.0
//
// Contributors:
//   ZettaScale Zenoh team, <zenoh@zettascale.tech>
//

use std::{mem::MaybeUninit, ops::Deref};

use zenoh::{
    handlers::Callback,
    internal::traits::{EncodingBuilderTrait, SampleBuilderTrait, TimestampBuilderTrait},
    matching::MatchingStatus,
    pubsub::{Publisher, PublisherBuilder},
    qos::{CongestionControl, Priority},
    session::SessionClosedError,
    Wait,
};

use crate::{
    result::{self},
    transmute::{LoanedCTypeRef, RustTypeRef, RustTypeRefUninit, TakeRustType},
    z_closure_matching_status_call, z_closure_matching_status_loan, z_congestion_control_t,
    z_loaned_keyexpr_t, z_loaned_session_t, z_matching_status_t, z_moved_bytes_t,
    z_moved_closure_matching_status_t, z_moved_encoding_t, z_owned_matching_listener_t,
    z_priority_t, z_timestamp_t, zc_locality_default, zc_locality_t,
};
#[cfg(feature = "unstable")]
use crate::{
<<<<<<< HEAD
    transmute::IntoCType, z_closure_matching_status_call, z_closure_matching_status_loan,
    z_entity_global_id_t, z_reliability_default, z_reliability_t, zc_locality_default,
    zc_locality_t, CMatchingListener, SgNotifier, SyncGroup,
=======
    transmute::IntoCType, z_entity_global_id_t, z_moved_source_info_t, z_reliability_default,
    z_reliability_t,
>>>>>>> 5e5cecd2
};
/// Options passed to the `z_declare_publisher()` function.
#[repr(C)]
pub struct z_publisher_options_t {
    /// Default encoding for messages put by this publisher.
    pub encoding: Option<&'static mut z_moved_encoding_t>,
    /// The congestion control to apply when routing messages from this publisher.
    pub congestion_control: z_congestion_control_t,
    /// The priority of messages from this publisher.
    pub priority: z_priority_t,
    /// If set to ``true``, this message will not be batched. This usually has a positive impact on latency but negative impact on throughput.
    pub is_express: bool,
    #[cfg(feature = "unstable")]
    /// @warning This API has been marked as unstable: it works as advertised, but it may be changed in a future release.
    ///
    /// The publisher reliability.
    pub reliability: z_reliability_t,
    /// The allowed destination for this publisher.
    pub allowed_destination: zc_locality_t,
}

impl Default for z_publisher_options_t {
    fn default() -> Self {
        Self {
            encoding: None,
            congestion_control: CongestionControl::DEFAULT_PUSH.into(),
            priority: Priority::default().into(),
            is_express: false,
            #[cfg(feature = "unstable")]
            reliability: z_reliability_default(),
            allowed_destination: zc_locality_default(),
        }
    }
}

/// Constructs the default value for `z_publisher_options_t`.
#[no_mangle]
pub extern "C" fn z_publisher_options_default(this_: &mut MaybeUninit<z_publisher_options_t>) {
    this_.write(z_publisher_options_t::default());
}

pub(crate) struct CPublisher {
    publisher: Publisher<'static>,
    #[cfg(feature = "unstable")]
    sg: SyncGroup,
}

impl Deref for CPublisher {
    type Target = Publisher<'static>;

    fn deref(&self) -> &Self::Target {
        &self.publisher
    }
}

pub use crate::opaque_types::{z_loaned_publisher_t, z_moved_publisher_t, z_owned_publisher_t};
decl_c_type!(
    owned(z_owned_publisher_t, option CPublisher),
    loaned(z_loaned_publisher_t),
);

pub(crate) fn _declare_publisher_inner(
    session: &'static z_loaned_session_t,
    key_expr: &'static z_loaned_keyexpr_t,
    options: Option<&mut z_publisher_options_t>,
) -> PublisherBuilder<'static, 'static> {
    let session = session.as_rust_type_ref();
    let key_expr = key_expr.as_rust_type_ref().clone().into_owned();
    let mut p = session.declare_publisher(key_expr);
    if let Some(options) = options {
        p = p
            .congestion_control(options.congestion_control.into())
            .priority(options.priority.into())
            .express(options.is_express)
            .allowed_destination(options.allowed_destination.into());
        #[cfg(feature = "unstable")]
        {
            p = p.reliability(options.reliability.into());
        }
        if let Some(encoding) = options.encoding.take() {
            p = p.encoding(encoding.take_rust_type());
        }
    }
    p
}

/// Constructs and declares a publisher for the given key expression.
///
/// Data can be put and deleted with this publisher with the help of the
/// `z_publisher_put()` and `z_publisher_delete()` functions.
///
/// @param session: The Zenoh session.
/// @param publisher: An uninitialized location in memory where publisher will be constructed.
/// @param key_expr: The key expression to publish.
/// @param options: Additional options for the publisher.
///
/// @return 0 in case of success, negative error code otherwise.
#[no_mangle]
pub extern "C" fn z_declare_publisher(
    session: &'static z_loaned_session_t,
    publisher: &'static mut MaybeUninit<z_owned_publisher_t>,
    key_expr: &'static z_loaned_keyexpr_t,
    options: Option<&'static mut z_publisher_options_t>,
) -> result::z_result_t {
    let this = publisher.as_rust_type_mut_uninit();
    let p = _declare_publisher_inner(session, key_expr, options);
    match p.wait() {
        Err(e) => {
            crate::report_error!("{}", e);
            this.write(None);
            result::Z_EGENERIC
        }
        Ok(publisher) => {
            this.write(Some(CPublisher {
                publisher,
                #[cfg(feature = "unstable")]
                sg: SyncGroup::new(),
            }));
            result::Z_OK
        }
    }
}

/// Constructs a publisher in a gravestone state.
#[no_mangle]
pub extern "C" fn z_internal_publisher_null(this_: &mut MaybeUninit<z_owned_publisher_t>) {
    this_.as_rust_type_mut_uninit().write(None);
}

/// Returns ``true`` if publisher is valid, ``false`` otherwise.
#[no_mangle]
pub extern "C" fn z_internal_publisher_check(this_: &z_owned_publisher_t) -> bool {
    this_.as_rust_type_ref().is_some()
}

/// Borrows publisher.
#[no_mangle]
#[allow(clippy::missing_safety_doc)]
pub unsafe extern "C" fn z_publisher_loan(this_: &z_owned_publisher_t) -> &z_loaned_publisher_t {
    this_
        .as_rust_type_ref()
        .as_ref()
        .unwrap_unchecked()
        .as_loaned_c_type_ref()
}

/// Mutably borrows publisher.
#[no_mangle]
#[allow(clippy::missing_safety_doc)]
pub unsafe extern "C" fn z_publisher_loan_mut(
    this: &mut z_owned_publisher_t,
) -> &mut z_loaned_publisher_t {
    this.as_rust_type_mut()
        .as_mut()
        .unwrap_unchecked()
        .as_loaned_c_type_mut()
}

/// Options passed to the `z_publisher_put()` function.
#[repr(C)]
#[derive(Default)]
pub struct z_publisher_put_options_t {
    ///  The encoding of the data to publish.
    pub encoding: Option<&'static mut z_moved_encoding_t>,
    /// The timestamp of the publication.
    pub timestamp: Option<&'static z_timestamp_t>,
    #[cfg(feature = "unstable")]
    /// @warning This API has been marked as unstable: it works as advertised, but it may be changed in a future release.
    ///
    /// The source info for the publication.
    pub source_info: Option<&'static mut z_moved_source_info_t>,
    /// The attachment to attach to the publication.
    pub attachment: Option<&'static mut z_moved_bytes_t>,
}

/// Constructs the default value for `z_publisher_put_options_t`.
#[no_mangle]
#[allow(clippy::missing_safety_doc)]
pub extern "C" fn z_publisher_put_options_default(
    this: &mut MaybeUninit<z_publisher_put_options_t>,
) {
    this.write(z_publisher_put_options_t {
        encoding: None,
        timestamp: None,
        #[cfg(feature = "unstable")]
        source_info: None,
        attachment: None,
    });
}

pub(crate) fn _apply_pubisher_put_options<
    T: SampleBuilderTrait + TimestampBuilderTrait + EncodingBuilderTrait,
>(
    builder: T,
    options: &mut z_publisher_put_options_t,
) -> T {
    let mut builder = builder;
    if let Some(encoding) = options.encoding.take() {
        builder = builder.encoding(encoding.take_rust_type());
    };
    #[cfg(feature = "unstable")]
    if let Some(source_info) = options.source_info.take() {
        builder = builder.source_info(source_info.take_rust_type());
    };
    if let Some(attachment) = options.attachment.take() {
        builder = builder.attachment(attachment.take_rust_type());
    }
    if let Some(timestamp) = options.timestamp {
        builder = builder.timestamp(Some(*timestamp.as_rust_type_ref()));
    }
    builder
}

/// Sends a `PUT` message onto the publisher's key expression, transfering the payload ownership.
///
///
/// The payload and all owned options fields are consumed upon function return.
///
/// @param this_: The publisher.
/// @param payload: The data to publish. Will be consumed.
/// @param options: The publisher put options. All owned fields will be consumed.
///
/// @return 0 in case of success, negative error values in case of failure.
#[no_mangle]
#[allow(clippy::missing_safety_doc)]
pub unsafe extern "C" fn z_publisher_put(
    this: &z_loaned_publisher_t,
    payload: &mut z_moved_bytes_t,
    options: Option<&mut z_publisher_put_options_t>,
) -> result::z_result_t {
    let publisher = this.as_rust_type_ref();
    let payload = payload.take_rust_type();
    let mut put = publisher.put(payload);
    if let Some(options) = options {
        put = _apply_pubisher_put_options(put, options);
    }

    match put.wait() {
        Ok(_) => result::Z_OK,
        Err(e) if e.downcast_ref::<SessionClosedError>().is_some() => result::Z_ESESSION_CLOSED,
        Err(e) => {
            crate::report_error!("{}", e);
            result::Z_EGENERIC
        }
    }
}

/// Represents the set of options that can be applied to the delete operation by a previously declared publisher,
/// whenever issued via `z_publisher_delete()`.
#[repr(C)]
#[derive(Default)]
pub struct z_publisher_delete_options_t {
    /// The timestamp of this message.
    pub timestamp: Option<&'static z_timestamp_t>,
}

/// Constructs the default values for the delete operation via a publisher entity.
#[no_mangle]
#[allow(clippy::missing_safety_doc)]
pub extern "C" fn z_publisher_delete_options_default(
    this: &mut MaybeUninit<z_publisher_delete_options_t>,
) {
    this.write(z_publisher_delete_options_t::default());
}

pub(crate) fn _apply_pubisher_delete_options<T: TimestampBuilderTrait>(
    builder: T,
    options: &mut z_publisher_delete_options_t,
) -> T {
    let mut builder = builder;
    if let Some(timestamp) = options.timestamp {
        builder = builder.timestamp(Some(*timestamp.as_rust_type_ref()));
    }
    builder
}

/// Sends a `DELETE` message onto the publisher's key expression.
///
/// @return 0 in case of success, negative error code in case of failure.
#[no_mangle]
#[allow(clippy::missing_safety_doc)]
pub extern "C" fn z_publisher_delete(
    publisher: &z_loaned_publisher_t,
    options: Option<&mut z_publisher_delete_options_t>,
) -> result::z_result_t {
    let publisher = publisher.as_rust_type_ref();
    let mut del = publisher.delete();
    if let Some(options) = options {
        del = _apply_pubisher_delete_options(del, options);
    }
    if let Err(e) = del.wait() {
        crate::report_error!("{}", e);
        result::Z_EGENERIC
    } else {
        result::Z_OK
    }
}
#[cfg(feature = "unstable")]
/// @warning This API has been marked as unstable: it works as advertised, but it may be changed in a future release.
/// @brief Returns the ID of the publisher.
#[no_mangle]
pub extern "C" fn z_publisher_id(publisher: &z_loaned_publisher_t) -> z_entity_global_id_t {
    publisher.as_rust_type_ref().id().into_c_type()
}

/// Returns the key expression of the publisher.
#[no_mangle]
pub extern "C" fn z_publisher_keyexpr(publisher: &z_loaned_publisher_t) -> &z_loaned_keyexpr_t {
    publisher
        .as_rust_type_ref()
        .key_expr()
        .as_loaned_c_type_ref()
}

fn _publisher_matching_listener_declare_inner<'a>(
    publisher: &'a z_loaned_publisher_t,
    notifier: SgNotifier,
    callback: &mut z_moved_closure_matching_status_t,
) -> zenoh::matching::MatchingListenerBuilder<'a, Callback<MatchingStatus>> {
    use crate::SyncObj;

    let publisher = publisher.as_rust_type_ref();
    let callback = callback.take_rust_type();
    let sync_callback = SyncObj::new(callback, notifier);
    let listener = publisher
        .matching_listener()
        .callback_mut(move |matching_status| {
            let status = z_matching_status_t {
                matching: matching_status.matching(),
            };
            z_closure_matching_status_call(z_closure_matching_status_loan(&sync_callback), &status);
        });
    listener
}

/// @brief Constructs matching listener, registering a callback for notifying subscribers matching with a given publisher.
///
/// @param publisher: A publisher to associate with matching listener.
/// @param matching_listener: An uninitialized memory location where matching listener will be constructed. The matching listener's callback will be automatically dropped when the publisher is dropped.
/// @param callback: A closure that will be called every time the matching status of the publisher changes (If last subscriber disconnects or when the first subscriber connects).
///
/// @return 0 in case of success, negative error code otherwise.
#[no_mangle]
pub extern "C" fn z_publisher_declare_matching_listener(
    publisher: &'static z_loaned_publisher_t,
    matching_listener: &mut MaybeUninit<z_owned_matching_listener_t>,
    callback: &mut z_moved_closure_matching_status_t,
) -> result::z_result_t {
    let this = matching_listener.as_rust_type_mut_uninit();
    let sg = SyncGroup::new();
    let listener = _publisher_matching_listener_declare_inner(publisher, sg.notifier(), callback);
    match listener.wait() {
        Ok(listener) => {
            this.write(Some(CMatchingListener { listener, _sg: sg }));
            result::Z_OK
        }
        Err(e) => {
            this.write(None);
            crate::report_error!("{}", e);
            result::Z_EGENERIC
        }
    }
}

/// @brief Declares a matching listener, registering a callback for notifying subscribers matching with a given publisher.
/// The callback will be run in the background until the corresponding publisher is dropped.
///
/// @param publisher: A publisher to associate with matching listener.
/// @param callback: A closure that will be called every time the matching status of the publisher changes (If last subscriber disconnects or when the first subscriber connects).
///
/// @return 0 in case of success, negative error code otherwise.
#[no_mangle]
pub extern "C" fn z_publisher_declare_background_matching_listener(
    publisher: &'static z_loaned_publisher_t,
    callback: &mut z_moved_closure_matching_status_t,
) -> result::z_result_t {
    let listener = _publisher_matching_listener_declare_inner(
        publisher,
        publisher.as_rust_type_ref().sg.notifier(),
        callback,
    );
    match listener.background().wait() {
        Ok(_) => result::Z_OK,
        Err(e) => {
            crate::report_error!("{}", e);
            result::Z_EGENERIC
        }
    }
}

/// @brief Gets publisher matching status - i.e. if there are any subscribers matching its key expression.
///
/// @return 0 in case of success, negative error code otherwise (in this case matching_status is not updated).
#[no_mangle]
#[allow(clippy::missing_safety_doc)]
pub extern "C" fn z_publisher_get_matching_status(
    this: &'static z_loaned_publisher_t,
    matching_status: &mut MaybeUninit<z_matching_status_t>,
) -> result::z_result_t {
    match this.as_rust_type_ref().matching_status().wait() {
        Ok(s) => {
            matching_status.write(z_matching_status_t {
                matching: s.matching(),
            });
            result::Z_OK
        }
        Err(e) => {
            crate::report_error!("{}", e);
            result::Z_ENETWORK
        }
    }
}

/// Frees memory and resets publisher to its gravestone state.
/// This is equivalent to calling `z_undeclare_publisher()` and discarding its return value.
#[no_mangle]
#[allow(clippy::missing_safety_doc)]
pub extern "C" fn z_publisher_drop(this: &mut z_moved_publisher_t) {
    std::mem::drop(this.take_rust_type())
}

#[no_mangle]
/// @brief Undeclares the given publisher.
///
/// @return 0 in case of success, negative error code otherwise.
pub extern "C" fn z_undeclare_publisher(this_: &mut z_moved_publisher_t) -> result::z_result_t {
    if let Some(p) = this_.take_rust_type() {
<<<<<<< HEAD
        if let Err(e) = p.publisher.undeclare().wait() {
            tracing::error!("{}", e);
=======
        if let Err(e) = p.undeclare().wait() {
            crate::report_error!("{}", e);
>>>>>>> 5e5cecd2
            return result::Z_ENETWORK;
        }
    }
    result::Z_OK
}<|MERGE_RESOLUTION|>--- conflicted
+++ resolved
@@ -30,18 +30,13 @@
     z_closure_matching_status_call, z_closure_matching_status_loan, z_congestion_control_t,
     z_loaned_keyexpr_t, z_loaned_session_t, z_matching_status_t, z_moved_bytes_t,
     z_moved_closure_matching_status_t, z_moved_encoding_t, z_owned_matching_listener_t,
-    z_priority_t, z_timestamp_t, zc_locality_default, zc_locality_t,
+    z_priority_t, z_timestamp_t, zc_locality_default, zc_locality_t, CMatchingListener, SgNotifier,
+    SyncGroup,
 };
 #[cfg(feature = "unstable")]
 use crate::{
-<<<<<<< HEAD
-    transmute::IntoCType, z_closure_matching_status_call, z_closure_matching_status_loan,
-    z_entity_global_id_t, z_reliability_default, z_reliability_t, zc_locality_default,
-    zc_locality_t, CMatchingListener, SgNotifier, SyncGroup,
-=======
     transmute::IntoCType, z_entity_global_id_t, z_moved_source_info_t, z_reliability_default,
     z_reliability_t,
->>>>>>> 5e5cecd2
 };
 /// Options passed to the `z_declare_publisher()` function.
 #[repr(C)]
@@ -85,7 +80,6 @@
 
 pub(crate) struct CPublisher {
     publisher: Publisher<'static>,
-    #[cfg(feature = "unstable")]
     sg: SyncGroup,
 }
 
@@ -157,7 +151,6 @@
         Ok(publisher) => {
             this.write(Some(CPublisher {
                 publisher,
-                #[cfg(feature = "unstable")]
                 sg: SyncGroup::new(),
             }));
             result::Z_OK
@@ -469,13 +462,8 @@
 /// @return 0 in case of success, negative error code otherwise.
 pub extern "C" fn z_undeclare_publisher(this_: &mut z_moved_publisher_t) -> result::z_result_t {
     if let Some(p) = this_.take_rust_type() {
-<<<<<<< HEAD
         if let Err(e) = p.publisher.undeclare().wait() {
-            tracing::error!("{}", e);
-=======
-        if let Err(e) = p.undeclare().wait() {
-            crate::report_error!("{}", e);
->>>>>>> 5e5cecd2
+            crate::report_error!("{}", e);
             return result::Z_ENETWORK;
         }
     }
