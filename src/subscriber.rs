//
// Copyright (c) 2017, 2022 ZettaScale Technology.
//
// This program and the accompanying materials are made available under the
// terms of the Eclipse Public License 2.0 which is available at
// http://www.eclipse.org/legal/epl-2.0, or the Apache License, Version 2.0
// which is available at https://www.apache.org/licenses/LICENSE-2.0.
//
// SPDX-License-Identifier: EPL-2.0 OR Apache-2.0
//
// Contributors:
//   ZettaScale Zenoh team, <zenoh@zettascale.tech>
//

use std::mem::MaybeUninit;

use zenoh::{
    prelude::SessionDeclarations,
    pubsub::{Reliability, Subscriber},
    Wait,
};

use crate::{
    keyexpr::*,
<<<<<<< HEAD
    transmute::{IntoRustType, LoanedCTypeRef, RustTypeRef, RustTypeRefUninit},
    z_closure_sample_call, z_closure_sample_loan, z_loaned_session_t, z_moved_closure_sample_t,
=======
    result,
    transmute::{LoanedCTypeRef, RustTypeRef, RustTypeRefUninit},
    z_closure_sample_call, z_closure_sample_loan, z_loaned_session_t, z_owned_closure_sample_t,
>>>>>>> 9074367b
};

/// The subscription reliability.
#[allow(non_camel_case_types, clippy::upper_case_acronyms)]
#[repr(C)]
#[derive(Clone, Copy)]
pub enum z_reliability_t {
    /// Defines reliability as ``BEST_EFFORT``
    BEST_EFFORT,
    /// Defines reliability as ``RELIABLE``
    RELIABLE,
}

impl From<Reliability> for z_reliability_t {
    #[inline]
    fn from(r: Reliability) -> Self {
        match r {
            Reliability::BestEffort => z_reliability_t::BEST_EFFORT,
            Reliability::Reliable => z_reliability_t::RELIABLE,
        }
    }
}

impl From<z_reliability_t> for Reliability {
    #[inline]
    fn from(val: z_reliability_t) -> Self {
        match val {
            z_reliability_t::BEST_EFFORT => Reliability::BestEffort,
            z_reliability_t::RELIABLE => Reliability::Reliable,
        }
    }
}

pub use crate::opaque_types::{z_loaned_subscriber_t, z_moved_subscriber_t, z_owned_subscriber_t};
decl_c_type!(
    owned(z_owned_subscriber_t, option Subscriber<'static, ()>),
    loaned(z_loaned_subscriber_t),
    moved(z_moved_subscriber_t)
);

/// Constructs a subscriber in a gravestone state.
#[no_mangle]
pub extern "C" fn z_subscriber_null(this: &mut MaybeUninit<z_owned_subscriber_t>) {
    this.as_rust_type_mut_uninit().write(None);
}

/// Borrows subscriber.
#[no_mangle]
#[allow(clippy::missing_safety_doc)]
pub unsafe extern "C" fn z_subscriber_loan(this: &z_owned_subscriber_t) -> &z_loaned_subscriber_t {
    this.as_rust_type_ref()
        .as_ref()
        .unwrap_unchecked()
        .as_loaned_c_type_ref()
}

/// Options passed to the `z_declare_subscriber()` function.
#[allow(non_camel_case_types)]
#[repr(C)]
pub struct z_subscriber_options_t {
    /// The subscription reliability.
    pub reliability: z_reliability_t,
}

/// Constructs the default value for `z_subscriber_options_t`.
#[no_mangle]
pub extern "C" fn z_subscriber_options_default(this: &mut MaybeUninit<z_subscriber_options_t>) {
    this.write(z_subscriber_options_t {
        reliability: Reliability::DEFAULT.into(),
    });
}

/// Constructs and declares a subscriber for a given key expression. Dropping subscriber
///
/// @param this_: An uninitialized location in memory, where subscriber will be constructed.
/// @param session: The zenoh session.
/// @param key_expr: The key expression to subscribe.
/// @param callback: The callback function that will be called each time a data matching the subscribed expression is received.
/// @param options: The options to be passed to the subscriber declaration.
///
/// @return 0 in case of success, negative error code otherwise (in this case subscriber will be in its gravestone state).
#[no_mangle]
#[allow(clippy::missing_safety_doc)]
pub extern "C" fn z_declare_subscriber(
    this: &mut MaybeUninit<z_owned_subscriber_t>,
    session: &z_loaned_session_t,
    key_expr: &z_loaned_keyexpr_t,
    callback: z_moved_closure_sample_t,
    options: Option<&mut z_subscriber_options_t>,
) -> result::z_result_t {
    let this = this.as_rust_type_mut_uninit();
    let session = session.as_rust_type_ref();
    let key_expr = key_expr.as_rust_type_ref();
    let Some(callback) = callback.into_rust_type() else {
        this.write(None);
        return errors::Z_EINVAL;
    };
    let mut subscriber = session
        .declare_subscriber(key_expr)
        .callback(move |sample| {
            let sample = sample.as_loaned_c_type_ref();
            z_closure_sample_call(z_closure_sample_loan(&callback), sample)
        });
    if let Some(options) = options {
        subscriber = subscriber.reliability(options.reliability.into());
    }
    match subscriber.wait() {
        Ok(sub) => {
            this.write(Some(sub));
            result::Z_OK
        }
        Err(e) => {
            tracing::error!("{}", e);
            this.write(None);
            result::Z_EGENERIC
        }
    }
}

/// Returns the key expression of the subscriber.
#[no_mangle]
#[allow(clippy::missing_safety_doc)]
pub extern "C" fn z_subscriber_keyexpr(subscriber: &z_loaned_subscriber_t) -> &z_loaned_keyexpr_t {
    subscriber
        .as_rust_type_ref()
        .key_expr()
        .as_loaned_c_type_ref()
}

/// Undeclares subscriber and drops subscriber.
///
/// @return 0 in case of success, negative error code otherwise.
#[allow(clippy::missing_safety_doc)]
#[no_mangle]
<<<<<<< HEAD
pub extern "C" fn z_undeclare_subscriber(this: z_moved_subscriber_t) -> errors::z_error_t {
    if let Some(s) = this.into_rust_type() {
=======
pub extern "C" fn z_undeclare_subscriber(this: &mut z_owned_subscriber_t) -> result::z_result_t {
    if let Some(s) = this.as_rust_type_mut().take() {
>>>>>>> 9074367b
        if let Err(e) = s.undeclare().wait() {
            tracing::error!("{}", e);
            return result::Z_EGENERIC;
        }
    }
    result::Z_OK
}

/// Drops subscriber and resets it to its gravestone state. Also attempts to undeclare it.
#[no_mangle]
#[allow(unused_variables)]
pub extern "C" fn z_subscriber_drop(this: z_moved_subscriber_t) {}

/// Returns ``true`` if subscriber is valid, ``false`` otherwise.
#[no_mangle]
pub extern "C" fn z_subscriber_check(this: &z_owned_subscriber_t) -> bool {
    this.as_rust_type_ref().is_some()
}<|MERGE_RESOLUTION|>--- conflicted
+++ resolved
@@ -22,14 +22,9 @@
 
 use crate::{
     keyexpr::*,
-<<<<<<< HEAD
-    transmute::{IntoRustType, LoanedCTypeRef, RustTypeRef, RustTypeRefUninit},
-    z_closure_sample_call, z_closure_sample_loan, z_loaned_session_t, z_moved_closure_sample_t,
-=======
     result,
     transmute::{LoanedCTypeRef, RustTypeRef, RustTypeRefUninit},
     z_closure_sample_call, z_closure_sample_loan, z_loaned_session_t, z_owned_closure_sample_t,
->>>>>>> 9074367b
 };
 
 /// The subscription reliability.
@@ -164,13 +159,8 @@
 /// @return 0 in case of success, negative error code otherwise.
 #[allow(clippy::missing_safety_doc)]
 #[no_mangle]
-<<<<<<< HEAD
-pub extern "C" fn z_undeclare_subscriber(this: z_moved_subscriber_t) -> errors::z_error_t {
+pub extern "C" fn z_undeclare_subscriber(this: z_moved_subscriber_t) -> result::z_result_t {
     if let Some(s) = this.into_rust_type() {
-=======
-pub extern "C" fn z_undeclare_subscriber(this: &mut z_owned_subscriber_t) -> result::z_result_t {
-    if let Some(s) = this.as_rust_type_mut().take() {
->>>>>>> 9074367b
         if let Err(e) = s.undeclare().wait() {
             tracing::error!("{}", e);
             return result::Z_EGENERIC;
