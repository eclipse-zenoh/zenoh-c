--- conflicted
+++ resolved
@@ -12,10 +12,6 @@
 //   ZettaScale Zenoh team, <zenoh@zettascale.tech>
 //
 
-<<<<<<< HEAD
-use crate::collections::*;
-=======
->>>>>>> c48aa177
 use crate::commons::*;
 use crate::impl_guarded_transmute;
 use crate::keyexpr::*;
