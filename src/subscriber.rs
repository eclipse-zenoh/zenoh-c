//
// Copyright (c) 2017, 2022 ZettaScale Technology.
//
// This program and the accompanying materials are made available under the
// terms of the Eclipse Public License 2.0 which is available at
// http://www.eclipse.org/legal/epl-2.0, or the Apache License, Version 2.0
// which is available at https://www.apache.org/licenses/LICENSE-2.0.
//
// SPDX-License-Identifier: EPL-2.0 OR Apache-2.0
//
// Contributors:
//   ZettaScale Zenoh team, <zenoh@zettascale.tech>
//

use std::{mem::MaybeUninit, ops::Deref};

use zenoh::{
    handlers::Callback,
    pubsub::{Subscriber, SubscriberBuilder},
    sample::Sample,
    Wait,
};

pub use crate::opaque_types::{z_loaned_subscriber_t, z_moved_subscriber_t, z_owned_subscriber_t};
use crate::{
    keyexpr::*,
    result,
    transmute::{LoanedCTypeRef, RustTypeRef, RustTypeRefUninit, TakeRustType},
    z_closure_sample_call, z_closure_sample_loan, z_loaned_session_t, z_moved_closure_sample_t,
<<<<<<< HEAD
    SgNotifier, SyncGroup, SyncObj,
=======
    zc_locality_default, zc_locality_t,
>>>>>>> 5e5cecd2
};
#[cfg(feature = "unstable")]
use crate::{transmute::IntoCType, z_entity_global_id_t};

pub(crate) struct CSubscriber {
    pub(crate) subscriber: Subscriber<()>,
    pub(crate) _sg: SyncGroup,
}

impl Deref for CSubscriber {
    type Target = Subscriber<()>;

    fn deref(&self) -> &Self::Target {
        &self.subscriber
    }
}

decl_c_type!(
    owned(z_owned_subscriber_t, option CSubscriber),
    loaned(z_loaned_subscriber_t),
);

/// Constructs a subscriber in a gravestone state.
#[no_mangle]
pub extern "C" fn z_internal_subscriber_null(this_: &mut MaybeUninit<z_owned_subscriber_t>) {
    this_.as_rust_type_mut_uninit().write(None);
}

/// Borrows subscriber.
#[no_mangle]
#[allow(clippy::missing_safety_doc)]
pub unsafe extern "C" fn z_subscriber_loan(this_: &z_owned_subscriber_t) -> &z_loaned_subscriber_t {
    this_
        .as_rust_type_ref()
        .as_ref()
        .unwrap_unchecked()
        .as_loaned_c_type_ref()
}

/// Options passed to the `z_declare_subscriber()` function.
#[allow(non_camel_case_types)]
#[repr(C)]
pub struct z_subscriber_options_t {
    /// Restricts the matching publications that will be received by this Subscriber to the ones
    /// that have the compatible allowed_destination.
    pub allowed_origin: zc_locality_t,
}

impl Default for z_subscriber_options_t {
    fn default() -> Self {
        Self {
            allowed_origin: zc_locality_default(),
        }
    }
}

/// Constructs the default value for `z_subscriber_options_t`.
#[no_mangle]
pub extern "C" fn z_subscriber_options_default(this_: &mut MaybeUninit<z_subscriber_options_t>) {
    this_.write(z_subscriber_options_t::default());
}

#[allow(unused_variables, unused_mut)]
pub(crate) fn _declare_subscriber_inner<'a, 'b>(
    session: &'a z_loaned_session_t,
    key_expr: &'b z_loaned_keyexpr_t,
    callback: &mut z_moved_closure_sample_t,
    notifier: SgNotifier,
    options: Option<&mut z_subscriber_options_t>,
) -> SubscriberBuilder<'a, 'b, Callback<Sample>> {
    let session = session.as_rust_type_ref();
    let key_expr = key_expr.as_rust_type_ref();
    let callback = callback.take_rust_type();
    let sync_callback = SyncObj::new(callback, notifier);
    let mut subscriber = session
        .declare_subscriber(key_expr)
        .callback(move |sample| {
            let mut owned_sample = Some(sample);
            z_closure_sample_call(z_closure_sample_loan(&sync_callback), unsafe {
                owned_sample
                    .as_mut()
                    .unwrap_unchecked()
                    .as_loaned_c_type_mut()
            })
        });
    if let Some(options) = options {
        subscriber = subscriber.allowed_origin(options.allowed_origin.into());
    }
    subscriber
}

/// Constructs and declares a subscriber for a given key expression. Dropping subscriber undeclares its callback.
///
/// @param session: The zenoh session.
/// @param subscriber: An uninitialized location in memory, where subscriber will be constructed.
/// @param key_expr: The key expression to subscribe.
/// @param callback: The callback function that will be called each time a data matching the subscribed expression is received.
/// @param options: The options to be passed to the subscriber declaration.
///
/// @return 0 in case of success, negative error code otherwise (in this case subscriber will be in its gravestone state).
#[no_mangle]
pub extern "C" fn z_declare_subscriber(
    session: &z_loaned_session_t,
    subscriber: &mut MaybeUninit<z_owned_subscriber_t>,
    key_expr: &z_loaned_keyexpr_t,
    callback: &mut z_moved_closure_sample_t,
    options: Option<&mut z_subscriber_options_t>,
) -> result::z_result_t {
    let this = subscriber.as_rust_type_mut_uninit();
    let sg = SyncGroup::new();
    let s = _declare_subscriber_inner(session, key_expr, callback, sg.notifier(), options);
    match s.wait() {
        Ok(sub) => {
            this.write(Some(CSubscriber {
                subscriber: sub,
                _sg: sg,
            }));
            result::Z_OK
        }
        Err(e) => {
            crate::report_error!("{}", e);
            this.write(None);
            result::Z_EGENERIC
        }
    }
}

/// Constructs and declares a background subscriber. Subscriber callback will be called to process the messages,
/// until the corresponding session is closed or dropped.
///
/// @param session: The zenoh session.
/// @param key_expr: The key expression to subscribe.
/// @param callback: The callback function that will be called each time a data matching the subscribed expression is received.
/// @param options: The options to be passed to the subscriber declaration.
///
/// @return 0 in case of success, negative error code otherwise.
#[no_mangle]
pub extern "C" fn z_declare_background_subscriber(
    session: &z_loaned_session_t,
    key_expr: &z_loaned_keyexpr_t,
    callback: &mut z_moved_closure_sample_t,
    options: Option<&mut z_subscriber_options_t>,
) -> result::z_result_t {
    let subscriber = _declare_subscriber_inner(
        session,
        key_expr,
        callback,
        session.as_rust_type_ref().notifier(),
        options,
    );
    match subscriber.background().wait() {
        Ok(_) => result::Z_OK,
        Err(e) => {
            crate::report_error!("{}", e);
            result::Z_EGENERIC
        }
    }
}

/// Returns the key expression of the subscriber.
#[no_mangle]
#[allow(clippy::missing_safety_doc)]
pub extern "C" fn z_subscriber_keyexpr(subscriber: &z_loaned_subscriber_t) -> &z_loaned_keyexpr_t {
    subscriber
        .as_rust_type_ref()
        .key_expr()
        .as_loaned_c_type_ref()
}

/// Undeclares subscriber callback and resets it to its gravestone state.
/// This is equivalent to calling `z_undeclare_subscriber()` and discarding its return value.
#[no_mangle]
pub extern "C" fn z_subscriber_drop(this_: &mut z_moved_subscriber_t) {
    std::mem::drop(this_.take_rust_type())
}

/// Returns ``true`` if subscriber is valid, ``false`` otherwise.
#[no_mangle]
pub extern "C" fn z_internal_subscriber_check(this_: &z_owned_subscriber_t) -> bool {
    this_.as_rust_type_ref().is_some()
}

/// Undeclares the subscriber.
///
/// @return 0 in case of success, negative error code otherwise.
#[no_mangle]
pub extern "C" fn z_undeclare_subscriber(this_: &mut z_moved_subscriber_t) -> result::z_result_t {
    if let Some(s) = this_.take_rust_type() {
<<<<<<< HEAD
        if let Err(e) = s.subscriber.undeclare().wait() {
            tracing::error!("{}", e);
=======
        if let Err(e) = s.undeclare().wait() {
            crate::report_error!("{}", e);
>>>>>>> 5e5cecd2
            return result::Z_EGENERIC;
        }
    }
    result::Z_OK
}

#[cfg(feature = "unstable")]
/// @warning This API has been marked as unstable: it works as advertised, but it may be changed in a future release.
/// @brief Returns the ID of the subscriber.
#[no_mangle]
pub extern "C" fn z_subscriber_id(subscriber: &z_loaned_subscriber_t) -> z_entity_global_id_t {
    subscriber.as_rust_type_ref().id().into_c_type()
}<|MERGE_RESOLUTION|>--- conflicted
+++ resolved
@@ -27,11 +27,7 @@
     result,
     transmute::{LoanedCTypeRef, RustTypeRef, RustTypeRefUninit, TakeRustType},
     z_closure_sample_call, z_closure_sample_loan, z_loaned_session_t, z_moved_closure_sample_t,
-<<<<<<< HEAD
-    SgNotifier, SyncGroup, SyncObj,
-=======
-    zc_locality_default, zc_locality_t,
->>>>>>> 5e5cecd2
+    zc_locality_default, zc_locality_t, SgNotifier, SyncGroup, SyncObj,
 };
 #[cfg(feature = "unstable")]
 use crate::{transmute::IntoCType, z_entity_global_id_t};
@@ -220,13 +216,8 @@
 #[no_mangle]
 pub extern "C" fn z_undeclare_subscriber(this_: &mut z_moved_subscriber_t) -> result::z_result_t {
     if let Some(s) = this_.take_rust_type() {
-<<<<<<< HEAD
         if let Err(e) = s.subscriber.undeclare().wait() {
-            tracing::error!("{}", e);
-=======
-        if let Err(e) = s.undeclare().wait() {
             crate::report_error!("{}", e);
->>>>>>> 5e5cecd2
             return result::Z_EGENERIC;
         }
     }
