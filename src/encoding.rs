--- conflicted
+++ resolved
@@ -27,11 +27,7 @@
 use crate::{
     result::{self, z_result_t},
     transmute::{LoanedCTypeRef, RustTypeRef, RustTypeRefUninit},
-<<<<<<< HEAD
     z_moved_encoding_t, z_owned_string_t, z_string_from_substr,
-=======
-    z_owned_string_t, z_string_copy_from_substr,
->>>>>>> 064bc28f
 };
 
 decl_c_type!(
