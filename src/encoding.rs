--- conflicted
+++ resolved
@@ -20,12 +20,8 @@
     str::{from_utf8, FromStr},
 };
 
-<<<<<<< HEAD
-use libc::c_char;
-=======
 use libc::{c_char, strlen};
 use prebindgen_proc_macro::prebindgen;
->>>>>>> 194bb47f
 use unwrap_infallible::UnwrapInfallible;
 use zenoh::bytes::Encoding;
 
