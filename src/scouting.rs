//
// Copyright (c) 2017, 2022 ZettaScale Technology.
//
// This program and the accompanying materials are made available under the
// terms of the Eclipse Public License 2.0 which is available at
// http://www.eclipse.org/legal/epl-2.0, or the Apache License, Version 2.0
// which is available at https://www.apache.org/licenses/LICENSE-2.0.
//
// SPDX-License-Identifier: EPL-2.0 OR Apache-2.0
//
// Contributors:
//   ZettaScale Zenoh team, <zenoh@zettascale.tech>
//
use std::mem::MaybeUninit;

use async_std::task;
use zenoh::{
    config::{WhatAmI, WhatAmIMatcher},
    scouting::Hello,
};

pub use crate::opaque_types::{z_loaned_hello_t, z_moved_hello_t, z_owned_hello_t};
use crate::{
    result::{self, Z_OK},
<<<<<<< HEAD
    transmute::{IntoRustType, LoanedCTypeRef, RustTypeRef, RustTypeRefUninit},
    z_closure_hello_call, z_closure_hello_loan, z_moved_closure_hello_t, z_moved_config_t,
    z_owned_string_array_t, z_view_string_t, zc_init_logger, CString, CStringView, ZVector,
=======
    transmute::{LoanedCTypeRef, RustTypeRef, RustTypeRefUninit},
    z_closure_hello_call, z_closure_hello_loan, z_owned_closure_hello_t, z_owned_config_t,
    z_owned_string_array_t, z_view_string_t, zc_init_logging, CString, CStringView, ZVector,
>>>>>>> 63e78ec1
};
#[cfg(feature = "unstable")]
use crate::{transmute::IntoCType, z_id_t};
decl_c_type!(
    owned(z_owned_hello_t, option Hello ),
    loaned(z_loaned_hello_t),
    moved(z_moved_hello_t)
);

/// Frees memory and resets hello message to its gravestone state.
#[no_mangle]
#[allow(clippy::missing_safety_doc)]
#[allow(unused_variables)]
pub unsafe extern "C" fn z_hello_drop(this: z_moved_hello_t) {}

/// Borrows hello message.
#[no_mangle]
#[allow(clippy::missing_safety_doc)]
pub unsafe extern "C" fn z_hello_loan(this: &z_owned_hello_t) -> &z_loaned_hello_t {
    this.as_rust_type_ref()
        .as_ref()
        .unwrap()
        .as_loaned_c_type_ref()
}

/// Returns ``true`` if `hello message` is valid, ``false`` if it is in a gravestone state.
#[no_mangle]
pub extern "C" fn z_hello_check(this: &z_owned_hello_t) -> bool {
    this.as_rust_type_ref().is_some()
}

/// Constructs hello message in a gravestone state.
#[no_mangle]
pub extern "C" fn z_hello_null(this: &mut MaybeUninit<z_owned_hello_t>) {
    this.as_rust_type_mut_uninit().write(None);
}

#[cfg(feature = "unstable")]
/// Returns id of Zenoh entity that transmitted hello message.
#[no_mangle]
pub extern "C" fn z_hello_zid(this: &z_loaned_hello_t) -> z_id_t {
    this.as_rust_type_ref().zid().into_c_type()
}

/// Returns type of Zenoh entity that transmitted hello message.
#[no_mangle]
pub extern "C" fn z_hello_whatami(this: &z_loaned_hello_t) -> z_whatami_t {
    match this.as_rust_type_ref().whatami() {
        WhatAmI::Router => z_whatami_t::ROUTER,
        WhatAmI::Peer => z_whatami_t::PEER,
        WhatAmI::Client => z_whatami_t::CLIENT,
    }
}

/// Constructs an array of non-owned locators (in the form non-null-terminated strings) of Zenoh entity that sent hello message.
///
/// The lifetime of locator strings is bound to `this_`.
#[no_mangle]
pub extern "C" fn z_hello_locators(
    this: &z_loaned_hello_t,
    locators_out: &mut MaybeUninit<z_owned_string_array_t>,
) {
    let this = this.as_rust_type_ref();
    let mut locators = ZVector::with_capacity(this.locators().len());
    for l in this.locators().iter() {
        locators.push(CString::new_borrowed_from_slice(l.as_str().as_bytes()));
    }
    locators_out.as_rust_type_mut_uninit().write(Some(locators));
}

/// Options to pass to `z_scout()`.
#[derive(Clone)]
#[repr(C)]
pub struct z_scout_options_t {
    /// The maximum duration in ms the scouting can take.
    pub timeout_ms: u64,
    /// Type of entities to scout for.
    pub what: z_what_t,
}

impl Default for z_scout_options_t {
    fn default() -> Self {
        z_scout_options_t {
            timeout_ms: DEFAULT_SCOUTING_TIMEOUT,
            what: DEFAULT_SCOUTING_WHAT,
        }
    }
}

#[allow(non_camel_case_types)]
#[repr(C)]
#[derive(Clone, Copy, Debug)]
pub enum z_whatami_t {
    ROUTER = 0x01,
    PEER = 0x02,
    CLIENT = 0x04,
}

#[allow(non_camel_case_types)]
#[repr(C)]
#[derive(Clone, Copy, Debug)]
pub enum z_what_t {
    ROUTER = 0x01,
    PEER = 0x02,
    CLIENT = 0x04,
    ROUTER_PEER = 0x01 | 0x02,
    ROUTER_CLIENT = 0x01 | 0x04,
    PEER_CLIENT = 0x02 | 0x04,
    ROUTER_PEER_CLIENT = 0x01 | 0x02 | 0x04,
}

pub const DEFAULT_SCOUTING_WHAT: z_what_t = z_what_t::ROUTER_PEER;
pub const DEFAULT_SCOUTING_TIMEOUT: u64 = 1000;

/// Constructs the default values for the scouting operation.
#[no_mangle]
pub extern "C" fn z_scout_options_default(this: &mut MaybeUninit<z_scout_options_t>) {
    this.write(z_scout_options_t::default());
}

/// Scout for routers and/or peers.
///
/// @param config: A set of properties to configure scouting session.
/// @param callback: A closure that will be called on each hello message received from discoverd Zenoh entities.
/// @param options: A set of scouting options
///
/// @return 0 if successful, negative error values upon failure.
#[allow(clippy::missing_safety_doc)]
#[no_mangle]
pub extern "C" fn z_scout(
    config: z_moved_config_t,
    callback: z_moved_closure_hello_t,
    options: Option<&z_scout_options_t>,
) -> result::z_result_t {
    if cfg!(feature = "logger-autoinit") {
        zc_init_logging();
    }
    let Some(callback) = callback.into_rust_type() else {
        return result::Z_EINVAL;
    };
    let options = options.cloned().unwrap_or_default();
    let what =
        WhatAmIMatcher::try_from(options.what as u8).unwrap_or(WhatAmI::Router | WhatAmI::Peer);
    #[allow(clippy::unnecessary_cast)] // Required for multi-target
    let timeout = options.timeout_ms;
    let Some(config) = config.into_rust_type() else {
        tracing::error!("Config not provided");
        return result::Z_EINVAL;
    };

    task::block_on(async move {
        let scout = zenoh::scout(what, config)
            .callback(move |h| {
                z_closure_hello_call(z_closure_hello_loan(&callback), h.as_loaned_c_type_ref())
            })
            .await
            .unwrap();
        async_std::task::sleep(std::time::Duration::from_millis(timeout)).await;
        std::mem::drop(scout);
    });
    Z_OK
}

/// Constructs a non-owned non-null-terminated string from the kind of zenoh entity.
///
/// The string has static storage (i.e. valid until the end of the program).
/// @param whatami: A whatami bitmask of zenoh entity kind.
/// @param str_out: An uninitialized memory location where strring will be constructed.
/// @param len: Maximum number of bytes that can be written to the `buf`.
///
/// @return 0 if successful, negative error values if whatami contains an invalid bitmask.
#[no_mangle]
pub extern "C" fn z_whatami_to_view_string(
    whatami: z_whatami_t,
    str_out: &mut MaybeUninit<z_view_string_t>,
) -> result::z_result_t {
    match WhatAmIMatcher::try_from(whatami as u8) {
        Err(_) => result::Z_EINVAL,
        Ok(w) => {
            let s = w.to_str();
            let slice = CStringView::new_borrowed_from_slice(s.as_bytes());
            str_out.as_rust_type_mut_uninit().write(slice);
            result::Z_OK
        }
    }
}<|MERGE_RESOLUTION|>--- conflicted
+++ resolved
@@ -22,15 +22,9 @@
 pub use crate::opaque_types::{z_loaned_hello_t, z_moved_hello_t, z_owned_hello_t};
 use crate::{
     result::{self, Z_OK},
-<<<<<<< HEAD
     transmute::{IntoRustType, LoanedCTypeRef, RustTypeRef, RustTypeRefUninit},
     z_closure_hello_call, z_closure_hello_loan, z_moved_closure_hello_t, z_moved_config_t,
-    z_owned_string_array_t, z_view_string_t, zc_init_logger, CString, CStringView, ZVector,
-=======
-    transmute::{LoanedCTypeRef, RustTypeRef, RustTypeRefUninit},
-    z_closure_hello_call, z_closure_hello_loan, z_owned_closure_hello_t, z_owned_config_t,
     z_owned_string_array_t, z_view_string_t, zc_init_logging, CString, CStringView, ZVector,
->>>>>>> 63e78ec1
 };
 #[cfg(feature = "unstable")]
 use crate::{transmute::IntoCType, z_id_t};
