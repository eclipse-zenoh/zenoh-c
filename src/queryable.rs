--- conflicted
+++ resolved
@@ -11,29 +11,18 @@
 // Contributors:
 //   ZettaScale Zenoh team, <zenoh@zettascale.tech>
 //
-
+use crate::{
+    z_bytes_t, z_closure_query_call, z_encoding_default, z_encoding_t, z_keyexpr_t,
+    z_owned_closure_query_t, z_owned_session_t, z_session_t, z_value_t, LOG_INVALID_SESSION,
+};
+use libc::c_void;
 use std::ops::Deref;
-
-use libc::c_void;
 use zenoh::{
     prelude::{Sample, SplitBuffer},
     queryable::{Query, Queryable as CallbackQueryable},
-<<<<<<< HEAD
     value::Value,
-    Session,
-=======
->>>>>>> df46a0a6
 };
 use zenoh_util::core::{zresult::ErrNo, SyncResolve};
-
-use crate::{
-    z_bytes_t, z_closure_query_call, z_encoding_default, z_encoding_t, z_keyexpr_t,
-<<<<<<< HEAD
-    z_owned_closure_query_t, z_session_t, z_value_t, LOG_INVALID_SESSION,
-=======
-    z_owned_closure_query_t, z_owned_session_t, z_session_t, LOG_INVALID_SESSION,
->>>>>>> df46a0a6
-};
 
 type Queryable = Option<CallbackQueryable<'static, ()>>;
 /// An owned zenoh queryable.
@@ -249,6 +238,7 @@
 }
 
 /// Get a query's [payload value](https://github.com/eclipse-zenoh/roadmap/blob/main/rfcs/ALL/Query%20Payload.md) by aliasing it.
+/// WARNING: This API has been marked as unstable: it works as advertised, but we may change it in a future release.
 #[allow(clippy::missing_safety_doc)]
 #[no_mangle]
 pub unsafe extern "C" fn z_query_value(query: &z_query_t) -> z_value_t {
