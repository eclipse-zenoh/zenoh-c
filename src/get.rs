--- conflicted
+++ resolved
@@ -33,11 +33,7 @@
     z_closure_reply_call, z_closure_reply_loan, z_congestion_control_t, z_consolidation_mode_t,
     z_loaned_bytes_t, z_loaned_encoding_t, z_loaned_keyexpr_t, z_loaned_sample_t,
     z_loaned_session_t, z_moved_bytes_t, z_moved_closure_reply_t, z_moved_encoding_t, z_priority_t,
-<<<<<<< HEAD
-    z_query_target_t, SyncObj,
-=======
-    z_query_target_t, zc_locality_default, zc_locality_t, CStringView,
->>>>>>> 5e5cecd2
+    z_query_target_t, zc_locality_default, zc_locality_t, CStringView, SyncObj,
 };
 #[cfg(feature = "unstable")]
 use crate::{
