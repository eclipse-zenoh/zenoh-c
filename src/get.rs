//
// Copyright (c) 2017, 2022 ZettaScale Technology.
//
// This program and the accompanying materials are made available under the
// terms of the Eclipse Public License 2.0 which is available at
// http://www.eclipse.org/legal/epl-2.0, or the Apache License, Version 2.0
// which is available at https://www.apache.org/licenses/LICENSE-2.0.
//
// SPDX-License-Identifier: EPL-2.0 OR Apache-2.0
//
// Contributors:
//   ZettaScale Zenoh team, <zenoh@zettascale.tech>
//

use libc::c_char;
use std::ffi::CStr;
use std::mem::MaybeUninit;
use std::ptr::null;
use std::ptr::null_mut;
use zenoh::sample::SampleBuilderTrait;
use zenoh::sample::ValueBuilderTrait;
use zenoh::selector::Selector;

use zenoh::query::{ConsolidationMode, QueryConsolidation, QueryTarget, Reply};

use crate::errors;
use crate::transmute::unwrap_ref_unchecked;
use crate::transmute::Inplace;
use crate::transmute::TransmuteFromHandle;
use crate::transmute::TransmuteIntoHandle;
use crate::transmute::TransmuteRef;
use crate::transmute::TransmuteUninitPtr;
use crate::z_closure_reply_loan;
use crate::z_consolidation_mode_t;
use crate::z_loaned_sample_t;
use crate::z_loaned_value_t;
use crate::z_owned_bytes_t;
use crate::z_owned_encoding_t;
use crate::z_query_target_t;
use crate::{
    z_closure_reply_call, z_loaned_keyexpr_t, z_loaned_session_t, z_owned_closure_reply_t,
};
use ::zenoh::core::Wait;

pub use crate::opaque_types::z_owned_reply_t;
decl_transmute_owned!(Option<Reply>, z_owned_reply_t);
pub use crate::opaque_types::z_loaned_reply_t;
decl_transmute_handle!(Reply, z_loaned_reply_t);

/// Returns ``true`` if reply contains a valid response, ``false`` otherwise (in this case it contains a errror value).
#[no_mangle]
#[allow(clippy::missing_safety_doc)]
pub unsafe extern "C" fn z_reply_is_ok(this: &z_loaned_reply_t) -> bool {
    this.transmute_ref().result().is_ok()
}

/// Yields the contents of the reply by asserting it indicates a success.
///
/// Returns `NULL` if reply does not contain a sample (i. e. if `z_reply_is_ok` returns ``false``).
#[no_mangle]
#[allow(clippy::missing_safety_doc)]
pub unsafe extern "C" fn z_reply_ok(this: &z_loaned_reply_t) -> *const z_loaned_sample_t {
    match this.transmute_ref().result() {
        Ok(sample) => sample.transmute_handle(),
        Err(_) => null(),
    }
}

/// Yields the contents of the reply by asserting it indicates a failure.
///
/// Returns `NULL` if reply does not contain a error  (i. e. if `z_reply_is_ok` returns ``true``).
#[no_mangle]
#[allow(clippy::missing_safety_doc)]
pub unsafe extern "C" fn z_reply_err(this: &z_loaned_reply_t) -> *const z_loaned_value_t {
    match this.transmute_ref().result() {
        Ok(_) => null(),
        Err(v) => v.transmute_handle(),
    }
}

/// Constructs the reply in its gravestone state.
#[no_mangle]
pub extern "C" fn z_reply_null(this: *mut MaybeUninit<z_owned_reply_t>) {
    Inplace::empty(this.transmute_uninit_ptr());
}
/// Constructs an owned shallow copy of reply in provided uninitialized memory location.
#[no_mangle]
pub extern "C" fn z_reply_clone(this: &z_loaned_reply_t, dst: *mut MaybeUninit<z_owned_reply_t>) {
    Inplace::init(
        dst.transmute_uninit_ptr(),
        Some(this.transmute_ref().clone()),
    );
}

/// Options passed to the `z_get()` function.
#[repr(C)]
pub struct z_get_options_t {
    /// The Queryables that should be target of the query.
    pub target: z_query_target_t,
    /// The replies consolidation strategy to apply on replies to the query.
    pub consolidation: z_query_consolidation_t,
    /// An optional payload to attach to the query.
    pub payload: *mut z_owned_bytes_t,
    /// An optional encoding of the query payload and or attachment.
    pub encoding: *mut z_owned_encoding_t,
    /// An optional attachment to attach to the query.
    pub attachment: *mut z_owned_bytes_t,
    /// The timeout for the query in milliseconds. 0 means default query timeout from zenoh configuration.
    pub timeout_ms: u64,
}

/// Constructs default `z_get_options_t`
#[no_mangle]
pub extern "C" fn z_get_options_default(this: &mut z_get_options_t) {
    *this = z_get_options_t {
        target: QueryTarget::default().into(),
        consolidation: QueryConsolidation::default().into(),
        timeout_ms: 0,
        payload: null_mut(),
        encoding: null_mut(),
        attachment: null_mut(),
    };
}

/// Query data from the matching queryables in the system.
/// Replies are provided through a callback function.
///
/// @param session: The zenoh session.
/// @param key_expr: The key expression matching resources to query.
/// @param parameters: The query's parameters, similar to a url's query segment.
/// @param callback: The callback function that will be called on reception of replies for this query. It will be automatically dropped once all replies are processed.
/// @param options: Additional options for the get. All owned fields will be consumed.
///
/// @return 0 in case of success, a negative error value upon failure.
#[allow(clippy::missing_safety_doc)]
#[no_mangle]
pub unsafe extern "C" fn z_get(
    session: &z_loaned_session_t,
    key_expr: &z_loaned_keyexpr_t,
    parameters: *const c_char,
    callback: &mut z_owned_closure_reply_t,
    options: Option<&mut z_get_options_t>,
) -> errors::z_error_t {
    let mut closure = z_owned_closure_reply_t::empty();
    std::mem::swap(callback, &mut closure);
    let p = if parameters.is_null() {
        ""
    } else {
        CStr::from_ptr(parameters).to_str().unwrap()
    };
    let session = session.transmute_ref();
    let key_expr = key_expr.transmute_ref();
    let mut get = session.get(Selector::new(key_expr, p));
    if let Some(options) = options {
        if !options.payload.is_null() {
<<<<<<< HEAD
            let payload = unsafe { *options.payload }.transmute_mut().extract();
            get = get.payload(payload);
=======
            if let Some(payload) = unsafe { options.payload.as_mut() }
                .unwrap()
                .transmute_mut()
                .extract()
            {
                get = get.payload(payload);
            }
>>>>>>> 7e199676
        }
        if !options.encoding.is_null() {
            let encoding = unsafe { options.encoding.as_mut() }
                .unwrap()
                .transmute_mut()
                .extract();
            get = get.encoding(encoding);
        }
        if !options.attachment.is_null() {
            let attachment = unsafe { options.attachment.as_mut() }
                .unwrap()
                .transmute_mut()
                .extract();
            get = get.attachment(attachment);
        }

        get = get
            .consolidation(options.consolidation)
            .target(options.target.into());

        if options.timeout_ms != 0 {
            get = get.timeout(std::time::Duration::from_millis(options.timeout_ms));
        }
    }
    match get
        .callback(move |response| {
            z_closure_reply_call(z_closure_reply_loan(&closure), response.transmute_handle())
        })
        .wait()
    {
        Ok(()) => errors::Z_OK,
        Err(e) => {
            log::error!("{}", e);
            errors::Z_EGENERIC
        }
    }
}

/// Frees reply, resetting it to its gravestone state.
#[no_mangle]
pub extern "C" fn z_reply_drop(this: &mut z_owned_reply_t) {
    Inplace::drop(this.transmute_mut())
}

/// Returns ``true`` if `reply` is valid, ``false`` otherwise.
#[no_mangle]
pub extern "C" fn z_reply_check(this: &z_owned_reply_t) -> bool {
    this.transmute_ref().is_some()
}

/// Borrows reply.
#[no_mangle]
pub extern "C" fn z_reply_loan(this: &z_owned_reply_t) -> &z_loaned_reply_t {
    let this = this.transmute_ref();
    let this = unwrap_ref_unchecked(this);
    this.transmute_handle()
}

/// The replies consolidation strategy to apply on replies to a `z_get()`.
#[repr(C)]
#[derive(Clone, Copy)]
pub struct z_query_consolidation_t {
    pub mode: z_consolidation_mode_t,
}

impl From<QueryConsolidation> for z_query_consolidation_t {
    #[inline]
    fn from(qc: QueryConsolidation) -> Self {
        z_query_consolidation_t {
            mode: qc.mode().into(),
        }
    }
}

impl From<z_query_consolidation_t> for QueryConsolidation {
    #[inline]
    fn from(val: z_query_consolidation_t) -> Self {
        let cm: ConsolidationMode = val.mode.into();
        cm.into()
    }
}

/// Creates a default `z_query_consolidation_t` (consolidation mode AUTO).
#[no_mangle]
pub extern "C" fn z_query_consolidation_default() -> z_query_consolidation_t {
    QueryConsolidation::default().into()
}

/// Automatic query consolidation strategy selection.
///
/// A query consolidation strategy will automatically be selected depending the query selector.
/// If the selector contains time range properties, no consolidation is performed.
/// Otherwise the `z_query_consolidation_latest` strategy is used.
#[no_mangle]
pub extern "C" fn z_query_consolidation_auto() -> z_query_consolidation_t {
    QueryConsolidation::AUTO.into()
}

/// Latest consolidation.
///
/// This strategy optimizes bandwidth on all links in the system but will provide a very poor latency.
#[no_mangle]
pub extern "C" fn z_query_consolidation_latest() -> z_query_consolidation_t {
    QueryConsolidation::from(ConsolidationMode::Latest).into()
}

/// Monotonic consolidation.
///
/// This strategy offers the best latency. Replies are directly transmitted to the application when received
/// without needing to wait for all replies. This mode does not guarantee that there will be no duplicates.
#[no_mangle]
pub extern "C" fn z_query_consolidation_monotonic() -> z_query_consolidation_t {
    QueryConsolidation::from(ConsolidationMode::Monotonic).into()
}

/// No consolidation.
///
/// This strategy is useful when querying timeseries data bases or when using quorums.
#[no_mangle]
pub extern "C" fn z_query_consolidation_none() -> z_query_consolidation_t {
    QueryConsolidation::from(ConsolidationMode::None).into()
}<|MERGE_RESOLUTION|>--- conflicted
+++ resolved
@@ -153,18 +153,8 @@
     let mut get = session.get(Selector::new(key_expr, p));
     if let Some(options) = options {
         if !options.payload.is_null() {
-<<<<<<< HEAD
             let payload = unsafe { *options.payload }.transmute_mut().extract();
             get = get.payload(payload);
-=======
-            if let Some(payload) = unsafe { options.payload.as_mut() }
-                .unwrap()
-                .transmute_mut()
-                .extract()
-            {
-                get = get.payload(payload);
-            }
->>>>>>> 7e199676
         }
         if !options.encoding.is_null() {
             let encoding = unsafe { options.encoding.as_mut() }
