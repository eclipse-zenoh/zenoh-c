//
// Copyright (c) 2017, 2022 ZettaScale Technology.
//
// This program and the accompanying materials are made available under the
// terms of the Eclipse Public License 2.0 which is available at
// http://www.eclipse.org/legal/epl-2.0, or the Apache License, Version 2.0
// which is available at https://www.apache.org/licenses/LICENSE-2.0.
//
// SPDX-License-Identifier: EPL-2.0 OR Apache-2.0
//
// Contributors:
//   ZettaScale Zenoh team, <zenoh@zettascale.tech>
//

use std::{
    ffi::CStr,
    mem::MaybeUninit,
    ops::{Deref, DerefMut},
    ptr::null,
};

use libc::c_char;
use zenoh::{
    bytes::{Encoding, EncodingBuilderTrait, ZBytes},
    qos::{CongestionControl, Priority, QoSBuilderTrait},
    query::{ConsolidationMode, QueryConsolidation, QueryTarget, Reply, ReplyError, Selector},
    sample::SampleBuilderTrait,
    Wait,
};

use crate::{
    result,
    transmute::{LoanedCTypeRef, RustTypeRef, RustTypeRefUninit, TakeRustType},
    z_closure_reply_call, z_closure_reply_loan, z_congestion_control_t, z_consolidation_mode_t,
    z_loaned_bytes_t, z_loaned_encoding_t, z_loaned_keyexpr_t, z_loaned_sample_t,
    z_loaned_session_t, z_moved_bytes_t, z_moved_closure_reply_t, z_moved_encoding_t, z_priority_t,
    z_query_target_t,
};
#[cfg(feature = "unstable")]
use crate::{
<<<<<<< HEAD
    transmute::IntoCType, z_id_t, z_moved_source_info_t, zc_locality_default, zc_locality_t,
    zc_reply_keyexpr_default, zc_reply_keyexpr_t,
=======
    impl_guarded_transmute, z_bytes_t, z_closure_reply_call, z_encoding_default, z_encoding_t,
    z_keyexpr_t, z_owned_closure_reply_t, z_sample_t, z_session_t, zcu_reply_keyexpr_default,
    zcu_reply_keyexpr_t, GuardedTransmute, LOG_INVALID_SESSION,
>>>>>>> 134dbfa0
};

// we need to add Default to ReplyError
#[repr(transparent)]
pub(crate) struct ReplyErrorNewtype(ReplyError);
impl Default for ReplyErrorNewtype {
    fn default() -> Self {
        Self(zenoh::internal::Value::new(ZBytes::empty(), Encoding::default()).into())
    }
}
impl Deref for ReplyErrorNewtype {
    type Target = ReplyError;
    fn deref(&self) -> &Self::Target {
        &self.0
    }
}
impl DerefMut for ReplyErrorNewtype {
    fn deref_mut(&mut self) -> &mut Self::Target {
        &mut self.0
    }
}
impl From<&ReplyError> for &ReplyErrorNewtype {
    fn from(value: &ReplyError) -> Self {
        // SAFETY: ReplyErrorNewtype is repr(transparent) to ReplyError
        unsafe { core::mem::transmute::<&ReplyError, Self>(value) }
    }
}

pub use crate::opaque_types::{z_loaned_reply_err_t, z_moved_reply_err_t, z_owned_reply_err_t};
decl_c_type!(
    owned(z_owned_reply_err_t, ReplyErrorNewtype),
    loaned(z_loaned_reply_err_t, ReplyErrorNewtype),
);

/// Constructs an empty `z_owned_reply_err_t`.
#[no_mangle]
pub extern "C" fn z_internal_reply_err_null(this_: &mut MaybeUninit<z_owned_reply_err_t>) {
    this_
        .as_rust_type_mut_uninit()
        .write(ReplyErrorNewtype::default());
}

/// Returns ``true`` if reply error is in non-default state, ``false`` otherwise.
#[no_mangle]
#[allow(clippy::missing_safety_doc)]
pub extern "C" fn z_internal_reply_err_check(this_: &'static z_owned_reply_err_t) -> bool {
    !this_.as_rust_type_ref().payload().is_empty()
}

/// Returns reply error payload.
#[no_mangle]
pub extern "C" fn z_reply_err_payload(this_: &z_loaned_reply_err_t) -> &z_loaned_bytes_t {
    this_.as_rust_type_ref().payload().as_loaned_c_type_ref()
}

/// Returns reply error encoding.
#[no_mangle]
pub extern "C" fn z_reply_err_encoding(this_: &z_loaned_reply_err_t) -> &z_loaned_encoding_t {
    this_.as_rust_type_ref().encoding().as_loaned_c_type_ref()
}

/// Borrows reply error.
#[no_mangle]
pub extern "C" fn z_reply_err_loan(this_: &z_owned_reply_err_t) -> &z_loaned_reply_err_t {
    this_.as_rust_type_ref().as_loaned_c_type_ref()
}

/// Frees the memory and resets the reply error it to its default value.
#[no_mangle]
pub extern "C" fn z_reply_err_drop(this_: &mut z_moved_reply_err_t) {
    let _ = this_.take_rust_type();
}

pub use crate::opaque_types::{z_loaned_reply_t, z_moved_reply_t, z_owned_reply_t};
decl_c_type!(
    owned(z_owned_reply_t, option Reply),
    loaned(z_loaned_reply_t),
);

/// Returns ``true`` if reply contains a valid response, ``false`` otherwise (in this case it contains a errror value).
#[no_mangle]
#[allow(clippy::missing_safety_doc)]
pub unsafe extern "C" fn z_reply_is_ok(this_: &z_loaned_reply_t) -> bool {
    this_.as_rust_type_ref().result().is_ok()
}

/// Yields the contents of the reply by asserting it indicates a success.
///
/// Returns `NULL` if reply does not contain a sample (i. e. if `z_reply_is_ok` returns ``false``).
#[no_mangle]
#[allow(clippy::missing_safety_doc)]
pub unsafe extern "C" fn z_reply_ok(this_: &z_loaned_reply_t) -> *const z_loaned_sample_t {
    match this_.as_rust_type_ref().result() {
        Ok(sample) => sample.as_loaned_c_type_ref() as _,
        Err(_) => null(),
    }
}

/// Yields the contents of the reply by asserting it indicates a failure.
///
/// Returns `NULL` if reply does not contain a error  (i. e. if `z_reply_is_ok` returns ``true``).
#[no_mangle]
#[allow(clippy::missing_safety_doc)]
pub unsafe extern "C" fn z_reply_err(this_: &z_loaned_reply_t) -> *const z_loaned_reply_err_t {
    match this_.as_rust_type_ref().result() {
        Ok(_) => null(),
        Err(v) => std::convert::Into::<&ReplyErrorNewtype>::into(v).as_loaned_c_type_ref(),
    }
}

#[cfg(feature = "unstable")]
/// Gets the id of the zenoh instance that answered this Reply.
/// Returns `true` if id is present.
#[no_mangle]
#[allow(clippy::missing_safety_doc)]
pub unsafe extern "C" fn z_reply_replier_id(
    this: &z_loaned_reply_t,
    out_id: &mut MaybeUninit<z_id_t>,
) -> bool {
    match this.as_rust_type_ref().replier_id() {
        Some(val) => {
            out_id.write(val.into_c_type());
            true
        }
        None => false,
    }
}

/// Constructs the reply in its gravestone state.
#[no_mangle]
pub extern "C" fn z_internal_reply_null(this_: &mut MaybeUninit<z_owned_reply_t>) {
    this_.as_rust_type_mut_uninit().write(None);
}
/// Constructs an owned shallow copy of reply in provided uninitialized memory location.
#[no_mangle]
pub extern "C" fn z_reply_clone(dst: &mut MaybeUninit<z_owned_reply_t>, this_: &z_loaned_reply_t) {
    dst.as_rust_type_mut_uninit()
        .write(Some(this_.as_rust_type_ref().clone()));
}

/// Options passed to the `z_get()` function.
#[repr(C)]
pub struct z_get_options_t {
    /// The Queryables that should be target of the query.
    pub target: z_query_target_t,
    /// The replies consolidation strategy to apply on replies to the query.
    pub consolidation: z_query_consolidation_t,
    /// An optional payload to attach to the query.
    pub payload: Option<&'static mut z_moved_bytes_t>,
    /// An optional encoding of the query payload and or attachment.
    pub encoding: Option<&'static mut z_moved_encoding_t>,
    /// The congestion control to apply when routing the query.
    pub congestion_control: z_congestion_control_t,
    /// If true, Zenoh will not wait to batch this message with others to reduce the bandwith.
    pub is_express: bool,
    #[cfg(feature = "unstable")]
    /// The allowed destination for the query.
    pub allowed_destination: zc_locality_t,
    #[cfg(feature = "unstable")]
    /// The accepted replies for the query.
    pub accept_replies: zc_reply_keyexpr_t,
    /// The priority of the query.
    pub priority: z_priority_t,
    #[cfg(feature = "unstable")]
    /// The source info for the query.
    pub source_info: Option<&'static mut z_moved_source_info_t>,
    /// An optional attachment to attach to the query.
    pub attachment: Option<&'static mut z_moved_bytes_t>,
    /// The timeout for the query in milliseconds. 0 means default query timeout from zenoh configuration.
    pub timeout_ms: u64,
    pub accept_replies: zcu_reply_keyexpr_t,
}

/// Constructs default `z_get_options_t`
#[no_mangle]
pub extern "C" fn z_get_options_default(this_: &mut MaybeUninit<z_get_options_t>) {
    this_.write(z_get_options_t {
        target: QueryTarget::default().into(),
        consolidation: QueryConsolidation::default().into(),
        congestion_control: CongestionControl::default().into(),
        #[cfg(feature = "unstable")]
        allowed_destination: zc_locality_default(),
        #[cfg(feature = "unstable")]
        accept_replies: zc_reply_keyexpr_default(),
        priority: Priority::default().into(),
        is_express: false,
        timeout_ms: 0,
<<<<<<< HEAD
        payload: None,
        encoding: None,
        #[cfg(feature = "unstable")]
        source_info: None,
        attachment: None,
    });
=======
        value: {
            z_value_t {
                payload: z_bytes_t::empty(),
                encoding: z_encoding_default(),
            }
        },
        attachment: z_attachment_null(),
        accept_replies: zcu_reply_keyexpr_default(),
    }
>>>>>>> 134dbfa0
}

/// Query data from the matching queryables in the system.
/// Replies are provided through a callback function.
///
/// @param session: The zenoh session.
/// @param key_expr: The key expression matching resources to query.
/// @param parameters: The query's parameters, similar to a url's query segment.
/// @param callback: The callback function that will be called on reception of replies for this query. It will be automatically dropped once all replies are processed.
/// @param options: Additional options for the get. All owned fields will be consumed.
///
/// @return 0 in case of success, a negative error value upon failure.
#[allow(clippy::missing_safety_doc)]
#[no_mangle]
pub unsafe extern "C" fn z_get(
    session: &z_loaned_session_t,
    key_expr: &z_loaned_keyexpr_t,
    parameters: *const c_char,
    callback: &mut z_moved_closure_reply_t,
    options: Option<&mut z_get_options_t>,
) -> result::z_result_t {
    let callback = callback.take_rust_type();
    let p = if parameters.is_null() {
        ""
    } else {
        CStr::from_ptr(parameters).to_str().unwrap()
    };
    let session = session.as_rust_type_ref();
    let key_expr = key_expr.as_rust_type_ref();
    let mut get = session.get(Selector::from((key_expr, p)));
    if let Some(options) = options {
        if let Some(payload) = options.payload.take() {
            get = get.payload(payload.take_rust_type());
        }
        if let Some(encoding) = options.encoding.take() {
            get = get.encoding(encoding.take_rust_type());
        }
        #[cfg(feature = "unstable")]
        if let Some(source_info) = options.source_info.take() {
            get = get.source_info(source_info.take_rust_type());
        }
        if let Some(attachment) = options.attachment.take() {
            get = get.attachment(attachment.take_rust_type());
        }

        get = get
            .consolidation(options.consolidation)
            .target(options.target.into())
            .congestion_control(options.congestion_control.into())
            .priority(options.priority.into())
            .express(options.is_express);
        #[cfg(feature = "unstable")]
        {
            get = get
                .allowed_destination(options.allowed_destination.into())
                .accept_replies(options.accept_replies.into());
        }

        if options.timeout_ms != 0 {
            get = get.timeout(std::time::Duration::from_millis(options.timeout_ms));
        }
    }
    match get
        .callback(move |response| {
            z_closure_reply_call(
                z_closure_reply_loan(&callback),
                response.as_loaned_c_type_ref(),
            )
        })
        .wait()
    {
        Ok(()) => result::Z_OK,
        Err(e) => {
            tracing::error!("{}", e);
            result::Z_EGENERIC
        }
    }
}

/// Frees reply, resetting it to its gravestone state.
#[no_mangle]
pub extern "C" fn z_reply_drop(this_: &mut z_moved_reply_t) {
    let _ = this_.take_rust_type();
}

/// Returns ``true`` if `reply` is valid, ``false`` otherwise.
#[no_mangle]
pub extern "C" fn z_internal_reply_check(this_: &z_owned_reply_t) -> bool {
    this_.as_rust_type_ref().is_some()
}

/// Borrows reply.
#[no_mangle]
#[allow(clippy::missing_safety_doc)]
pub unsafe extern "C" fn z_reply_loan(this_: &z_owned_reply_t) -> &z_loaned_reply_t {
    this_
        .as_rust_type_ref()
        .as_ref()
        .unwrap_unchecked()
        .as_loaned_c_type_ref()
}

/// The replies consolidation strategy to apply on replies to a `z_get()`.
#[repr(C)]
#[derive(Clone, Copy)]
pub struct z_query_consolidation_t {
    pub mode: z_consolidation_mode_t,
}

impl From<QueryConsolidation> for z_query_consolidation_t {
    #[inline]
    fn from(qc: QueryConsolidation) -> Self {
        z_query_consolidation_t {
            mode: qc.mode().into(),
        }
    }
}

impl From<z_query_consolidation_t> for QueryConsolidation {
    #[inline]
    fn from(val: z_query_consolidation_t) -> Self {
        let cm: ConsolidationMode = val.mode.into();
        cm.into()
    }
}

/// Creates a default `z_query_consolidation_t` (consolidation mode AUTO).
#[no_mangle]
pub extern "C" fn z_query_consolidation_default() -> z_query_consolidation_t {
    QueryConsolidation::default().into()
}

/// Automatic query consolidation strategy selection.
///
/// A query consolidation strategy will automatically be selected depending the query selector.
/// If the selector contains time range properties, no consolidation is performed.
/// Otherwise the `z_query_consolidation_latest` strategy is used.
#[no_mangle]
pub extern "C" fn z_query_consolidation_auto() -> z_query_consolidation_t {
    QueryConsolidation::AUTO.into()
}

/// Latest consolidation.
///
/// This strategy optimizes bandwidth on all links in the system but will provide a very poor latency.
#[no_mangle]
pub extern "C" fn z_query_consolidation_latest() -> z_query_consolidation_t {
    QueryConsolidation::from(ConsolidationMode::Latest).into()
}

/// Monotonic consolidation.
///
/// This strategy offers the best latency. Replies are directly transmitted to the application when received
/// without needing to wait for all replies. This mode does not guarantee that there will be no duplicates.
#[no_mangle]
pub extern "C" fn z_query_consolidation_monotonic() -> z_query_consolidation_t {
    QueryConsolidation::from(ConsolidationMode::Monotonic).into()
}

/// No consolidation.
///
/// This strategy is useful when querying timeseries data bases or when using quorums.
#[no_mangle]
pub extern "C" fn z_query_consolidation_none() -> z_query_consolidation_t {
    QueryConsolidation::from(ConsolidationMode::None).into()
}<|MERGE_RESOLUTION|>--- conflicted
+++ resolved
@@ -38,14 +38,8 @@
 };
 #[cfg(feature = "unstable")]
 use crate::{
-<<<<<<< HEAD
     transmute::IntoCType, z_id_t, z_moved_source_info_t, zc_locality_default, zc_locality_t,
     zc_reply_keyexpr_default, zc_reply_keyexpr_t,
-=======
-    impl_guarded_transmute, z_bytes_t, z_closure_reply_call, z_encoding_default, z_encoding_t,
-    z_keyexpr_t, z_owned_closure_reply_t, z_sample_t, z_session_t, zcu_reply_keyexpr_default,
-    zcu_reply_keyexpr_t, GuardedTransmute, LOG_INVALID_SESSION,
->>>>>>> 134dbfa0
 };
 
 // we need to add Default to ReplyError
@@ -233,24 +227,12 @@
         priority: Priority::default().into(),
         is_express: false,
         timeout_ms: 0,
-<<<<<<< HEAD
         payload: None,
         encoding: None,
         #[cfg(feature = "unstable")]
         source_info: None,
         attachment: None,
     });
-=======
-        value: {
-            z_value_t {
-                payload: z_bytes_t::empty(),
-                encoding: z_encoding_default(),
-            }
-        },
-        attachment: z_attachment_null(),
-        accept_replies: zcu_reply_keyexpr_default(),
-    }
->>>>>>> 134dbfa0
 }
 
 /// Query data from the matching queryables in the system.
