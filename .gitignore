# Build
target

# Cargo
#Cargo.lock

# vscode
.vscode 
out

# IntelliJ / CLion 
.idea 
cmake-build-debug
cmake-build-release 
build
zenohc.pc

# Prerequisites
*.d

# Object files
*.o
*.ko
*.obj
*.elf

# Linker output
*.ilk
*.map
*.exp

# Precompiled Headers
*.gch
*.pch

# Libraries
*.lib
*.a
*.la
*.lo

# Shared objects (inc. Windows DLLs)
*.dll
*.so
*.so.*
*.dylib

# Executables
*.exe
*.out
*.app
*.i*86
*.x86_64
*.hex

# Debug files
*.dSYM/
*.su
*.idb
*.pdb

# Kernel Module Compile Results
*.mod*
*.cmd
.tmp_versions/
modules.order
Module.symvers
Mkfile.old
dkms.conf
.cache

# Platform dependent generated files
include/zenoh_configure.h
<<<<<<< HEAD
=======
include/zenoh_opaque.h

# Build resources
.build_resources*
src/opaque_types/mod.rs
>>>>>>> 91400a1d

# CMake
CMakeFiles/
debug/
release/<|MERGE_RESOLUTION|>--- conflicted
+++ resolved
@@ -71,14 +71,11 @@
 
 # Platform dependent generated files
 include/zenoh_configure.h
-<<<<<<< HEAD
-=======
 include/zenoh_opaque.h
 
 # Build resources
 .build_resources*
 src/opaque_types/mod.rs
->>>>>>> 91400a1d
 
 # CMake
 CMakeFiles/
