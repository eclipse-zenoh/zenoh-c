--- conflicted
+++ resolved
@@ -49,11 +49,7 @@
     ASSERT_CHECK(mbuf->_this);
     z_owned_shm_mut_t buf;
     z_take(&buf, mbuf);
-<<<<<<< HEAD
-    ASSERT_CHECK_ERR(*mbuf._ptr);
-=======
     ASSERT_CHECK_ERR(mbuf->_this);
->>>>>>> 31d52070
     ASSERT_CHECK(buf);
 
     { z_loaned_shm_mut_t* loaned = z_loan_mut(buf); }
@@ -61,10 +57,7 @@
     z_owned_shm_t immut;
     z_shm_from_mut(&immut, z_move(buf));
     ASSERT_CHECK(immut);
-<<<<<<< HEAD
-=======
     ASSERT_CHECK_ERR(buf);
->>>>>>> 31d52070
 
     { const z_loaned_shm_t* loaned = z_loan(immut); }
 
@@ -103,12 +96,8 @@
     z_alloc_error_t shm_error;
 
     z_alloc_layout_alloc_gc(&alloc, alloc_layout);
-<<<<<<< HEAD
-    if (z_check(alloc.buf)) {
-=======
     if (alloc.status == ZC_BUF_ALLOC_STATUS_OK) {
         ASSERT_CHECK(alloc.buf);
->>>>>>> 31d52070
         ASSERT_OK(test_shm_buffer(z_move(alloc.buf)));
         ASSERT_CHECK_ERR(alloc.buf);
         return Z_OK;
@@ -123,12 +112,8 @@
     z_alloc_error_t shm_error;
 
     z_shm_provider_alloc_gc(&alloc, provider, size, alignment);
-<<<<<<< HEAD
-    if (z_check(alloc.buf)) {
-=======
     if (alloc.status == ZC_BUF_LAYOUT_ALLOC_STATUS_OK) {
         ASSERT_CHECK(alloc.buf);
->>>>>>> 31d52070
         ASSERT_OK(test_shm_buffer(z_move(alloc.buf)));
         ASSERT_CHECK_ERR(alloc.buf);
         return Z_OK;
