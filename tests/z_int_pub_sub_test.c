//
// Copyright (c) 2023 ZettaScale Technology
//
// This program and the accompanying materials are made available under the
// terms of the Eclipse Public License 2.0 which is available at
// http://www.eclipse.org/legal/epl-2.0, or the Apache License, Version 2.0
// which is available at https://www.apache.org/licenses/LICENSE-2.0.
//
// SPDX-License-Identifier: EPL-2.0 OR Apache-2.0
//
// Contributors:
//   ZettaScale Zenoh Team, <zenoh@zettascale.tech>
//

#include "z_int_helpers.h"

#ifdef VALID_PLATFORM

#include <string.h>

#include "zenoh.h"

const char *const SEM_NAME = "/z_int_test_sync_sem";
sem_t *sem;

const char *const keyexpr = "test/key";
const char *const values[] = {"test_value_1", "test_value_2", "test_value_3"};
const size_t values_count = sizeof(values) / sizeof(values[0]);

const uint32_t TEST_EID = 42;
const uint64_t TEST_SN = 24;
const uint64_t TEST_TS = 401706000;

int run_publisher() {
    SEM_WAIT(sem);

    z_owned_config_t config;
    z_config_default(&config);
    z_owned_session_t s;
    if (z_open(&s, z_move(config)) < 0) {
        perror("Unable to open session!");
        return -1;
    }

    z_id_t self_id = z_info_zid(z_loan(s));

    z_view_keyexpr_t ke;
    z_view_keyexpr_from_str(&ke, keyexpr);
    z_publisher_options_t publisher_options;
    z_publisher_options_default(&publisher_options);
    publisher_options.priority = Z_PRIORITY_DATA;
    publisher_options.congestion_control = Z_CONGESTION_CONTROL_BLOCK;
    z_owned_publisher_t pub;
    z_declare_publisher(&pub, z_loan(s), z_loan(ke), &publisher_options);
    if (!z_check(pub)) {
        perror("Unable to declare Publisher for key expression!");
        return -1;
    }

    for (int i = 0; i < values_count; ++i) {
        // See https://github.com/eclipse-zenoh/zenoh/issues/1203
        // z_entity_global_id_t entity_global_id;
        // z_entity_global_id_new(&entity_global_id, &self_id, TEST_EID);
        // z_owned_source_info_t source_info;
        // z_source_info_new(&source_info, &entity_global_id, TEST_SN);

        z_timestamp_t ts;
        z_timestamp_new(&ts, &self_id, TEST_TS + i);

        z_publisher_put_options_t options;
        z_publisher_put_options_default(&options);
<<<<<<< HEAD
        options.source_info = z_move(source_info);
=======
        // options.source_info = &source_info;
>>>>>>> 2189590c
        options.timestamp = &ts;

        z_owned_bytes_t payload;
        z_bytes_serialize_from_str(&payload, values[i]);
        z_publisher_put(z_loan(pub), z_move(payload), &options);
    }

    z_undeclare_publisher(z_move(pub));
    z_close(z_move(s));
    return 0;
}

void data_handler(const z_loaned_sample_t *sample, void *arg) {
    static int val_num = 0;
    z_view_string_t keystr;
    z_keyexpr_as_view_string(z_sample_keyexpr(sample), &keystr);
    if (strncmp(keyexpr, z_string_data(z_loan(keystr)), z_string_len(z_loan(keystr)))) {
        perror("Unexpected key received");
        exit(-1);
    }

    z_owned_string_t payload_str;
    z_bytes_deserialize_into_string(z_sample_payload(sample), &payload_str);
    if (strncmp(values[val_num], z_string_data(z_loan(payload_str)), z_string_len(z_loan(payload_str)))) {
        perror("Unexpected value received");
        z_drop(z_move(payload_str));
        exit(-1);
    }
    z_drop(z_move(payload_str));

    if (z_sample_congestion_control(sample) != Z_CONGESTION_CONTROL_BLOCK ||
        z_sample_priority(sample) != Z_PRIORITY_DATA) {
        perror("Unexpected QoS values");
        exit(-1);
    }

    const z_loaned_source_info_t *source_info = z_sample_source_info(sample);
    if (source_info == NULL) {
        perror("Unexpected null source_info");
        exit(-1);
    }
    // See https://github.com/eclipse-zenoh/zenoh/issues/1203
    // const uint64_t sn = z_source_info_sn(source_info);
    // if (sn != TEST_SN) {
    //     perror("Unexpected sn value");
    //     exit(-1);
    // }
    // const z_entity_global_id_t id = z_source_info_id(source_info);
    // uint32_t eid = z_entity_global_id_eid(&id);
    // if (eid != TEST_EID) {
    //     perror("Unexpected eid value");
    //     exit(-1);
    // }

    const z_timestamp_t *ts = z_sample_timestamp(sample);
    if (ts == NULL) {
        perror("Unexpected null timestamp");
        exit(-1);
    }
    const uint64_t time = z_timestamp_npt64_time(ts);
    if (time != TEST_TS + val_num) {
        perror("Unexpected timestamp value");
        exit(-1);
    }

    // See https://github.com/eclipse-zenoh/zenoh/issues/1203
    // z_id_t ts_id = z_timestamp_id(ts);
    // z_id_t gloabl_id = z_entity_global_id_zid(&id);
    //
    // if (memcmp(ts_id.id, gloabl_id.id, sizeof(ts_id.id)) != 0) {
    //     perror("Timestamp id and global id differ");
    //     exit(-1);
    // }

    if (++val_num == values_count) {
        exit(0);
    };
}

int run_subscriber() {
    z_owned_config_t config;
    z_config_default(&config);

    z_owned_session_t s;
    if (z_open(&s, z_move(config)) < 0) {
        perror("Unable to open session!");
        return -1;
    }

    z_view_keyexpr_t ke;
    z_view_keyexpr_from_str(&ke, keyexpr);

    z_owned_closure_sample_t callback;
    z_closure(&callback, data_handler, NULL, NULL);
    z_owned_subscriber_t sub;
    if (z_declare_subscriber(&sub, z_loan(s), z_loan(ke), z_move(callback), NULL) < 0) {
        perror("Unable to declare subscriber!");
        return -1;
    }

    SEM_POST(sem);
    sleep(10);

    z_undeclare_subscriber(z_move(sub));
    z_close(z_move(s));

    return -1;
}

int main() {
    SEM_INIT(sem, SEM_NAME);

    func_ptr_t funcs[] = {run_publisher, run_subscriber};
    assert(run_timeouted_test(funcs, 2, 10) == 0);

    SEM_DROP(sem, SEM_NAME);

    return 0;
}

#else
int main() { return 0; }
#endif  // VALID_PLATFORM<|MERGE_RESOLUTION|>--- conflicted
+++ resolved
@@ -69,11 +69,7 @@
 
         z_publisher_put_options_t options;
         z_publisher_put_options_default(&options);
-<<<<<<< HEAD
-        options.source_info = z_move(source_info);
-=======
-        // options.source_info = &source_info;
->>>>>>> 2189590c
+        // options.source_info = z_move(source_info);
         options.timestamp = &ts;
 
         z_owned_bytes_t payload;
