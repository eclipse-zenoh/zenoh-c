--- conflicted
+++ resolved
@@ -43,13 +43,7 @@
     z_owned_reply_channel_closure_t reply_channel_closure_null_1 = z_reply_channel_closure_null();
     z_owned_reply_channel_t reply_channel_null_1 = z_reply_channel_null();
     z_owned_str_t str_null_1 = z_str_null();
-<<<<<<< HEAD
-    zc_owned_payload_t payload_null_1 = zc_payload_null();
-=======
     z_owned_bytes_t payload_null_1 = z_bytes_null();
-    zc_owned_shmbuf_t shmbuf_null_1 = zc_shmbuf_null();
-    zc_owned_shm_manager_t shm_manager_null_1 = zc_shm_manager_null();
->>>>>>> cff75b0e
 
     //
     // Test that they actually make invalid value (where applicable)
@@ -90,15 +84,8 @@
     z_owned_reply_channel_closure_t reply_channel_closure_null_2;
     z_owned_reply_channel_t reply_channel_null_2;
     z_owned_str_t str_null_2;
-<<<<<<< HEAD
-    zc_owned_payload_t payload_null_2;
+    z_owned_bytes_t payload_null_2;
     
-=======
-    z_owned_bytes_t payload_null_2;
-    zc_owned_shmbuf_t shmbuf_null_2;
-    zc_owned_shm_manager_t shm_manager_null_2;
-
->>>>>>> cff75b0e
     z_null(&session_null_2);
     z_null(&publisher_null_2);
     z_null(&keyexpr_null_2);
