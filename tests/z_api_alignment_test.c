//
// Copyright (c) 2022 ZettaScale Technology
//
// This program and the accompanying materials are made available under the
// terms of the Eclipse Public License 2.0 which is available at
// http://www.eclipse.org/legal/epl-2.0, or the Apache License, Version 2.0
// which is available at https://www.apache.org/licenses/LICENSE-2.0.
//
// SPDX-License-Identifier: EPL-2.0 OR Apache-2.0
//
// Contributors:
//   ZettaScale Zenoh Team, <zenoh@zettascale.tech>

#include <stddef.h>
#include <stdio.h>
#include <string.h>

#undef NDEBUG
#include <assert.h>

#include "zenoh.h"

#define SLEEP 1
#define URI "demo/example/**/*"
#define SCOUTING_TIMEOUT "1000"

const char *value = "Test value";

#ifdef UNSTABLE
volatile unsigned int zids = 0;
void zid_handler(const z_id_t *id, void *arg) {
    (void)(arg);
    (void)(id);
    zids++;
}
#endif

volatile unsigned int hellos = 0;
void hello_handler(const z_loaned_hello_t *hello, void *arg) {
    (void)(arg);
    (void)(hello);
    hellos++;
}

volatile unsigned int queries = 0;
void query_handler(const z_loaned_query_t *query, void *arg) {
    queries++;

    const z_loaned_keyexpr_t *query_ke = z_query_keyexpr(query);
    z_view_string_t k_str;
    z_keyexpr_as_view_string(query_ke, &k_str);
#ifdef ZENOH_PICO
    if (k_str == NULL) {
        k_str = zp_keyexpr_resolve(*(z_loaned_session_t *)arg, z_query_keyexpr(query));
    }
#endif

    z_view_string_t params;
    z_query_parameters(query, &params);
    (void)(params);
    const z_loaned_bytes_t *in_payload = z_query_payload(query);
    (void)(in_payload);
    const z_loaned_encoding_t *encoding = z_query_encoding(query);
    (void)(encoding);
    z_query_reply_options_t _ret_qreply_opt;
    z_query_reply_options_default(&_ret_qreply_opt);

    z_owned_bytes_t payload;
    z_bytes_from_static_str(&payload, value);
    z_query_reply(query, query_ke, z_move(payload), &_ret_qreply_opt);
}

volatile unsigned int replies = 0;
void reply_handler(const z_loaned_reply_t *reply, void *arg) {
    replies++;

    if (z_reply_is_ok(reply)) {
        const z_loaned_sample_t *sample = z_reply_ok(reply);

        z_view_string_t k_str;
        z_keyexpr_as_view_string(z_sample_keyexpr(sample), &k_str);
#ifdef ZENOH_PICO
        if (k_str == NULL) {
            k_str = zp_keyexpr_resolve(*(z_loaned_session_t *)arg, sample.keyexpr);
        }
#endif
    } else {
        const z_loaned_reply_err_t *_ret_zerr = z_reply_err(reply);
        (void)(_ret_zerr);
    }
}

volatile unsigned int datas = 0;
void data_handler(const z_loaned_sample_t *sample, void *arg) {
    datas++;

    z_view_string_t k_str;
    z_keyexpr_as_view_string(z_sample_keyexpr(sample), &k_str);
#ifdef ZENOH_PICO
    if (k_str == NULL) {
        k_str = zp_keyexpr_resolve(*(z_loaned_session_t *)arg, sample->keyexpr);
    }
#endif
}

int main(int argc, char **argv) {
    setbuf(stdout, NULL);

#ifdef ZENOH_C
    zc_init_logging();
#endif

    z_view_keyexpr_t key_demo_example, key_demo_example_a, key_demo_example_starstar;
    z_view_keyexpr_from_str(&key_demo_example, "demo/example");
    z_view_keyexpr_from_str(&key_demo_example_a, "demo/example/a");
    z_view_keyexpr_from_str(&key_demo_example_starstar, "demo/example/**");
<<<<<<< HEAD
    bool _ret_bool = z_view_keyexpr_check(&key_demo_example);
    assert(_ret_bool == true);
=======
    bool _ret_bool = z_view_keyexpr_is_empty(&key_demo_example);
    assert(_ret_bool == false);
>>>>>>> 3f0f9d8e

    _ret_bool = z_keyexpr_includes(z_loan(key_demo_example_starstar), z_loan(key_demo_example_a));
    assert(_ret_bool);
#ifdef ZENOH_PICO
    _ret_bool = zp_keyexpr_includes_null_terminated("demo/example/**", "demo/example/a");
    assert(_ret_int == 0);
#endif
    _ret_bool = z_keyexpr_intersects(z_loan(key_demo_example_starstar), z_loan(key_demo_example_a));
    assert(_ret_bool);
#ifdef ZENOH_PICO
    _ret_bool = zp_keyexpr_intersect_null_terminated("demo/example/**", "demo/example/a");
    assert(_ret_int == 0);
#endif
    _ret_bool = z_keyexpr_equals(z_loan(key_demo_example_starstar), z_loan(key_demo_example));
    assert(!_ret_bool);
#ifdef ZENOH_PICO
    _ret_bool = zp_keyexpr_equals_null_terminated("demo/example/**", "demo/example");
    assert(_ret_int == -1);
#endif

    z_sleep_s(SLEEP);

    size_t keyexpr_len = strlen(URI);
    char *keyexpr_str = (char *)z_malloc(keyexpr_len + 1);
    memcpy(keyexpr_str, URI, keyexpr_len);
    keyexpr_str[keyexpr_len] = '\0';
    int8_t _ret_int8 = z_keyexpr_is_canon(keyexpr_str, keyexpr_len);
    assert(_ret_int8 < 0);

#ifdef ZENOH_PICO
    _ret_int8 = zp_keyexpr_is_canon_null_terminated(keyexpr_str);
    assert(_ret_int8 < 0);
#endif
    _ret_int8 = z_keyexpr_canonize(keyexpr_str, &keyexpr_len);
    assert(_ret_int8 == 0);
    assert(strlen(URI) == keyexpr_len);
    printf("keyexpr: %s", keyexpr_str);
#ifdef ZENOH_PICO
    _ret_int8 = zp_keyexpr_canonize_null_terminated(keyexpr_str);
    assert(_ret_int8 == 0);
    assert(strlen(URI) == keyexpr_len);
#endif

    z_sleep_s(SLEEP);

    z_owned_config_t _ret_config;
    z_config_default(&_ret_config);
    assert(z_check(_ret_config));
    z_drop(z_move(_ret_config));
#ifdef ZENOH_PICO
    _ret_int8 = zp_config_insert(z_loan(_ret_config), Z_CONFIG_PEER_KEY, z_string_make(argv[1]));
    assert(_ret_int8 == 0);
    const char *_ret_cstr = zp_config_get(z_loan(_ret_config), Z_CONFIG_PEER_KEY);
    assert(strlen(_ret_cstr) == strlen(argv[1]));
    assert(strncmp(_ret_cstr, argv[1], strlen(_ret_cstr)) == 0);
#endif

#ifdef ZENOH_PICO
    z_owned_scouting_config_t _ret_sconfig;
    z_scouting_config_default(&_ret_sconfig);
    assert(z_check(_ret_sconfig));
    _ret_int8 =
        zp_scouting_config_insert(z_loan(_ret_sconfig), Z_CONFIG_SCOUTING_TIMEOUT_KEY, z_string_make(SCOUTING_TIMEOUT));
    assert(_ret_int8 == 0);
    _ret_cstr = zp_scouting_config_get(z_loan(_ret_sconfig), Z_CONFIG_SCOUTING_TIMEOUT_KEY);
    assert(strlen(_ret_cstr) == strlen(SCOUTING_TIMEOUT));
    assert(strncmp(_ret_cstr, SCOUTING_TIMEOUT, strlen(_ret_cstr)) == 0);
    z_drop(z_move(_ret_sconfig));
#endif

    z_sleep_s(SLEEP);
    z_config_default(&_ret_config);
    z_owned_closure_hello_t _ret_closure_hello;
    z_closure(&_ret_closure_hello, hello_handler, NULL, NULL);
    _ret_int8 = z_scout(z_move(_ret_config), z_move(_ret_closure_hello), NULL);
    assert(_ret_int8 == 0);
    assert(hellos == 1);

    z_sleep_s(atoi(SCOUTING_TIMEOUT) / 1000);
    z_sleep_s(SLEEP);

    z_owned_session_t s1;
    assert(0 == z_open(&s1, z_move(_ret_config)));
    assert(z_check(s1));

#ifdef UNSTABLE
    z_id_t _ret_zid = z_info_zid(z_loan(s1));
    printf("Session 1 with PID: 0x");
    for (unsigned long i = 0; i < sizeof(_ret_zid); i++) {
        printf("%.2X", _ret_zid.id[i]);
    }
    printf("\n");

    z_owned_closure_zid_t _ret_closure_zid;
    z_closure(&_ret_closure_zid, zid_handler, NULL, NULL);
    _ret_int8 = z_info_peers_zid(z_loan(s1), z_move(_ret_closure_zid));
    assert(_ret_int8 == 0);
    z_sleep_s(SLEEP);
    assert(zids == 0);

    z_closure(&_ret_closure_zid, zid_handler, NULL, NULL);
    _ret_int8 = z_info_routers_zid(z_loan(s1), z_move(_ret_closure_zid));
    assert(_ret_int8 == 0);

    z_sleep_s(SLEEP);
    assert(zids == 1);
#endif

#ifdef ZENOH_PICO
    zp_task_read_options_t _ret_read_opt = zp_task_read_options_default();
    zp_start_read_task(z_loan(s1), &_ret_read_opt);
    zp_task_lease_options_t _ret_lease_opt = zp_task_lease_options_default();
    zp_start_lease_task(z_loan(s1), &_ret_lease_opt);
#endif

    z_sleep_s(SLEEP);

    z_config_default(&_ret_config);
#ifdef ZENOH_PICO
    _ret_int8 = zp_config_insert(z_loan(_ret_config), Z_CONFIG_PEER_KEY, z_string_make(argv[1]));
    assert(_ret_int8 == 0);
    _ret_cstr = zp_config_get(z_loan(_ret_config), Z_CONFIG_PEER_KEY);
    assert(strlen(_ret_cstr) == strlen(argv[1]));
    assert(strncmp(_ret_cstr, argv[1], strlen(_ret_cstr)) == 0);
#endif

    z_owned_session_t s2;
    assert(0 == z_open(&s2, z_move(_ret_config)));
    assert(z_check(s2));

#ifdef UNSTABLE
    _ret_zid = z_info_zid(z_loan(s2));
    printf("Session 2 with PID: 0x");
    for (unsigned long i = 0; i < sizeof(_ret_zid); i++) {
        printf("%.2X", _ret_zid.id[i]);
    }
    printf("\n");
#endif

#ifdef ZENOH_PICO
    zp_start_read_task(z_loan(s2), NULL);
    zp_start_lease_task(z_loan(s2), NULL);
#endif

    z_sleep_s(SLEEP);

    const z_loaned_session_t *ls1 = z_loan(s1);
    z_owned_closure_sample_t _ret_closure_sample;
    z_closure(&_ret_closure_sample, data_handler, NULL, (void *)ls1);
    z_subscriber_options_t _ret_sub_opt;
    z_subscriber_options_default(&_ret_sub_opt);

    z_view_keyexpr_t ke;
    z_view_keyexpr_from_str(&ke, keyexpr_str);
    z_owned_subscriber_t _ret_sub;
    z_declare_subscriber(&_ret_sub, z_loan(s2), z_loan(ke), z_move(_ret_closure_sample), &_ret_sub_opt);
    assert(z_check(_ret_sub));

    z_sleep_s(SLEEP);

    char s1_res[64];
    snprintf(s1_res, 64, "%s/chunk/%d", keyexpr_str, 1);
    z_view_keyexpr_t s1_key;
    z_view_keyexpr_from_str(&s1_key, s1_res);
    z_owned_keyexpr_t _ret_expr;
    z_declare_keyexpr(&_ret_expr, z_loan(s1), z_loan(s1_key));
    assert(z_check(_ret_expr));
    z_put_options_t _ret_put_opt;
    z_put_options_default(&_ret_put_opt);
    _ret_put_opt.congestion_control = Z_CONGESTION_CONTROL_BLOCK;
    // TODO: set encoding option

    z_owned_bytes_t payload;
    z_bytes_serialize_from_str(&payload, value);
    _ret_int8 = z_put(z_loan(s1), z_loan(_ret_expr), z_move(payload), &_ret_put_opt);
    assert(_ret_int8 == 0);

    z_sleep_s(SLEEP);
    assert(datas == 1);

    z_delete_options_t _ret_delete_opt;
    z_delete_options_default(&_ret_delete_opt);
    _ret_int8 = z_delete(z_loan(s1), z_loan(_ret_expr), &_ret_delete_opt);
    assert(_ret_int8 == 0);

    z_sleep_s(SLEEP);
    assert(datas == 2);

    _ret_int8 = z_undeclare_keyexpr(z_move(_ret_expr), z_loan(s1));
    assert(_ret_int8 == 0);
    assert(!z_check(_ret_expr));

    _ret_int8 = z_undeclare_subscriber(z_move(_ret_sub));
    assert(_ret_int8 == 0);

    // TODO: test for pull subscriber

    z_owned_closure_query_t _ret_closure_query;
    z_closure(&_ret_closure_query, query_handler, NULL, (void *)ls1);
    z_queryable_options_t _ret_qle_opt;
    z_queryable_options_default(&_ret_qle_opt);
    z_owned_queryable_t qle;
    z_declare_queryable(&qle, z_loan(s1), z_loan(s1_key), z_move(_ret_closure_query), &_ret_qle_opt);
    assert(z_check(qle));

    z_sleep_s(SLEEP);

    const z_loaned_session_t *ls2 = z_loan(s2);
    z_owned_closure_reply_t _ret_closure_reply;
    z_closure(&_ret_closure_reply, reply_handler, NULL, &ls2);
    z_get_options_t _ret_get_opt;
    z_get_options_default(&_ret_get_opt);
    _ret_get_opt.target = z_query_target_default();
    _ret_get_opt.consolidation = z_query_consolidation_auto();
    _ret_get_opt.consolidation = z_query_consolidation_default();
    _ret_get_opt.consolidation = z_query_consolidation_latest();
    _ret_get_opt.consolidation = z_query_consolidation_monotonic();
    _ret_get_opt.consolidation = z_query_consolidation_none();
    _ret_int8 = z_get(z_loan(s2), z_loan(s1_key), "", z_move(_ret_closure_reply), &_ret_get_opt);
    assert(_ret_int8 == 0);

    z_sleep_s(SLEEP);
    assert(queries == 1);
    assert(replies == 1);

    _ret_int8 = z_undeclare_queryable(z_move(qle));
    assert(_ret_int8 == 0);

#ifdef ZENOH_PICO
    zp_stop_read_task(z_loan(s1));
    zp_stop_lease_task(z_loan(s1));
#endif

    _ret_int8 = z_close(z_move(s1));
    assert(_ret_int8 == 0);

#ifdef ZENOH_PICO
    zp_stop_read_task(z_loan(s2));
    zp_stop_lease_task(z_loan(s2));
#endif
    _ret_int8 = z_close(z_move(s2));
    assert(_ret_int8 == 0);

    z_sleep_s(SLEEP * 5);

    z_free(keyexpr_str);

    return 0;
}<|MERGE_RESOLUTION|>--- conflicted
+++ resolved
@@ -114,13 +114,8 @@
     z_view_keyexpr_from_str(&key_demo_example, "demo/example");
     z_view_keyexpr_from_str(&key_demo_example_a, "demo/example/a");
     z_view_keyexpr_from_str(&key_demo_example_starstar, "demo/example/**");
-<<<<<<< HEAD
-    bool _ret_bool = z_view_keyexpr_check(&key_demo_example);
-    assert(_ret_bool == true);
-=======
     bool _ret_bool = z_view_keyexpr_is_empty(&key_demo_example);
     assert(_ret_bool == false);
->>>>>>> 3f0f9d8e
 
     _ret_bool = z_keyexpr_includes(z_loan(key_demo_example_starstar), z_loan(key_demo_example_a));
     assert(_ret_bool);
