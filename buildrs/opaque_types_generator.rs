--- conflicted
+++ resolved
@@ -12,22 +12,12 @@
     let (command, path_in) = produce_opaque_types_data(target);
 
     let data_in = std::fs::read_to_string(path_in).unwrap();
-<<<<<<< HEAD
-    
-=======
-
->>>>>>> e2249dc1
     // Check for cargo-level errors (dependency resolution, manifest parsing, etc.)
     if data_in.contains("error: failed to") || data_in.contains("Caused by:") {
         panic!(
             "Failed to generate opaque types due to cargo error:\n\nCommand executed:\n\n{command}\n\nCargo output:\n\n{data_in}"
         );
     }
-<<<<<<< HEAD
-    
-=======
-
->>>>>>> e2249dc1
     let mut data_out = String::new();
     let mut docs = get_opaque_type_docs();
 
@@ -170,16 +160,11 @@
 
 fn produce_opaque_types_data(target: &str) -> (String, PathBuf) {
     let linker = std::env::var("RUSTC_LINKER").unwrap_or_default();
-<<<<<<< HEAD
     let manifest_path = copy_cargo_files_to_out_dir(target);
     let output_file_path = get_out_rs_path()
         .join(target)
-        .join(".build_resources_opaque_types.txt");
+        .join("build_resources_opaque_types.txt");
     std::fs::create_dir_all(output_file_path.parent().unwrap()).unwrap();
-=======
-    let manifest_path = get_build_rs_path().join("./build-resources/opaque-types/Cargo.toml");
-    let output_file_path = get_out_rs_path().join("./build_resources_opaque_types.txt");
->>>>>>> e2249dc1
     let out_file = std::fs::File::create(output_file_path.clone()).unwrap();
     let stdio = std::process::Stdio::from(out_file);
 
