use std::{
    collections::HashMap,
    path::{Path, PathBuf},
};

use regex::Regex;

use super::common_helpers::{features, split_type_name};
use crate::{get_build_rs_path, get_out_dir};

pub fn get_out_opaque_types() -> std::path::PathBuf {
    get_out_dir().join("opaque-types")
}

// Copy manifest and lock files to output directory, modify manifest to point to original source
fn copy_cargo_files_to_out_dir(cargo_lock_path: &Path) -> PathBuf {
    let out_dir = get_out_opaque_types();
    let source_dir = get_build_rs_path().join("./build-resources/opaque-types");
    let source_manifest = source_dir.join("Cargo.toml");
    std::fs::create_dir_all(&out_dir).unwrap();

    let dest_manifest = out_dir.join("Cargo.toml");

    // Read original manifest and modify it to use absolute path for source
    let mut manifest_content = std::fs::read_to_string(&source_manifest)
        .unwrap_or_else(|_| panic!("Failed to read manifest from {}", source_manifest.display()));

    // Add [lib] section with absolute path to original source
    let lib_path = source_dir
        .join("src/lib.rs")
        .canonicalize()
        .unwrap_or_else(|_| {
            panic!(
                "Failed to canonicalize path {}",
                source_dir.join("src/lib.rs").display()
            )
        });
    let lib_section = format!("\n[lib]\npath = \"{}\"\n", lib_path.display());
    manifest_content.push_str(&lib_section);

    std::fs::write(&dest_manifest, manifest_content)
        .unwrap_or_else(|_| panic!("Failed to write manifest to {}", dest_manifest.display()));

    let dest_lock = out_dir.join("Cargo.lock");
    std::fs::copy(&cargo_lock_path, &dest_lock).unwrap_or_else(|_| {
        panic!(
            "Failed to copy Cargo.lock from {} to {}",
            cargo_lock_path.display(),
            dest_lock.display()
        )
    });

    dest_manifest
}

pub fn generate_opaque_types(path_out: &Path, target: &str, cargo_lock_path: &Path) {
    let type_to_inner_field_name = HashMap::from([("z_id_t", "pub id")]);
    let manifest_path = copy_cargo_files_to_out_dir(cargo_lock_path);
    let (command, path_in) = produce_opaque_types_data(&manifest_path, target);

    let data_in = std::fs::read_to_string(path_in).unwrap();
    // check if message begins with "error:", excluding spaces
    if data_in.trim_start().starts_with("error:") {
        panic!(
            "Failed to generate opaque types due to cargo error:\n\nCommand executed:\n\n{command}\n\nCargo output:\n\n{data_in}"
        );
    }
    let mut data_out = String::new();
    let mut docs = get_opaque_type_docs();

    // Count the total number of errors in the input data
    let total_error_count = data_in
        .lines()
        .filter(|line| line.starts_with("error[E"))
        .count();

    // Scan for type size and layout information which is generated as compilation errors
    let mut good_error_count = 0;
    let re = Regex::new(r"type: (\w+), align: (\d+), size: (\d+)").unwrap();
    for (_, [type_name, align, size]) in re.captures_iter(&data_in).map(|c| c.extract()) {
        good_error_count += 1;
        let inner_field_name = type_to_inner_field_name.get(type_name).unwrap_or(&"_0");
        let (prefix, category, semantic, postfix) = split_type_name(type_name);
        let prebindgen_attr = "#[prebindgen(\"types\")]\n";
        let mut s = prebindgen_attr.to_string();
        if category != Some("owned") {
            s += "#[derive(Copy, Clone)]\n";
        };
        s += format!(
            "#[repr(C, align({align}))]
#[rustfmt::skip]
pub struct {type_name} {{
    {inner_field_name}: [u8; {size}],
}}
"
        )
        .as_str();
        if category == Some("owned") {
            let moved_type_name = format!("{}_{}_{}_{}", prefix, "moved", semantic, postfix);
            s += prebindgen_attr;
            s += format!(
                "#[repr(C)]
#[rustfmt::skip]
pub struct {moved_type_name} {{
    _this: {type_name},
}}
"
            )
            .as_str();

            s += format!(
                    "#[rustfmt::skip]
impl crate::transmute::TakeCType for {moved_type_name} {{
    type CType = {type_name};
    fn take_c_type(&mut self) -> Self::CType {{
        use crate::transmute::Gravestone;
        std::mem::replace(&mut self._this, {type_name}::gravestone())
    }}
}}

#[rustfmt::skip]
impl Drop for {type_name} {{
    fn drop(&mut self) {{
        use crate::transmute::{{RustTypeRef, Gravestone, IntoRustType}};
        let _ = std::mem::replace(self.as_rust_type_mut(), {type_name}::gravestone().into_rust_type());
    }}
}}
"
                )
                .as_str();
        }

        let doc = docs
            .remove(type_name)
            .unwrap_or_else(|| panic!("Failed to extract docs for opaque type: {type_name}"));
        for d in doc {
            data_out += &d;
            data_out += "\r\n";
        }
        data_out += &s;
    }

    if good_error_count == 0 {
        panic!(
            "Failed to generate opaque types: no valid type information found in the input data\n\nCommand executed:\n\n{command}\n\nCompiler output:\n\n{data_in}"
        );
    }

    if good_error_count != total_error_count {
        panic!(
            "Failed to generate opaque types: there are {total_error_count} errors in the input data, but only {good_error_count} of them were processed as information about opaque types\n\nCommand executed:\n\n{command}\n\nCompiler output:\n\n{data_in}"
        );
    }

    use std::io::Write;
    let mut file = std::fs::OpenOptions::new()
        .create(true)
        .append(false)
        .write(true)
        .open(path_out)
        .unwrap();
    file.write_all(data_out.as_bytes()).unwrap();
}

fn produce_opaque_types_data(manifest_path: &Path, target: &str) -> (String, PathBuf) {
    let linker = std::env::var("RUSTC_LINKER").unwrap_or_default();
    let output_file_path = get_out_opaque_types()
        .join(target)
        .join("build_resources_opaque_types.txt");
    std::fs::create_dir_all(output_file_path.parent().unwrap()).unwrap();
    let out_file = std::fs::File::create(output_file_path.clone()).unwrap();
    let stdio = std::process::Stdio::from(out_file);

    let mut linker_args = Vec::<String>::new();
    if !linker.is_empty() {
        linker_args.push("--config".to_string());
        linker_args.push(format!("target.{target}.linker=\"{linker}\""));
    }
    #[allow(unused_mut)]
    let mut feature_args: Vec<&str> = vec!["-F", "panic"];
    for feature in features().iter().filter(|f| !f.is_empty()) {
        feature_args.push("-F");
        feature_args.push(feature);
    }

    let mut command = std::process::Command::new("cargo");
    command
        .arg("build")
        .args(feature_args)
        .args(linker_args)
        .arg("--target")
        .arg(target)
        .arg("--manifest-path")
        .arg(manifest_path)
        .arg("--target-dir")
<<<<<<< HEAD
        .arg(get_out_opaque_types());
    let command_str = format!("{command:?}");
=======
        .arg(match std::env::var("OPAQUE_TYPES_BUILD_DIR") {
            Ok(opaque_types_build_dir) => {
                println!(
                    "cargo:warning=OPAQUE_TYPES_BUILD_DIR = {}",
                    opaque_types_build_dir
                );
                opaque_types_build_dir.into()
            }
            Err(_) => get_out_rs_path().join("./build_resources/opaque_types"),
        });

    let command_str = format!("{:?}", command);
>>>>>>> e996ce76
    let _ = command.stderr(stdio).output().unwrap();
    (command_str, output_file_path)
}

fn get_opaque_type_docs() -> HashMap<String, Vec<String>> {
    let current_folder = get_build_rs_path();
    let path_in = current_folder.join("./build-resources/opaque-types/src/lib.rs");
    let re = Regex::new(r"(?m)^get_opaque_type_data!\(\s*(.*)\s*,\s*(\w+)\s*(,)?\s*\);").unwrap();
    let mut comments = Vec::new();
    let mut opaque_lines = Vec::new();
    let mut res = HashMap::new();
    for line in std::fs::read_to_string(&path_in)
        .unwrap_or_else(|_| panic!("failed to read file {}", path_in.display()))
        .lines()
    {
        if line.starts_with("///") {
            comments.push(line.to_string());
            continue;
        }
        if line.starts_with("get_opaque_type_data!(") || !opaque_lines.is_empty() {
            opaque_lines.push(line);
        }
        if !opaque_lines.is_empty() && line.ends_with(");") {
            let joined_lines = std::mem::take(&mut opaque_lines).join("");
            let capture = re.captures(&joined_lines).expect("invalid opaque type");
            res.insert(capture[2].to_string(), std::mem::take(&mut comments));
        }
    }
    res
}<|MERGE_RESOLUTION|>--- conflicted
+++ resolved
@@ -9,7 +9,16 @@
 use crate::{get_build_rs_path, get_out_dir};
 
 pub fn get_out_opaque_types() -> std::path::PathBuf {
-    get_out_dir().join("opaque-types")
+        match std::env::var("OPAQUE_TYPES_BUILD_DIR") {
+            Ok(opaque_types_build_dir) => {
+                println!(
+                    "cargo:warning=OPAQUE_TYPES_BUILD_DIR = {}",
+                    opaque_types_build_dir
+                );
+                opaque_types_build_dir.into()
+            }
+            Err(_) => get_out_dir().join("opaque-types")
+        }
 }
 
 // Copy manifest and lock files to output directory, modify manifest to point to original source
@@ -193,23 +202,8 @@
         .arg("--manifest-path")
         .arg(manifest_path)
         .arg("--target-dir")
-<<<<<<< HEAD
         .arg(get_out_opaque_types());
     let command_str = format!("{command:?}");
-=======
-        .arg(match std::env::var("OPAQUE_TYPES_BUILD_DIR") {
-            Ok(opaque_types_build_dir) => {
-                println!(
-                    "cargo:warning=OPAQUE_TYPES_BUILD_DIR = {}",
-                    opaque_types_build_dir
-                );
-                opaque_types_build_dir.into()
-            }
-            Err(_) => get_out_rs_path().join("./build_resources/opaque_types"),
-        });
-
-    let command_str = format!("{:?}", command);
->>>>>>> e996ce76
     let _ = command.stderr(stdio).output().unwrap();
     (command_str, output_file_path)
 }
