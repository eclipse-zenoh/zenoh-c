name: CI

on:
  push:
    branches: ["**"]
  pull_request:
    branches: ["**"]
  schedule:
    - cron: "0 6 * * 1-5"

env:
  CARGO_REGISTRIES_CRATES_IO_PROTOCOL: sparse
  CARGO_PROFILE_DEV_DEBUG: false

jobs:
  check_format:
    name: Check codebase format with clang-format
    runs-on: ubuntu-latest
    steps:
      - name: Checkout code
        uses: actions/checkout@v4

      - name: Run clang-format dry-run
        run: find include/ src/ tests/ examples/ -iname "*.h" -o -iname "*.c" | xargs clang-format -n -Werror

  build:
    name: Build on ${{ matrix.os }}
    runs-on: ${{ matrix.os }}
    strategy:
      fail-fast: false
      matrix:
        os: [ubuntu-latest, macOS-latest, windows-latest]
        shm: [false, true]
        unstable: [false, true]

    steps:
      - uses: actions/checkout@v4

      - name: Install Rust toolchain
        run: rustup component add rustfmt clippy

      - name: Run clippy
        run: cargo clippy --all-targets --all-features -- --deny warnings

      - name: Run rustfmt
        run: cargo fmt --check -- --config "unstable_features=true,imports_granularity=Crate,group_imports=StdExternalCrate"

      - name: Check for feature leaks
        run: cargo test --no-default-features

      - name: Build and install
        shell: bash
        run: |
          mkdir -p build && cd build 
          cmake .. -DCMAKE_BUILD_TYPE=Release -DCMAKE_INSTALL_PREFIX=~/local -DZENOHC_BUILD_WITH_SHARED_MEMORY=${{ matrix.shm }} -DZENOHC_BUILD_WITH_UNSTABLE_API=${{ matrix.unstable }}
          cmake --build . --target install --config Release

      - name: Install valgrind
        uses: taiki-e/install-action@valgrind
        if: matrix.os == 'ubuntu-latest'

      - name: Run cmake tests with zenoh-c as dynamic library
        shell: bash
        run: |
          cd build
          cmake .. -DZENOHC_LIB_STATIC=FALSE -DCMAKE_BUILD_TYPE=Release -DZENOHC_BUILD_WITH_SHARED_MEMORY=${{ matrix.shm }} -DZENOHC_BUILD_WITH_UNSTABLE_API=${{ matrix.unstable }}
          cmake --build . --target tests --config Release
          ctest -C Release --output-on-failure -E "(unit_z_api_alignment_test|build_z_build_static)"

      - name: Build cmake tests with C++ compiler to make sure that C API is C++ compatible
        shell: bash
        run: |
          cd build
          cmake .. -DZENOHC_LIB_STATIC=TRUE -DCMAKE_BUILD_TYPE=Debug -DZENOHC_BUILD_TESTS_WITH_CXX=TRUE -DZENOHC_BUILD_WITH_SHARED_MEMORY=${{ matrix.shm }} -DZENOHC_BUILD_WITH_UNSTABLE_API=${{ matrix.unstable }}
          cmake --build . --target tests --config Debug

      - name: Run cmake tests with zenoh-c as static library
        shell: bash
        run: |
          cd build
          cmake .. -DZENOHC_LIB_STATIC=TRUE -DCMAKE_BUILD_TYPE=Release -DZENOHC_BUILD_WITH_SHARED_MEMORY=${{ matrix.shm }} -DZENOHC_BUILD_WITH_UNSTABLE_API=${{ matrix.unstable }}
          cmake --build . --target tests --config Release
          ctest -C Release --output-on-failure -E "(unit_z_api_alignment_test|build_z_build_shared)"

      - name: Build examples with zenoh-c
        shell: bash
        run: |
          cd build
          cmake --build . --target examples

      - name: Build examples with zenoh-c as subbroject and static library and in debug mode and in separate directory
        shell: bash
        run: |
          mkdir -p ../build_examples
          cmake -S examples -B ../build_examples -DCMAKE_BUILD_TYPE=Debug -DZENOHC_LIB_STATIC=TRUE
          cmake --build ../build_examples --config Debug
          rm -rf ../build_examples

      - name: Build examples with zenoh-c as installed package
        shell: bash
        run: |
          mkdir -p build_examples && cd build_examples
          cmake ../examples -DCMAKE_BUILD_TYPE=Release -DCMAKE_INSTALL_PREFIX=~/local -DZENOHC_SOURCE=PACKAGE
          cmake --build . --config Release
          cd .. && rm -rf build_examples

      - name: Run rust tests
        run: cargo test --verbose --release --features=logger-autoinit

      - name: Upload artifact
<<<<<<< HEAD
=======
        if: ${{ matrix.unstable == 'false' && matrix.shm == 'false' }}
>>>>>>> 91400a1d
        uses: actions/upload-artifact@v4
        with:
          # Artifact name
          name: zenoh-c-${{ matrix.os }}
          # Directory containing files to upload
          path: |
            target/release
            !target/release/build
            !target/release/deps
            !target/release/.*
            !target/release/*.d

  # NOTE: In GitHub repository settings, the "Require status checks to pass
  # before merging" branch protection rule ensures that commits are only merged
  # from branches where specific status checks have passed. These checks are
  # specified manually as a list of workflow job names. Thus we use this extra
  # job to signal whether all CI checks have passed.
  ci:
    name: CI status checks
    runs-on: ubuntu-latest
    needs: build
    if: always()
    steps:
      - name: Check whether all jobs pass
        run: echo '${{ toJson(needs) }}' | jq -e 'all(.result == "success")'<|MERGE_RESOLUTION|>--- conflicted
+++ resolved
@@ -108,10 +108,7 @@
         run: cargo test --verbose --release --features=logger-autoinit
 
       - name: Upload artifact
-<<<<<<< HEAD
-=======
         if: ${{ matrix.unstable == 'false' && matrix.shm == 'false' }}
->>>>>>> 91400a1d
         uses: actions/upload-artifact@v4
         with:
           # Artifact name
