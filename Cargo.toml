--- conflicted
+++ resolved
@@ -12,13 +12,8 @@
 #   ZettaScale Zenoh Team, <zenoh@zettascale.tech>
 #
 [package]
-<<<<<<< HEAD
-name = "zenoh-c"
+name = "zenoh-ffi"
 version = "1.5.0"
-=======
-name = "zenoh-ffi"
-version = "1.4.0"
->>>>>>> d749951a
 repository = "https://github.com/eclipse-zenoh/zenoh-c"
 homepage = "http://zenoh.io"
 authors = [
@@ -86,13 +81,7 @@
 ctor = "0.4.1"
 
 [build-dependencies]
-<<<<<<< HEAD
 zenoh = { version = "1.5.0", git = "https://github.com/eclipse-zenoh/zenoh.git", branch = "main", default-features = false, features = ["internal"] }
-cbindgen = "0.28.0"
-fs2 = "0.4.3"
-=======
-zenoh = { version = "1.4.0", git = "https://github.com/eclipse-zenoh/zenoh.git", branch = "main", default-features = false, features = ["internal"] }
->>>>>>> d749951a
 regex = "1.7.1"
 prebindgen = { version = "0.2.0", git = "https://github.com/milyin/prebindgen.git", branch = "main" }
 
@@ -102,25 +91,6 @@
 crate-type = ["lib"]
 doctest = false
 
-<<<<<<< HEAD
-[package.metadata.deb.variants.libzenohc]
-name = "libzenohc"
-maintainer = "zenoh-dev@eclipse.org"
-copyright = "2017, 2022 ZettaScale Technology"
-section = "net"
-license-file = ["LICENSE", "0"]
-
-[package.metadata.deb.variants.libzenohc-dev]
-name = "libzenohc-dev"
-maintainer = "zenoh-dev@eclipse.org"
-copyright = "2017, 2022 ZettaScale Technology"
-section = "net"
-license-file = ["LICENSE", "0"]
-depends = "libzenohc (=1.5.0)"
-assets = [["include/*", "usr/include/", "755"]]
-
-=======
->>>>>>> d749951a
 [profile.dev]
 debug = true
 opt-level = 0
