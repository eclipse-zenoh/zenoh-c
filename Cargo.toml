#
# Copyright (c) 2017, 2020 ADLINK Technology Inc.
#
# This program and the accompanying materials are made available under the
# terms of the Eclipse Public License 2.0 which is available at
# http://www.eclipse.org/legal/epl-2.0, or the Apache License, Version 2.0
# which is available at https://www.apache.org/licenses/LICENSE-2.0.
#
# SPDX-License-Identifier: EPL-2.0 OR Apache-2.0
#
# Contributors:
#   ADLINK zenoh team, <zenoh@adlink-labs.tech>
#
[package]
name = "zenoh-c"
version = "0.5.0-dev"
repository = "https://github.com/eclipse-zenoh/zenoh-c"
homepage = "http://zenoh.io"
authors = [
    "kydos <angelo@icorsaro.net>",
    "Julien Enoch <julien@enoch.fr>",
    "Olivier Hécart <olivier.hecart@adlinktech.com>",
    "Luca Cominardi <luca.cominardi@adlinktech.com>",
]
edition = "2018"
license = " EPL-2.0 OR Apache-2.0"
categories = ["network-programming"]
description = "The zenoh C client API"
readme = "README.md"

# See more keys and their definitions at https://doc.rust-lang.org/cargo/reference/manifest.html

[features]
complete_n = ["zenoh/complete_n"]

[badges]
maintenance = { status = "actively-developed" }

[dependencies]
zenoh = { git = "https://github.com/eclipse-zenoh/zenoh", branch = "apis-merge" }
zenoh-util = { git = "https://github.com/eclipse-zenoh/zenoh", branch = "apis-merge" }
async-std = "=1.9.0"
futures = "0.3.12"
async-trait = "0.1.42"
spin = "0.7.1"
rand = "0.8.3"
libc = "0.2.85"
log = "0.4"
<<<<<<< HEAD
json5 = "0.4"
env_logger = "0.8.2"
[build-dependencies]
cbindgen = "0.20.0"
serde_yaml = "0.8"
fs2 = "0.4"
=======
env_logger = "0.9.0"

[build-dependencies]
cbindgen = "0.20"
>>>>>>> 16831548

[lib]
name = "zenohc"
crate-type = ["cdylib"]
doctest = false

[package.metadata.deb.variants.libzenohc]
name = "libzenohc"
maintainer = "zenoh-dev@eclipse.org"
copyright = "2017, 2020 ADLINK Technology Inc."
section = "net"
license-file = ["LICENSE", "0"]

[package.metadata.deb.variants.libzenohc-dev]
name = "libzenohc-dev"
maintainer = "zenoh-dev@eclipse.org"
copyright = "2017, 2020 ADLINK Technology Inc."
section = "net"
license-file = ["LICENSE", "0"]
depends = "libzenohc (=0.5.0~dev)"
assets = [
    [
        "include/zenoh.h",
        "usr/include/",
        "755",
    ],
    [
        "include/zenoh/net.h",
        "usr/include/zenoh/",
        "755",
    ],
]


[profile.dev]
debug=true
opt-level = 0

[profile.release]
debug=false   # If you want debug symbol in release mode, set the env variable: RUSTFLAGS=-g
lto="fat"
codegen-units=1
opt-level=3
panic="abort"<|MERGE_RESOLUTION|>--- conflicted
+++ resolved
@@ -46,19 +46,13 @@
 rand = "0.8.3"
 libc = "0.2.85"
 log = "0.4"
-<<<<<<< HEAD
 json5 = "0.4"
-env_logger = "0.8.2"
+env_logger = "0.9.0"
+
 [build-dependencies]
 cbindgen = "0.20.0"
 serde_yaml = "0.8"
 fs2 = "0.4"
-=======
-env_logger = "0.9.0"
-
-[build-dependencies]
-cbindgen = "0.20"
->>>>>>> 16831548
 
 [lib]
 name = "zenohc"
@@ -94,12 +88,12 @@
 
 
 [profile.dev]
-debug=true
+debug = true
 opt-level = 0
 
 [profile.release]
-debug=false   # If you want debug symbol in release mode, set the env variable: RUSTFLAGS=-g
-lto="fat"
-codegen-units=1
-opt-level=3
-panic="abort"+debug = false     # If you want debug symbol in release mode, set the env variable: RUSTFLAGS=-g
+lto = "fat"
+codegen-units = 1
+opt-level = 3
+panic = "abort"