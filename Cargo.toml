--- conflicted
+++ resolved
@@ -56,17 +56,12 @@
 spin = "0.9.5"
 unwrap-infallible = "0.1.5"
 const_format = "0.2.32"
-<<<<<<< HEAD
 zenoh = { version = "0.11.0-dev", git = "https://github.com/eclipse-zenoh/zenoh.git", branch = "dev/1.0.0", default-features = false, features = [
     "internal",
 ] }
 zenoh-ext = { version = "0.11.0-dev", git = "https://github.com/eclipse-zenoh/zenoh.git", branch = "dev/1.0.0", optional = true }
-=======
-zenoh = { version = "0.11.0-dev", git = "https://github.com/eclipse-zenoh/zenoh.git", branch = "dev/1.0.0", default-features = false, features = ["internal"] }
-zenoh-ext = { version = "0.11.0-dev", git = "https://github.com/eclipse-zenoh/zenoh.git", branch = "dev/1.0.0" , optional = true }
 zenoh-runtime = { version = "0.11.0-dev", git = "https://github.com/eclipse-zenoh/zenoh.git", branch = "dev/1.0.0" }
-zenoh-util = { version = "0.11.0-dev", git = "https://github.com/eclipse-zenoh/zenoh.git", branch = "dev/1.0.0"  }
->>>>>>> 3f0f9d8e
+zenoh-util = { version = "0.11.0-dev", git = "https://github.com/eclipse-zenoh/zenoh.git", branch = "dev/1.0.0" }
 flume = "*"
 
 [build-dependencies]
