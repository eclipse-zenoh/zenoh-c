#
# Copyright (c) 2022 ZettaScale Technology
#
# This program and the accompanying materials are made available under the
# terms of the Eclipse Public License 2.0 which is available at
# http://www.eclipse.org/legal/epl-2.0, or the Apache License, Version 2.0
# which is available at https://www.apache.org/licenses/LICENSE-2.0.
#
# SPDX-License-Identifier: EPL-2.0 OR Apache-2.0
#
# Contributors:
#   ZettaScale Zenoh Team, <zenoh@zettascale.tech>
#
[package]
name = "zenoh-c"
version = "0.11.0-dev"
repository = "https://github.com/eclipse-zenoh/zenoh-c"
homepage = "http://zenoh.io"
authors = [
    "kydos <angelo@icorsaro.net>",
    "Julien Enoch <julien@enoch.fr>",
    "Olivier Hécart <olivier.hecart@adlinktech.com>",
    "Luca Cominardi <luca.cominardi@gmail.com>",
]
edition = "2021"
license = "EPL-2.0 OR Apache-2.0"
categories = ["network-programming"]
description = "The Zenoh C API"
readme = "README.md"
build = "build.rs"
# See more keys and their definitions at https://doc.rust-lang.org/cargo/reference/manifest.html

[features]
logger-autoinit = []
shared-memory = ["zenoh/shared-memory"]
default = ["zenoh/default", "shared-memory"]

[badges]
maintenance = { status = "actively-developed" }

[dependencies]
async-std = "=1.12.0"
async-trait = "0.1.66"
chrono = "0.4.37"
env_logger = "0.10.0"
futures = "0.3.26"
json5 = "0.4.1"
lazy_static = "1.4.0"
libc = "0.2.139"
log = "0.4.17"
rand = "0.8.5"
spin = "0.9.5"
unwrap-infallible = "0.1.5"
const_format = "0.2.32"
# shared-memory enabled for zenoh even if zenoh-c "shared-memory" feature is disabled. This is to make "std::mem::transmute" work for `ZSLice`
<<<<<<< HEAD
zenoh = { version = "0.11.0-dev", git = "https://github.com/ZettaScaleLabs/zenoh.git", branch = "shm_watchdog_poc", features = ["shared-memory", "unstable"], default-features = false }
zenoh-protocol = { version = "0.11.0-dev", git = "https://github.com/ZettaScaleLabs/zenoh.git", branch = "shm_watchdog_poc", features = ["shared-memory"] }
zenoh-util = { version = "0.11.0-dev", git = "https://github.com/ZettaScaleLabs/zenoh.git", branch = "shm_watchdog_poc" }
zenoh-ext = { version = "0.11.0-dev", git = "https://github.com/ZettaScaleLabs/zenoh.git", branch = "shm_watchdog_poc", features = ["unstable"] }
=======
zenoh = { version = "0.11.0-dev", git = "https://github.com/eclipse-zenoh/zenoh.git", branch = "explicit_api2", features = ["shared-memory", "unstable"], default-features = false }
zenoh-protocol = { version = "0.11.0-dev", git = "https://github.com/eclipse-zenoh/zenoh.git", branch = "explicit_api2", features = ["shared-memory"] }
zenoh-util = { version = "0.11.0-dev", git = "https://github.com/eclipse-zenoh/zenoh.git", branch = "explicit_api2" }
zenoh-ext = { version = "0.11.0-dev", git = "https://github.com/eclipse-zenoh/zenoh.git", branch = "explicit_api2", features = ["unstable"] }

>>>>>>> cff75b0e

[build-dependencies]
cbindgen = "0.26.0"
fs2 = "0.4.3"
regex = "1.7.1"
serde_yaml = "0.9.19"
fs_extra = "1.3.0"

[lib]
path="src/lib.rs"
name = "zenohcd"
crate-type = ["cdylib", "staticlib"]
doctest = false

[package.metadata.deb.variants.libzenohc]
name = "libzenohc"
maintainer = "zenoh-dev@eclipse.org"
copyright = "2017, 2022 ZettaScale Technology"
section = "net"
license-file = ["LICENSE", "0"]

[package.metadata.deb.variants.libzenohc-dev]
name = "libzenohc-dev"
maintainer = "zenoh-dev@eclipse.org"
copyright = "2017, 2022 ZettaScale Technology"
section = "net"
license-file = ["LICENSE", "0"]
depends = "libzenohc (=0.11.0-dev-1)"
assets = [["include/*", "usr/include/", "755"]]

[profile.dev]
debug = true
opt-level = 0

[profile.release]
debug = false     # If you want debug symbol in release mode, set the env variable: RUSTFLAGS=-g
lto = "fat"
codegen-units = 1
opt-level = 3
panic = "abort"<|MERGE_RESOLUTION|>--- conflicted
+++ resolved
@@ -53,18 +53,10 @@
 unwrap-infallible = "0.1.5"
 const_format = "0.2.32"
 # shared-memory enabled for zenoh even if zenoh-c "shared-memory" feature is disabled. This is to make "std::mem::transmute" work for `ZSLice`
-<<<<<<< HEAD
 zenoh = { version = "0.11.0-dev", git = "https://github.com/ZettaScaleLabs/zenoh.git", branch = "shm_watchdog_poc", features = ["shared-memory", "unstable"], default-features = false }
 zenoh-protocol = { version = "0.11.0-dev", git = "https://github.com/ZettaScaleLabs/zenoh.git", branch = "shm_watchdog_poc", features = ["shared-memory"] }
 zenoh-util = { version = "0.11.0-dev", git = "https://github.com/ZettaScaleLabs/zenoh.git", branch = "shm_watchdog_poc" }
 zenoh-ext = { version = "0.11.0-dev", git = "https://github.com/ZettaScaleLabs/zenoh.git", branch = "shm_watchdog_poc", features = ["unstable"] }
-=======
-zenoh = { version = "0.11.0-dev", git = "https://github.com/eclipse-zenoh/zenoh.git", branch = "explicit_api2", features = ["shared-memory", "unstable"], default-features = false }
-zenoh-protocol = { version = "0.11.0-dev", git = "https://github.com/eclipse-zenoh/zenoh.git", branch = "explicit_api2", features = ["shared-memory"] }
-zenoh-util = { version = "0.11.0-dev", git = "https://github.com/eclipse-zenoh/zenoh.git", branch = "explicit_api2" }
-zenoh-ext = { version = "0.11.0-dev", git = "https://github.com/eclipse-zenoh/zenoh.git", branch = "explicit_api2", features = ["unstable"] }
-
->>>>>>> cff75b0e
 
 [build-dependencies]
 cbindgen = "0.26.0"
