#
# Copyright (c) 2022 ZettaScale Technology
#
# This program and the accompanying materials are made available under the
# terms of the Eclipse Public License 2.0 which is available at
# http://www.eclipse.org/legal/epl-2.0, or the Apache License, Version 2.0
# which is available at https://www.apache.org/licenses/LICENSE-2.0.
#
# SPDX-License-Identifier: EPL-2.0 OR Apache-2.0
#
# Contributors:
#   ZettaScale Zenoh Team, <zenoh@zettascale.tech>
#
[package]
name = "zenoh-c"
version = "1.2.1"
repository = "https://github.com/eclipse-zenoh/zenoh-c"
homepage = "http://zenoh.io"
authors = [
    "kydos <angelo@icorsaro.net>",
    "Julien Enoch <julien@enoch.fr>",
    "Olivier Hécart <olivier.hecart@adlinktech.com>",
    "Luca Cominardi <luca.cominardi@gmail.com>",
]
edition = "2021"
license = "EPL-2.0 OR Apache-2.0"
categories = ["network-programming"]
description = "The Zenoh C API"
readme = "README.md"
build = "build.rs"
# See more keys and their definitions at https://doc.rust-lang.org/cargo/reference/manifest.html

[features]
shared-memory = ["zenoh/shared-memory"]
unstable = ["zenoh/unstable", "zenoh-ext/unstable"]
auth_pubkey = ["zenoh/auth_pubkey"]
auth_usrpwd = ["zenoh/auth_usrpwd"]
transport_multilink = ["zenoh/transport_multilink"]
transport_compression = ["zenoh/transport_compression"]
transport_quic = ["zenoh/transport_quic"]
transport_serial = ["zenoh/transport_serial"]
transport_unixpipe = ["zenoh/transport_unixpipe"]
transport_tcp = ["zenoh/transport_tcp"]
transport_tls = ["zenoh/transport_tls"]
transport_udp = ["zenoh/transport_udp"]
transport_unixsock-stream = ["zenoh/transport_unixsock-stream"]
transport_ws = ["zenoh/transport_ws"]
transport_vsock = ["zenoh/transport_vsock"]
default = [
    "auth_pubkey",
    "auth_usrpwd",
    "transport_multilink",
    "transport_compression",
    "transport_quic",
    "transport_tcp",
    "transport_tls",
    "transport_udp",
    "transport_unixsock-stream",
    "transport_ws",
]

[badges]
maintenance = { status = "actively-developed" }

[dependencies]
chrono = "0.4.37"
json5 = "0.4.1"
lazy_static = "1.4.0"
libc = "0.2.139"
tracing = "0.1"
rand = "0.8.5"
spin = "0.9.5"
tokio = "*"
unwrap-infallible = "0.1.5"
const_format = "0.2.32"
zenoh = { version = "1.2.1", git = "https://github.com/eclipse-zenoh/zenoh.git", branch = "main", default-features = false, features = ["internal"] }
<<<<<<< HEAD
zenoh-ext = { version = "1.2.1", git = "https://github.com/eclipse-zenoh/zenoh.git", features=["internal"], branch = "main" }
=======
zenoh-ext = { version = "1.2.1", git = "https://github.com/eclipse-zenoh/zenoh.git", branch = "main", default-features = false, features=["internal"] }
>>>>>>> 9e892825
zenoh-runtime = { version = "1.2.1", git = "https://github.com/eclipse-zenoh/zenoh.git", branch = "main" }
zenoh-util = { version = "1.2.1", git = "https://github.com/eclipse-zenoh/zenoh.git", branch = "main" }
flume = "*"

[build-dependencies]
cbindgen = "0.26.0"
fs2 = "0.4.3"
regex = "1.7.1"
serde_yaml = "0.9.19"
fs_extra = "1.3.0"
evalexpr = "11.3.0"
phf = { version = "0.11.2", features = ["macros"] }

[lib]
path = "src/lib.rs"
name = "zenohc"
crate-type = ["cdylib", "staticlib"]
doctest = false

[package.metadata.deb.variants.libzenohc]
name = "libzenohc"
maintainer = "zenoh-dev@eclipse.org"
copyright = "2017, 2022 ZettaScale Technology"
section = "net"
license-file = ["LICENSE", "0"]

[package.metadata.deb.variants.libzenohc-dev]
name = "libzenohc-dev"
maintainer = "zenoh-dev@eclipse.org"
copyright = "2017, 2022 ZettaScale Technology"
section = "net"
license-file = ["LICENSE", "0"]
depends = "libzenohc (=1.2.1)"
assets = [["include/*", "usr/include/", "755"]]

[profile.dev]
debug = true
opt-level = 0

[profile.release]
debug = false     # If you want debug symbol in release mode, set the env variable: RUSTFLAGS=-g
lto = "fat"
codegen-units = 1
opt-level = 3
panic = "abort"<|MERGE_RESOLUTION|>--- conflicted
+++ resolved
@@ -74,11 +74,7 @@
 unwrap-infallible = "0.1.5"
 const_format = "0.2.32"
 zenoh = { version = "1.2.1", git = "https://github.com/eclipse-zenoh/zenoh.git", branch = "main", default-features = false, features = ["internal"] }
-<<<<<<< HEAD
-zenoh-ext = { version = "1.2.1", git = "https://github.com/eclipse-zenoh/zenoh.git", features=["internal"], branch = "main" }
-=======
 zenoh-ext = { version = "1.2.1", git = "https://github.com/eclipse-zenoh/zenoh.git", branch = "main", default-features = false, features=["internal"] }
->>>>>>> 9e892825
 zenoh-runtime = { version = "1.2.1", git = "https://github.com/eclipse-zenoh/zenoh.git", branch = "main" }
 zenoh-util = { version = "1.2.1", git = "https://github.com/eclipse-zenoh/zenoh.git", branch = "main" }
 flume = "*"
