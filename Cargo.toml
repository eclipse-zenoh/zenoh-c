#
# Copyright (c) 2022 ZettaScale Technology
#
# This program and the accompanying materials are made available under the
# terms of the Eclipse Public License 2.0 which is available at
# http://www.eclipse.org/legal/epl-2.0, or the Apache License, Version 2.0
# which is available at https://www.apache.org/licenses/LICENSE-2.0.
#
# SPDX-License-Identifier: EPL-2.0 OR Apache-2.0
#
# Contributors:
#   ZettaScale Zenoh Team, <zenoh@zettascale.tech>
#
[package]
name = "zenoh-c"
version = "1.0.0-dev"
repository = "https://github.com/eclipse-zenoh/zenoh-c"
homepage = "http://zenoh.io"
authors = [
    "kydos <angelo@icorsaro.net>",
    "Julien Enoch <julien@enoch.fr>",
    "Olivier Hécart <olivier.hecart@adlinktech.com>",
    "Luca Cominardi <luca.cominardi@gmail.com>",
]
edition = "2021"
license = "EPL-2.0 OR Apache-2.0"
categories = ["network-programming"]
description = "The Zenoh C API"
readme = "README.md"
build = "build.rs"
# See more keys and their definitions at https://doc.rust-lang.org/cargo/reference/manifest.html

[features]
shared-memory = [
    "zenoh/shared-memory",
    "dep:zenoh-ext",
    "zenoh-ext/shared-memory",
]
unstable = ["zenoh/unstable", "zenoh-ext/unstable", "dep:zenoh-ext"]
default = ["zenoh/default"]

[badges]
maintenance = { status = "actively-developed" }

[dependencies]
async-std = "=1.12.0"
async-trait = "0.1.66"
chrono = "0.4.37"
futures = "0.3.26"
json5 = "0.4.1"
lazy_static = "1.4.0"
libc = "0.2.139"
tracing = "0.1"
rand = "0.8.5"
spin = "0.9.5"
unwrap-infallible = "0.1.5"
const_format = "0.2.32"
<<<<<<< HEAD
zenoh = { version = "1.0.0-dev", git = "https://github.com/ZettaScaleLabs/zenoh.git", branch = "fix_memory_leak", default-features = false, features = ["internal"] }
zenoh-ext = { version = "1.0.0-dev", git = "https://github.com/ZettaScaleLabs/zenoh.git", branch = "fix_memory_leak" , optional = true }
zenoh-runtime = { version = "1.0.0-dev", git = "https://github.com/ZettaScaleLabs/zenoh.git", branch = "fix_memory_leak" }
zenoh-util = { version = "1.0.0-dev", git = "https://github.com/ZettaScaleLabs/zenoh.git", branch = "fix_memory_leak"  }
=======
zenoh = { version = "1.0.0-dev", git = "https://github.com/eclipse-zenoh/zenoh.git", branch = "main", default-features = false, features = [
    "internal",
] }
zenoh-ext = { version = "1.0.0-dev", git = "https://github.com/eclipse-zenoh/zenoh.git", branch = "main", optional = true }
zenoh-runtime = { version = "1.0.0-dev", git = "https://github.com/eclipse-zenoh/zenoh.git", branch = "main" }
zenoh-util = { version = "1.0.0-dev", git = "https://github.com/eclipse-zenoh/zenoh.git", branch = "main" }
>>>>>>> 610a4b90
flume = "*"

[build-dependencies]
cbindgen = "0.26.0"
fs2 = "0.4.3"
regex = "1.7.1"
serde_yaml = "0.9.19"
fs_extra = "1.3.0"
evalexpr = "11.3.0"
phf = { version = "0.11.2", features = ["macros"] }

[lib]
path = "src/lib.rs"
name = "zenohcd"
crate-type = ["cdylib", "staticlib"]
doctest = false

[package.metadata.deb.variants.libzenohc]
name = "libzenohc"
maintainer = "zenoh-dev@eclipse.org"
copyright = "2017, 2022 ZettaScale Technology"
section = "net"
license-file = ["LICENSE", "0"]

[package.metadata.deb.variants.libzenohc-dev]
name = "libzenohc-dev"
maintainer = "zenoh-dev@eclipse.org"
copyright = "2017, 2022 ZettaScale Technology"
section = "net"
license-file = ["LICENSE", "0"]
depends = "libzenohc (=1.0.0~dev-1)"
assets = [["include/*", "usr/include/", "755"]]

[profile.dev]
debug = true
opt-level = 0

[profile.release]
debug = false     # If you want debug symbol in release mode, set the env variable: RUSTFLAGS=-g
lto = "fat"
codegen-units = 1
opt-level = 3
panic = "abort"<|MERGE_RESOLUTION|>--- conflicted
+++ resolved
@@ -55,19 +55,12 @@
 spin = "0.9.5"
 unwrap-infallible = "0.1.5"
 const_format = "0.2.32"
-<<<<<<< HEAD
-zenoh = { version = "1.0.0-dev", git = "https://github.com/ZettaScaleLabs/zenoh.git", branch = "fix_memory_leak", default-features = false, features = ["internal"] }
-zenoh-ext = { version = "1.0.0-dev", git = "https://github.com/ZettaScaleLabs/zenoh.git", branch = "fix_memory_leak" , optional = true }
-zenoh-runtime = { version = "1.0.0-dev", git = "https://github.com/ZettaScaleLabs/zenoh.git", branch = "fix_memory_leak" }
-zenoh-util = { version = "1.0.0-dev", git = "https://github.com/ZettaScaleLabs/zenoh.git", branch = "fix_memory_leak"  }
-=======
-zenoh = { version = "1.0.0-dev", git = "https://github.com/eclipse-zenoh/zenoh.git", branch = "main", default-features = false, features = [
+zenoh = { version = "1.0.0-dev", git = "https://github.com/ZettaScaleLabs/zenoh.git", branch = "fix_memory_leak", default-features = false, features = [
     "internal",
 ] }
-zenoh-ext = { version = "1.0.0-dev", git = "https://github.com/eclipse-zenoh/zenoh.git", branch = "main", optional = true }
-zenoh-runtime = { version = "1.0.0-dev", git = "https://github.com/eclipse-zenoh/zenoh.git", branch = "main" }
-zenoh-util = { version = "1.0.0-dev", git = "https://github.com/eclipse-zenoh/zenoh.git", branch = "main" }
->>>>>>> 610a4b90
+zenoh-ext = { version = "1.0.0-dev", git = "https://github.com/ZettaScaleLabs/zenoh.git", branch = "fix_memory_leak", optional = true }
+zenoh-runtime = { version = "1.0.0-dev", git = "https://github.com/ZettaScaleLabs/zenoh.git", branch = "fix_memory_leak" }
+zenoh-util = { version = "1.0.0-dev", git = "https://github.com/ZettaScaleLabs/zenoh.git", branch = "fix_memory_leak" }
 flume = "*"
 
 [build-dependencies]
