--- conflicted
+++ resolved
@@ -45,17 +45,9 @@
 log = "0.4.17"
 rand = "0.8.5"
 spin = "0.9.4"
-zenoh = { version = "0.7.0-rc", features = [
-    "unstable",
-<<<<<<< HEAD
-], branch = "new-buffers" }
+zenoh = { git = "https://github.com/eclipse-zenoh/zenoh.git", branch = "new-buffers", features = [ "unstable" ] }
 zenoh-protocol = { git = "https://github.com/eclipse-zenoh/zenoh.git", branch = "new-buffers" }
 zenoh-util = { git = "https://github.com/eclipse-zenoh/zenoh.git", branch = "new-buffers" }
-=======
-] }
-zenoh-protocol-core = { version = "0.7.0-rc" }
-zenoh-util = { version = "0.7.0-rc" }
->>>>>>> dfc19c10
 
 [build-dependencies]
 cbindgen = "0.24.3"
