#
# Copyright (c) 2022 ZettaScale Technology
#
# This program and the accompanying materials are made available under the
# terms of the Eclipse Public License 2.0 which is available at
# http://www.eclipse.org/legal/epl-2.0, or the Apache License, Version 2.0
# which is available at https://www.apache.org/licenses/LICENSE-2.0.
#
# SPDX-License-Identifier: EPL-2.0 OR Apache-2.0
#
# Contributors:
#   ZettaScale Zenoh Team, <zenoh@zettascale.tech>
#
[workspace]
members = [
    ".",
    "zenoh-ffi-workspace",
]

[patch.crates-io]
"zenoh-ffi-workspace" = { path = "zenoh-ffi-workspace" }

[patch.'https://github.com/eclipse-zenoh/zenoh-ffi-workspace']
"zenoh-ffi-workspace" = { path = "zenoh-ffi-workspace" }

[patch.'https://github.com/ZettaScaleLabs/zenoh-ffi-workspace']
"zenoh-ffi-workspace" = { path = "zenoh-ffi-workspace" }

[package]
name = "zenoh-c"
version = "1.5.0"
repository = "https://github.com/eclipse-zenoh/zenoh-c"
homepage = "http://zenoh.io"
authors = [
    "kydos <angelo@icorsaro.net>",
    "Julien Enoch <julien@enoch.fr>",
    "Olivier Hécart <olivier.hecart@adlinktech.com>",
    "Luca Cominardi <luca.cominardi@gmail.com>",
]
edition = "2021"
license = "EPL-2.0 OR Apache-2.0"
categories = ["network-programming"]
description = "The Zenoh C API"
readme = "README.md"
build = "build.rs"
# See more keys and their definitions at https://doc.rust-lang.org/cargo/reference/manifest.html

[features]
shared-memory = ["zenoh-ffi/shared-memory"]
unstable = ["zenoh-ffi/unstable"]
auth_pubkey = ["zenoh-ffi/auth_pubkey"]
auth_usrpwd = ["zenoh-ffi/auth_usrpwd"]
transport_multilink = ["zenoh-ffi/transport_multilink"]
transport_compression = ["zenoh-ffi/transport_compression"]
transport_quic = ["zenoh-ffi/transport_quic"]
transport_serial = ["zenoh-ffi/transport_serial"]
transport_unixpipe = ["zenoh-ffi/transport_unixpipe"]
transport_tcp = ["zenoh-ffi/transport_tcp"]
transport_tls = ["zenoh-ffi/transport_tls"]
transport_udp = ["zenoh-ffi/transport_udp"]
transport_unixsock-stream = ["zenoh-ffi/transport_unixsock-stream"]
transport_ws = ["zenoh-ffi/transport_ws"]
transport_vsock = ["zenoh-ffi/transport_vsock"]
default = [
    "auth_pubkey",
    "auth_usrpwd",
    "transport_multilink",
    "transport_compression",
    "transport_quic",
    "transport_tcp",
    "transport_tls",
    "transport_udp",
    "transport_unixsock-stream",
    "transport_ws",
]

[badges]
maintenance = { status = "actively-developed" }

[dependencies]
chrono = "0.4.37"
json5 = "0.4.1"
lazy_static = "1.4.0"
libc = "0.2.139"
tracing = "0.1"
rand = "0.9.0"
spin = "0.9.5"
tokio = "*"
unwrap-infallible = "0.1.5"
const_format = "0.2.32"
zenoh-ffi = { version = "1.5.0", git = "https://github.com/ZettaScaleLabs/zenoh-ffi.git", branch = "zenoh-ffi" }
zenoh-pinned-deps-1-75 = { version = "1.5.0", git = "https://github.com/eclipse-zenoh/zenoh.git", branch = "main" }
flume = "*"

[target.'cfg(unix)'.dependencies]
ctor = "0.4.1"

[build-dependencies]
<<<<<<< HEAD
zenoh-ffi = { version = "1.5.0", git = "https://github.com/ZettaScaleLabs/zenoh-ffi.git", branch = "zenoh-ffi" }
zenoh-pinned-deps-1-75 = { version = "1.5.0", git = "https://github.com/eclipse-zenoh/zenoh.git", branch = "main" }
cbindgen = "0.28.0"
prebindgen = { version = "0.4.0", git = "https://github.com/milyin/prebindgen.git", branch = "main" }
=======
zenoh = { version = "1.5.0", git = "https://github.com/eclipse-zenoh/zenoh.git", branch = "main", default-features = false, features = ["internal"] }
cbindgen = "0.29.0"
>>>>>>> 5cf998ca
fs2 = "0.4.3"
regex = "1.11.1"
serde_yaml = "0.9.19"
fs_extra = "1.3.0"
evalexpr = "11.3.0" # Bumping to 12.x.x will cause 1.75 check fails
phf = { version = "0.11.2", features = ["macros"] }
itertools = "0.14.0"

[lib]
path = "src/lib.rs"
name = "zenohc"
crate-type = ["cdylib", "staticlib"]
doctest = false

[package.metadata.deb.variants.libzenohc]
name = "libzenohc"
maintainer = "zenoh-dev@eclipse.org"
copyright = "2017, 2025 ZettaScale Technology"
section = "net"
license-file = ["LICENSE", "0"]

[package.metadata.deb.variants.libzenohc-dev]
name = "libzenohc-dev"
maintainer = "zenoh-dev@eclipse.org"
copyright = "2017, 2025 ZettaScale Technology"
section = "net"
license-file = ["LICENSE", "0"]
depends = "libzenohc (=1.5.0)"
assets = [["include/*", "usr/include/", "755"]]

[profile.dev]
debug = true
opt-level = 0

[profile.release]
debug = false     # If you want debug symbol in release mode, set the env variable: RUSTFLAGS=-g
lto = "fat"
codegen-units = 1
opt-level = 3
panic = "abort"<|MERGE_RESOLUTION|>--- conflicted
+++ resolved
@@ -11,21 +11,6 @@
 # Contributors:
 #   ZettaScale Zenoh Team, <zenoh@zettascale.tech>
 #
-[workspace]
-members = [
-    ".",
-    "zenoh-ffi-workspace",
-]
-
-[patch.crates-io]
-"zenoh-ffi-workspace" = { path = "zenoh-ffi-workspace" }
-
-[patch.'https://github.com/eclipse-zenoh/zenoh-ffi-workspace']
-"zenoh-ffi-workspace" = { path = "zenoh-ffi-workspace" }
-
-[patch.'https://github.com/ZettaScaleLabs/zenoh-ffi-workspace']
-"zenoh-ffi-workspace" = { path = "zenoh-ffi-workspace" }
-
 [package]
 name = "zenoh-c"
 version = "1.5.0"
@@ -89,22 +74,15 @@
 unwrap-infallible = "0.1.5"
 const_format = "0.2.32"
 zenoh-ffi = { version = "1.5.0", git = "https://github.com/ZettaScaleLabs/zenoh-ffi.git", branch = "zenoh-ffi" }
-zenoh-pinned-deps-1-75 = { version = "1.5.0", git = "https://github.com/eclipse-zenoh/zenoh.git", branch = "main" }
+zenoh-pinned-deps-1-75 = { version = "1.5.0", git = "https://github.com/eclipse-zenoh/zenoh.git", branch = "cargo_lock_175_fix" }
 flume = "*"
 
 [target.'cfg(unix)'.dependencies]
 ctor = "0.4.1"
 
 [build-dependencies]
-<<<<<<< HEAD
-zenoh-ffi = { version = "1.5.0", git = "https://github.com/ZettaScaleLabs/zenoh-ffi.git", branch = "zenoh-ffi" }
-zenoh-pinned-deps-1-75 = { version = "1.5.0", git = "https://github.com/eclipse-zenoh/zenoh.git", branch = "main" }
-cbindgen = "0.28.0"
-prebindgen = { version = "0.4.0", git = "https://github.com/milyin/prebindgen.git", branch = "main" }
-=======
 zenoh = { version = "1.5.0", git = "https://github.com/eclipse-zenoh/zenoh.git", branch = "main", default-features = false, features = ["internal"] }
 cbindgen = "0.29.0"
->>>>>>> 5cf998ca
 fs2 = "0.4.3"
 regex = "1.11.1"
 serde_yaml = "0.9.19"
