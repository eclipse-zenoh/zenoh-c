--- conflicted
+++ resolved
@@ -47,7 +47,6 @@
   PREFIX=/usr/local
 endif
 
-<<<<<<< HEAD
 build: $(BUILD_DIR)/$(LIB_NAME)
 
 examples: $(addprefix $(BUILD_DIR)/examples/, $(EXAMPLES))
@@ -61,19 +60,6 @@
 	$(CC) -s -o $@ $< -Iinclude -L$(BUILD_DIR) -lzenohc $(CFLAGS) $(LDFLAGS)
 
 install: build
-=======
-all: lib examples
-
-lib:
-	cargo build ${CARGOFLAGS} ${TARGET_OPT}
-
-examples: $(addprefix $(BUILD_DIR)/examples/, $(EXAMPLES))
-
-$(BUILD_DIR)/examples/%: examples/net/%.c
-	$(CC) -o $@ $< -I include -L $(BUILD_DIR) -lzenohc $(CFLAGS) $(LDFLAGS)
-
-install: lib include/zenoh.h include/zenoh/net.h
->>>>>>> 16831548
 	install -d $(DESTDIR)$(PREFIX)/lib/
 	install -m 755 $(BUILD_DIR)/$(LIB_NAME) $(DESTDIR)$(PREFIX)/lib/
 	install -d $(DESTDIR)$(PREFIX)/include/
