use core::panic;
use std::{
    borrow::Cow,
    collections::{HashMap, HashSet},
    env,
    fs::File,
    io::{BufRead, BufWriter, Read, Write},
    path::{Path, PathBuf},
    process::{Command, Stdio},
};

use fs2::FileExt;
use phf::phf_map;
use regex::Regex;

const BUGGY_GENERATION_PATH: &str = "include/zenoh-gen-buggy.h";
const GENERATION_PATH: &str = "include/zenoh-gen.h";
const PREPROCESS_PATH: &str = "include/zenoh-cpp.h";
const SPLITGUIDE_PATH: &str = "splitguide.yaml";
const HEADER: &str = r"//
// Copyright (c) 2024 ZettaScale Technology
//
// This program and the accompanying materials are made available under the
// terms of the Eclipse Public License 2.0 which is available at
// http://www.eclipse.org/legal/epl-2.0, or the Apache License, Version 2.0
// which is available at https://www.apache.org/licenses/LICENSE-2.0.
//
// SPDX-License-Identifier: EPL-2.0 OR Apache-2.0
//
// Contributors:
//   ZettaScale Zenoh Team, <zenoh@zettascale.tech>
//
// clang-format off
#ifdef DOCS
#define ALIGN(n)
#define ZENOHC_API
#endif
";

static RUST_TO_C_FEATURES: phf::Map<&'static str, &'static str> = phf_map! {
    "unstable" => "UNSTABLE",
    "shared-memory" => "SHARED_MEMORY",
};

fn fix_cbindgen(input: &str, output: &str) {
    let bindings = std::fs::read_to_string(input).expect("failed to open input file");
    let bindings = bindings.replace("\n#endif\n  ;", ";\n#endif");

    let mut out = File::create(output).expect("failed to open output file");
    out.write_all(bindings.as_bytes()).unwrap();
}

fn preprocess_header(input: &str, output: &str) {
    let parsed = process_feature_defines(input).expect("failed to open input file");
    let mut out = File::create(output).expect("failed to open output file");
    out.write_all(parsed.as_bytes()).unwrap();
}

fn main() {
    generate_opaque_types();
    cbindgen::generate(std::env::var("CARGO_MANIFEST_DIR").unwrap())
        .expect("Unable to generate bindings")
        .write_to_file(BUGGY_GENERATION_PATH);

    fix_cbindgen(BUGGY_GENERATION_PATH, GENERATION_PATH);
    std::fs::remove_file(BUGGY_GENERATION_PATH).unwrap();

    preprocess_header(GENERATION_PATH, PREPROCESS_PATH);
    create_generics_header(PREPROCESS_PATH, "include/zenoh_macros.h");
    std::fs::remove_file(PREPROCESS_PATH).unwrap();

    configure();
    let split_guide = SplitGuide::from_yaml(SPLITGUIDE_PATH);
    split_bindings(&split_guide).unwrap();
    text_replace(split_guide.rules.iter().map(|(name, _)| name.as_str()));

    fs_extra::copy_items(
        &["include"],
        cargo_target_dir(),
        &fs_extra::dir::CopyOptions::default().overwrite(true),
    )
    .expect("include should be copied to CARGO_TARGET_DIR");

    println!("cargo:rerun-if-changed=build.rs");
    println!("cargo:rerun-if-changed=src");
    println!("cargo:rerun-if-changed=splitguide.yaml");
    println!("cargo:rerun-if-changed=cbindgen.toml");
    println!("cargo:rerun-if-changed=build-resources");
    println!("cargo:rerun-if-changed=include");
}

fn get_build_rs_path() -> PathBuf {
    let file_path = file!();
    let mut path_buf = PathBuf::new();
    path_buf.push(file_path);
    path_buf.parent().unwrap().to_path_buf()
}

fn produce_opaque_types_data() -> PathBuf {
    let target = env::var("TARGET").unwrap();
    let current_folder = get_build_rs_path();
    let manifest_path = current_folder.join("./build-resources/opaque-types/Cargo.toml");
    let output_file_path = current_folder.join("./.build_resources_opaque_types.txt");
    let out_file = std::fs::File::create(output_file_path.clone()).unwrap();
    let stdio = Stdio::from(out_file);

    #[allow(unused_mut)]
    let mut feature_args: Vec<&str> = vec!["-F", "panic"]; // enable output structure sizes in panic messages during build
    for (rust_feature, _c_feature) in RUST_TO_C_FEATURES.entries() {
        if test_feature(rust_feature) {
            feature_args.push("-F");
            feature_args.push(rust_feature);
        }
    }

    let _ = Command::new("cargo")
        .arg("build")
        .args(feature_args)
        .arg("--target")
        .arg(target)
        .arg("--manifest-path")
        .arg(manifest_path)
        .stderr(stdio)
        .output()
        .unwrap();

    output_file_path
}

fn split_type_name(type_name: &str) -> (&str, Option<&str>, &str, &str) {
    let mut split = type_name.split('_');
    let prefix = split
        .next()
        .unwrap_or_else(|| panic!("Fist '_' not found in type name: {type_name}"));
    let cat = split
        .next()
        .unwrap_or_else(|| panic!("Second '_' not found in type name: {type_name}"));
    let category = if cat != "owned" && cat != "loaned" && cat != "moved" {
        None
    } else {
        Some(cat)
    };
    let postfix = split.next_back().expect("Type should end with '_t'");
    let prefix_cat_len = prefix.len() + 1 + category.map(|c| c.len() + 1).unwrap_or(0);
    let semantic = &type_name[prefix_cat_len..type_name.len() - postfix.len() - 1];
    (prefix, category, semantic, postfix)
}

fn generate_opaque_types() {
    let type_to_inner_field_name = HashMap::from([("z_id_t", "pub id")]);
    let current_folder = get_build_rs_path();
    let path_in = produce_opaque_types_data();
    let path_out = current_folder.join("./src/opaque_types/mod.rs");

    let data_in = std::fs::read_to_string(path_in).unwrap();
    let mut data_out = String::new();
    let mut docs = get_opaque_type_docs();

    let re = Regex::new(r"type: (\w+), align: (\d+), size: (\d+)").unwrap();
    for (_, [type_name, align, size]) in re.captures_iter(&data_in).map(|c| c.extract()) {
        let inner_field_name = type_to_inner_field_name.get(type_name).unwrap_or(&"_0");
        let (prefix, category, semantic, postfix) = split_type_name(type_name);
        let mut s = String::new();
        if category != Some("owned") {
            s += "#[derive(Copy, Clone)]\n";
        };
        s += format!(
            "#[repr(C, align({align}))]
pub struct {type_name} {{
    {inner_field_name}: [u8; {size}],
}}
"
        )
        .as_str();
        if category == Some("owned") {
            let moved_type_name = format!("{}_{}_{}_{}", prefix, "moved", semantic, postfix);
            s += format!(
                "#[repr(C)]
#[derive(Default)]
pub struct {moved_type_name} {{
    pub _ptr: Option<&'static mut {type_name}>,
}}

impl {moved_type_name} {{
    pub fn take(&mut self) -> Option<{type_name}> {{
        self._ptr.take().map(std::mem::take)
    }}
}}

impl From<Option<&'static mut {type_name}>> for {moved_type_name} {{
    fn from(ptr: Option<&'static mut {type_name}>) -> Self {{
        Self {{ _ptr: ptr }}
    }}
}}
"
            )
            .as_str();
        }

        let doc = docs
            .remove(type_name)
            .unwrap_or_else(|| panic!("Failed to extract docs for opaque type: {type_name}"));
        for d in doc {
            data_out += &d;
            data_out += "\r\n";
        }
        data_out += &s;
    }
    // todo: in order to support rust features in opaque_types, we should respect features here.
    // I will remove it for a while, maybe we'll implement this later
    //for d in docs.keys() {
    //    panic!("Failed to find type information for opaque type: {d}");
    //}
    std::fs::write(path_out, data_out).unwrap();
}

fn get_opaque_type_docs() -> HashMap<String, Vec<String>> {
    let current_folder = get_build_rs_path();
    let path_in = current_folder.join("./build-resources/opaque-types/src/lib.rs");
    let re = Regex::new(r"(?m)^get_opaque_type_data!\(\s*(.*)\s*,\s*(\w+)\s*(,)?\s*\);").unwrap();
    let mut comments = Vec::new();
    let mut opaque_lines = Vec::new();
    let mut res = HashMap::new();

    for line in std::fs::read_to_string(path_in).unwrap().lines() {
        if line.starts_with("///") {
            comments.push(line.to_string());
            continue;
        }
        if line.starts_with("get_opaque_type_data!(") || !opaque_lines.is_empty() {
            opaque_lines.push(line);
        }
        if !opaque_lines.is_empty() && line.ends_with(");") {
            let joined_lines = std::mem::take(&mut opaque_lines).join("");
            let capture = re.captures(&joined_lines).expect("invalid opaque type");
            res.insert(capture[2].to_string(), std::mem::take(&mut comments));
        }
    }
    res
}

// See: https://github.com/rust-lang/cargo/issues/9661
// See: https://github.com/rust-lang/cargo/issues/545
fn cargo_target_dir() -> PathBuf {
    let out_dir = PathBuf::from(env::var("OUT_DIR").expect("OUT_DIR should be set"));
    let profile = env::var("PROFILE").expect("PROFILE should be set");

    let mut target_dir = None;
    let mut out_dir_path = out_dir.as_path();
    while let Some(parent) = out_dir_path.parent() {
        if parent.ends_with(&profile) {
            target_dir = Some(parent);
            break;
        }
        out_dir_path = parent;
    }

    target_dir
        .expect("OUT_DIR should be a child of a PROFILE directory")
        .to_path_buf()
}

fn configure() {
    let content = format!(
        r#"#pragma once
#define TARGET_ARCH_{}
"#,
        std::env::var("CARGO_CFG_TARGET_ARCH")
            .unwrap()
            .to_uppercase()
    );

    let mut file = std::fs::File::options()
        .write(true)
        .truncate(true)
        .append(false)
        .create(true)
        .open("include/zenoh_configure.h")
        .unwrap();
    file.lock_exclusive().unwrap();
    file.write_all(content.as_bytes()).unwrap();
    for (rust_feature, c_feature) in RUST_TO_C_FEATURES.entries() {
        if test_feature(rust_feature) {
            file.write_all(format!("#define {}\n", c_feature).as_bytes())
                .unwrap();
        }
    }
    file.unlock().unwrap();
}

fn text_replace<'a>(files: impl Iterator<Item = &'a str>) {
    for name in files {
        let path = format!("include/{}", name);

        // Read content
        let mut file = std::fs::File::options()
            .read(true)
            .create(false)
            .write(false)
            .open(&path)
            .unwrap();
        file.lock_exclusive().unwrap();
        let mut buf = String::new();
        file.read_to_string(&mut buf).unwrap();
        file.unlock().unwrap();

        // Remove _T_ from enum variant name
        let buf = buf.replace("_T_", "_");
        // Replace _t_Tag from union variant name
        let buf = buf.replace("_t_Tag", "_tag_t");
        // Insert `ZENOHC_API` macro before `extern const`.
        // The cbindgen can prefix functions (see `[fn] prefix=...` in cbindgn.toml), but not extern variables.
        // So have to do it here.
        let buf = buf.replace("extern const", "ZENOHC_API extern const");

        // Overwrite content
        let mut file = std::fs::File::options()
            .read(false)
            .create(false)
            .write(true)
            .truncate(true)
            .open(&path)
            .unwrap();
        file.lock_exclusive().unwrap();
        file.write_all(buf.as_bytes()).unwrap();
        file.unlock().unwrap();
    }
}

fn split_bindings(split_guide: &SplitGuide) -> Result<(), String> {
    let bindings = std::fs::read_to_string(GENERATION_PATH).unwrap();
    let mut files = split_guide
        .rules
        .iter()
        .map(|(name, _)| {
            let file = std::fs::File::options()
                .write(true)
                .truncate(true)
                .append(false)
                .create(true)
                .open(format!("include/{}", name))
                .unwrap();
            file.lock_exclusive().unwrap();
            file.set_len(0).unwrap();
            (name.as_str(), BufWriter::new(file))
        })
        .collect::<HashMap<_, _>>();
    for file in files.values_mut() {
        file.write_all(HEADER.as_bytes())
            .map_err(|e| e.to_string())?;
    }
    let mut records = group_tokens(Tokenizer {
        filename: GENERATION_PATH,
        inner: &bindings,
    })?;
    for id in split_guide.requested_ids() {
        if !records.iter().any(|r| r.contains_id(id)) {
            return Err(format!(
                "{} not found (requested explicitly by splitguide.yaml)",
                id,
            ));
        }
    }
    for record in &mut records {
        let appropriate_files = split_guide.appropriate_files(record);
        for file in appropriate_files {
            let writer = files.get_mut(file).unwrap();
            record.used = true;
            write!(writer, "{}", &record).unwrap();
        }
    }
    for record in &records {
        record.is_used()?;
    }
    for (_, file) in files {
        file.into_inner().unwrap().unlock().unwrap();
    }
    std::fs::remove_file(GENERATION_PATH).unwrap();
    Ok(())
}

enum SplitRule {
    Brand(RecordType),
    Exclusive(String),
    Shared(String),
}
struct SplitGuide {
    rules: Vec<(String, Vec<SplitRule>)>,
}
impl SplitGuide {
    fn from_yaml<P: AsRef<Path>>(path: P) -> Self {
        let map: HashMap<String, Vec<String>> =
            serde_yaml::from_reader(std::fs::File::open(path).unwrap()).unwrap();
        SplitGuide {
            rules: map
                .into_iter()
                .map(|(name, rules)| {
                    (
                        name,
                        rules
                            .into_iter()
                            .filter_map(|s| {
                                let mut split = s.split('#');
                                let val = split.next().unwrap();
                                for feature in split {
                                    if !test_feature(feature) {
                                        return None;
                                    }
                                }
                                Some(val.to_owned())
                            })
                            .map(|mut s| match s.as_str() {
                                ":functions" => SplitRule::Brand(RecordType::Function),
                                ":typedefs" => SplitRule::Brand(RecordType::Typedef),
                                ":includes" => SplitRule::Brand(RecordType::PreprInclude),
                                ":defines" => SplitRule::Brand(RecordType::PreprDefine),
                                ":const" => SplitRule::Brand(RecordType::Const),
                                ":multiples" => SplitRule::Brand(RecordType::Multiple),
                                _ if s.ends_with('!') => {
                                    s.pop();
                                    SplitRule::Exclusive(s)
                                }
                                _ => SplitRule::Shared(s),
                            })
                            .collect(),
                    )
                })
                .collect(),
        }
    }
    fn appropriate_files(&self, record: &Record) -> Vec<&str> {
        let mut shared = Vec::new();
        let mut exclusives = Vec::new();
        for (file, rules) in &self.rules {
            for rule in rules {
                match rule {
                    SplitRule::Brand(brand) if *brand == record.rt => shared.push(file.as_str()),
                    SplitRule::Exclusive(id) if record.contains_id(id) => {
                        exclusives.push(file.as_str())
                    }
                    SplitRule::Shared(id) if record.contains_id(id) => shared.push(file.as_str()),
                    _ => {}
                }
            }
        }
        if exclusives.is_empty() {
            shared
        } else {
            exclusives
        }
    }
    fn requested_ids(&self) -> impl Iterator<Item = &str> {
        self.rules.iter().flat_map(|(_, rules)| {
            rules.iter().filter_map(|r| match r {
                SplitRule::Brand(_) => None,
                SplitRule::Exclusive(s) | SplitRule::Shared(s) => Some(s.as_str()),
            })
        })
    }
}

fn group_tokens(stream: Tokenizer) -> Result<Vec<Record>, String> {
    let mut records = Vec::new();
    let mut record_collect = Record::new();
    for token in stream {
        record_collect.add_token(token)?;
        if record_collect.is_ready() {
            let mut record = Record::new();
            std::mem::swap(&mut record_collect, &mut record);
            records.push(record);
        }
    }
    records.push(record_collect);
    Ok(records)
}

#[derive(Copy, Clone, PartialEq, Debug)]
enum RecordType {
    Empty,
    Multiple,
    PrivateToken,
    Typedef,
    Function,
    Const,
    PreprDefine,
    PreprInclude,
}

impl RecordType {
    fn update(&mut self, rt: RecordType) {
        match *self {
            RecordType::Empty => *self = rt,
            RecordType::Multiple => {}
            _ => *self = RecordType::Multiple,
        }
    }
}

struct Record<'a> {
    used: bool,
    rt: RecordType,
    nesting: i32,
    ids: Vec<Cow<'a, str>>,
    tokens: Vec<Token<'a>>,
}

impl<'a> Record<'a> {
    fn new() -> Self {
        Self {
            used: false,
            rt: RecordType::Empty,
            nesting: 0,
            ids: Vec::new(),
            tokens: Vec::new(),
        }
    }

    fn is_used(&self) -> Result<(), String> {
        if self.used || self.rt == RecordType::Empty || self.rt == RecordType::PrivateToken {
            Ok(())
        } else {
            let token_ids = self.tokens.iter().map(|t| t.id).collect::<Vec<_>>();
            Err(format!("Unused {:?} record: {:?}", self.rt, token_ids))
        }
    }

    fn is_ready(&self) -> bool {
        self.nesting == 0 && self.rt != RecordType::Empty
    }

    fn contains_id(&self, id: &str) -> bool {
        self.ids.iter().any(|v| v == id)
    }

    fn push_token(&mut self, token: Token<'a>) {
        self.tokens.push(token);
    }

    fn push_record_type_token(&mut self, token: Token<'a>, rt: RecordType) {
        self.rt.update(rt);
        if !token.id.is_empty() {
            self.ids.push(token.id.into());
        }
        self.push_token(token)
    }

    fn push_prepr_if(&mut self, token: Token<'a>) {
        self.nesting += 1;
        self.push_token(token)
    }

    fn push_prepr_endif(&mut self, token: Token<'a>) -> Result<(), String> {
        self.nesting -= 1;
        if self.nesting < 0 {
            return Err("unmatched #endif".into());
        }
        self.push_token(token);
        Ok(())
    }

    fn add_token(&mut self, token: Token<'a>) -> Result<(), String> {
        match token.tt {
            TokenType::Comment => self.push_token(token),
            TokenType::Typedef => self.push_record_type_token(token, RecordType::Typedef),
            TokenType::Function => self.push_record_type_token(token, RecordType::Function),
            TokenType::Const => self.push_record_type_token(token, RecordType::Const),
            TokenType::PrivateToken => self.push_record_type_token(token, RecordType::PrivateToken),
            TokenType::PreprDefine => self.push_record_type_token(token, RecordType::PreprDefine),
            TokenType::PreprInclude => self.push_record_type_token(token, RecordType::PreprInclude),
            TokenType::PreprIf => self.push_prepr_if(token),
            TokenType::PreprElse => self.push_token(token),
            TokenType::PreprEndif => self.push_prepr_endif(token)?,
            TokenType::Whitespace => self.push_token(token),
        }
        Ok(())
    }
}

// Print all comments first, skip whitespaces
impl<'a> std::fmt::Display for Record<'a> {
    fn fmt(&self, f: &mut std::fmt::Formatter<'_>) -> std::fmt::Result {
        self.tokens
            .iter()
            .filter(|t| t.tt == TokenType::Comment)
            .map(|t| t.fmt(f))
            .find(|r| r.is_err())
            .unwrap_or(Ok(()))?;
        self.tokens
            .iter()
            .filter(|t| t.tt != TokenType::Comment && t.tt != TokenType::Whitespace)
            .map(|t| t.fmt(f))
            .find(|r| r.is_err())
            .unwrap_or(Ok(()))?;
        Ok(())
    }
}

#[derive(Debug, Clone, Copy, PartialEq, Eq)]
enum TokenType {
    Comment,
    Typedef,
    Function,
    Const,
    PrivateToken,
    PreprDefine,
    PreprInclude,
    PreprIf,
    PreprElse,
    PreprEndif,
    Whitespace,
}
#[derive(Debug, Clone, PartialEq, Eq)]
struct Token<'a> {
    tt: TokenType,
    id: &'a str,
    span: Cow<'a, str>,
}
impl<'a> std::fmt::Display for Token<'a> {
    fn fmt(&self, f: &mut std::fmt::Formatter<'_>) -> std::fmt::Result {
        // f.write_str(format!("{:?} [", self.tt).as_str())?;
        f.write_str(&self.span)?;
        // f.write_str("]")?;

        // Each token is finalized with endline character on output
        f.write_str("\n")?;
        Ok(())
    }
}
impl<'a> Token<'a> {
    fn new<I: Into<Cow<'a, str>>>(tt: TokenType, id: &'a str, span: I) -> Self {
        Token {
            tt,
            id,
            span: span.into(),
        }
    }

    fn next(s: &'a str) -> Option<Self> {
        Self::whitespace(s)
            .or_else(|| Self::comment(s))
            .or_else(|| Self::prepr_endif(s))
            .or_else(|| Self::prepr_include(s))
            .or_else(|| Self::prepr_define(s))
            .or_else(|| Self::prepr_if(s))
            .or_else(|| Self::prepr_else(s))
            .or_else(|| Self::typedef(s))
            .or_else(|| Self::r#const(s))
            .or_else(|| Self::function(s))
    }

    //
    // Each token is consumed without end of line characters.
    // When performing output of tokens, endline is added to each token.
    // This guarantees that tokens can be shuffled as necessary
    //
    fn typedef(s: &'a str) -> Option<Self> {
        if s.starts_with("typedef") {
            let mut len = 0;
            let mut accolades = 0;
            for c in s.chars() {
                len += c.len_utf8();
                if c == '{' {
                    accolades += 1;
                } else if c == '}' {
                    accolades -= 1;
                } else if c == ';' && accolades == 0 {
                    break;
                }
            }
            let span = &s[..len];
            let id_len = span
                .chars()
                .rev()
                .skip(1)
                .take_while(|&c| c.is_alphanumeric() || c == '_')
                .fold(1, |acc, c| acc + c.len_utf8());
            let id = &span[(span.len() - id_len)..(span.len() - 1)];
            Some(Token::new(
                if id.starts_with('_') {
                    TokenType::PrivateToken
                } else {
                    TokenType::Typedef
                },
                id,
                span,
            ))
        } else {
            None
        }
    }

    fn function(s: &'a str) -> Option<Self> {
        s.until_incl(";").and_then(|span| {
            span.contains('(').then(|| {
                let mut iter = span.chars().rev();
                let id_end = iter
                    .by_ref()
                    .take_while(|&c| c != '(')
                    .fold(1, |acc, c| acc + c.len_utf8());
                let id_len = iter
                    .take_while(|&c| c.is_alphanumeric() || c == '_')
                    .fold(0, |acc, c| acc + c.len_utf8());
                let id = &span[(span.len() - id_end - id_len)..(span.len() - id_end)];
                Token::new(TokenType::Function, id, span)
            })
        })
    }

    fn r#const(s: &'a str) -> Option<Self> {
        s.until_incl(";").and_then(|span| {
            span.contains("const").then(|| {
                let id_len = span
                    .chars()
                    .rev()
                    .skip(1)
                    .take_while(|&c| c.is_alphanumeric() || c == '_')
                    .fold(0, |acc, c| acc + c.len_utf8());
                let id = &span[(span.len() - 1 - id_len)..(span.len() - 1)];
                Token::new(TokenType::Const, id, span)
            })
        })
    }

    fn whitespace(s: &'a str) -> Option<Self> {
        let mut len = 0;
        for c in s.chars() {
            if c.is_whitespace() {
                len += c.len_utf8()
            } else {
                break;
            }
        }
        if len > 0 {
            Some(Token::new(TokenType::Whitespace, "", &s[..len]))
        } else {
            None
        }
    }

    fn comment(s: &'a str) -> Option<Self> {
        if s.starts_with("/*") {
            Some(Token::new(
                TokenType::Comment,
                "",
                s.until_incl("*/").unwrap_or(s),
            ))
        } else if s.starts_with("//") {
            Some(Token::new(
                TokenType::Comment,
                "",
                s.until("\n").unwrap_or(s),
            ))
        } else {
            None
        }
    }

    fn prepr_if(s: &'a str) -> Option<Self> {
        if s.starts_with("#if ") || s.starts_with("#ifdef ") || s.starts_with("#ifndef ") {
            let span = s.until("\n").unwrap_or(s);
            Some(Token::new(TokenType::PreprIf, span, span))
        } else {
            None
        }
    }

    fn prepr_define(s: &'a str) -> Option<Self> {
        let start = "#define ";
        s.strip_prefix(start).map(|defined| {
            let span = s.until("\n").unwrap_or(s);
            Token::new(
                if defined.starts_with('_') {
                    TokenType::PrivateToken
                } else {
                    TokenType::PreprDefine
                },
                span[start.len()..].split_whitespace().next().unwrap(),
                span,
            )
        })
    }

    fn prepr_endif(s: &'a str) -> Option<Self> {
        s.starts_with("#endif")
            .then(|| Token::new(TokenType::PreprEndif, "", s.until("\n").unwrap_or(s)))
    }

    fn prepr_else(s: &'a str) -> Option<Self> {
        s.starts_with("#else")
            .then(|| Token::new(TokenType::PreprElse, "", s.until("\n").unwrap_or(s)))
    }

    fn prepr_include(s: &'a str) -> Option<Self> {
        Self::r#include(s, "#include \"", "\"").or_else(|| Self::r#include(s, "#include <", ">"))
    }

    fn r#include(s: &'a str, start: &str, end: &str) -> Option<Self> {
        if s.starts_with(start) {
            let span = s.until_incl(end).expect("detected unterminated #include");
            Some(Token::new(
                TokenType::PreprInclude,
                &span[start.len()..(span.len() - end.len())],
                span,
            ))
        } else {
            None
        }
    }
}
trait Until: Sized {
    fn until(self, pattern: &str) -> Option<Self>;
    fn until_incl(self, pattern: &str) -> Option<Self>;
}
impl Until for &str {
    fn until(self, pattern: &str) -> Option<Self> {
        self.find(pattern).map(|l| &self[..l])
    }
    fn until_incl(self, pattern: &str) -> Option<Self> {
        self.find(pattern).map(|l| &self[..(l + pattern.len())])
    }
}
struct Tokenizer<'a> {
    filename: &'a str,
    inner: &'a str,
}
impl<'a> Iterator for Tokenizer<'a> {
    type Item = Token<'a>;

    fn next(&mut self) -> Option<Self::Item> {
        if self.inner.is_empty() {
            None
        } else {
            let result = Token::next(self.inner);
            if let Some(result) = &result {
                self.inner = &self.inner[result.span.len()..];
            } else {
                panic!(
                    "Couldn't parse C file {}, stopped at: {}",
                    self.filename,
                    self.inner.lines().next().unwrap()
                )
            }
            result
        }
    }
}

#[derive(Clone, Debug)]
pub struct Ctype {
    typename: String,
}

impl Ctype {
    pub fn new(typename: &str) -> Self {
        Ctype {
            typename: typename.to_owned(),
        }
    }

    pub fn without_cv(self) -> Self {
        Ctype {
            typename: self.typename.replace("const ", ""),
        }
    }

    pub fn without_ptr(self) -> Self {
        Ctype {
            typename: self.typename.replace(['*', '&'], ""),
        }
    }

    pub fn with_ref(self) -> Self {
        Ctype {
            typename: self.typename.replace('*', "&"),
        }
    }

    pub fn decay(self) -> Self {
        self.without_cv().without_ptr()
    }
}

#[derive(Clone, Debug)]
pub struct FuncArg {
    typename: Ctype,
    name: String,
}

impl FuncArg {
    pub fn new(typename: &str, name: &str) -> Self {
        FuncArg {
            typename: Ctype::new(typename),
            name: name.to_owned(),
        }
    }
}
#[derive(Clone, Debug)]
pub struct FunctionSignature {
    entity_name: String, // the signifcant part of name, e.g. `session` for `z_session_t`
    return_type: Ctype,
    func_name: String,
    args: Vec<FuncArg>,
}

impl FunctionSignature {
    pub fn new(
        entity_name: &str,
        return_type: &str,
        func_name: String,
        args: Vec<FuncArg>,
    ) -> Self {
        FunctionSignature {
            entity_name: entity_name.to_owned(),
            return_type: Ctype::new(return_type),
            func_name,
            args,
        }
    }
}

pub fn create_generics_header(path_in: &str, path_out: &str) {
    let mut file_out = std::fs::File::options()
        .read(false)
        .write(true)
        .truncate(true)
        .append(false)
        .create(true)
        .open(path_out)
        .unwrap();

    file_out
        .write_all(
            "#pragma once
// clang-format off

"
            .as_bytes(),
        )
        .unwrap();

    //
    // C part
    //
    file_out
        .write_all(
            "
#ifndef __cplusplus

"
            .as_bytes(),
        )
        .unwrap();

<<<<<<< HEAD
    let (move_funcs, take_funcs) = make_move_take_signatures(path_in);
    let out = generate_move_functions_c(&move_funcs);
    file_out.write_all(out.as_bytes()).unwrap();
    file_out.write_all("\n\n".as_bytes()).unwrap();
=======
    // Collect all function signatures to be wrappeb by macros and verify that all necessary functions are present for each entity
    let (move_funcs, take_funcs) = make_move_take_signatures(path_in);
    let loan_funcs = find_loan_functions(path_in);
    let loan_mut_funcs = find_loan_mut_functions(path_in);
    let drop_funcs = find_drop_functions(path_in);
    let null_funcs = find_null_functions(path_in);
    let check_funcs = find_check_functions(path_in);
    let call_funcs = find_call_functions(path_in);
    let recv_funcs = find_recv_functions(path_in);

    let drops = drop_funcs
        .iter()
        .map(|f| &f.entity_name)
        .collect::<HashSet<_>>();
    let moves = move_funcs
        .iter()
        .map(|f| &f.entity_name)
        .collect::<HashSet<_>>();
    let takes = take_funcs
        .iter()
        .map(|f| &f.entity_name)
        .collect::<HashSet<_>>();
    let nulls = null_funcs
        .iter()
        .map(|f| &f.entity_name)
        .collect::<HashSet<_>>();
    let checks = check_funcs
        .iter()
        .map(|f| &f.entity_name)
        .collect::<HashSet<_>>();

    let mut msgs = Vec::new();

    // More checks can be added here
>>>>>>> 3f0f9d8e

    if drops != nulls {
        msgs.push(format!(
            "the list of z_xxx_drop and z_xxx_null functions are different:\n missing z_xxx_null for {:?}\n missing z_xxx_drop for {:?}",
            drops.difference(&nulls),
            nulls.difference(&drops)
        ));
    }

    if drops != checks {
        msgs.push(format!(
            "the list of z_xxx_drop and z_xxx_check functions are different:\n missing z_xxx_check for {:?}\n missing z_xxx_drop for {:?}",
            drops.difference(&checks),
            checks.difference(&drops)
        ));
    }

    if drops != moves {
        msgs.push(format!(
            "the list of z_xxx_drop and z_xxx_move functions are different:\n missing z_xxx_move for {:?}\n missing z_xxx_drop for {:?}",
            drops.difference(&moves),
            moves.difference(&drops)
        ));
    }

    if drops != takes {
        msgs.push(format!(
            "the list of z_xxx_drop and z_xxx_take functions are different:\n missing z_xxx_take for {:?}\n missing z_xxx_drop for {:?}",
            drops.difference(&takes),
            takes.difference(&drops)
        ));
    }

    if !msgs.is_empty() {
        panic!("Some functions are missing:\n{}", msgs.join("\n"));
    }

    let out = generate_move_functions_c(&move_funcs);
    file_out.write_all(out.as_bytes()).unwrap();
    file_out.write_all("\n\n".as_bytes()).unwrap();

    let out = generate_generic_loan_c(&loan_funcs);
    file_out.write_all(out.as_bytes()).unwrap();
    file_out.write_all("\n\n".as_bytes()).unwrap();

    let out = generate_generic_loan_mut_c(&loan_mut_funcs);
    file_out.write_all(out.as_bytes()).unwrap();
    file_out.write_all("\n\n".as_bytes()).unwrap();

<<<<<<< HEAD
    let out = generate_generic_move_c(&move_funcs);
=======
    let out = generate_generic_drop_c(&drop_funcs);
>>>>>>> 3f0f9d8e
    file_out.write_all(out.as_bytes()).unwrap();
    file_out.write_all("\n\n".as_bytes()).unwrap();

    let out = generate_generic_move_c(&move_funcs);
    file_out.write_all(out.as_bytes()).unwrap();
    file_out.write_all("\n\n".as_bytes()).unwrap();

<<<<<<< HEAD
    let out = generate_take_functions(&take_funcs);
    file_out.write_all(out.as_bytes()).unwrap();
    file_out.write_all("\n\n".as_bytes()).unwrap();

    let out = generate_generic_take_c(&take_funcs);
    file_out.write_all(out.as_bytes()).unwrap();
    file_out.write_all("\n\n".as_bytes()).unwrap();

    let type_name_to_check_func = find_check_functions(path_in);
    let out = generate_generic_check_c(&type_name_to_check_func);
=======
    let out = generate_generic_null_c(&null_funcs);
>>>>>>> 3f0f9d8e
    file_out.write_all(out.as_bytes()).unwrap();
    file_out.write_all("\n\n".as_bytes()).unwrap();

    let out = generate_take_functions(&take_funcs);
    file_out.write_all(out.as_bytes()).unwrap();
    file_out.write_all("\n\n".as_bytes()).unwrap();

    let out = generate_generic_take_c(&take_funcs);
    file_out.write_all(out.as_bytes()).unwrap();
    file_out.write_all("\n\n".as_bytes()).unwrap();

    let out = generate_generic_check_c(&check_funcs);
    file_out.write_all(out.as_bytes()).unwrap();
    file_out.write_all("\n\n".as_bytes()).unwrap();

    let out = generate_generic_call_c(&call_funcs);
    file_out.write_all(out.as_bytes()).unwrap();
    file_out.write_all("\n\n".as_bytes()).unwrap();

    let out = generate_generic_closure_c(&call_funcs);
    file_out.write_all(out.as_bytes()).unwrap();
    file_out.write_all("\n\n".as_bytes()).unwrap();

    let out = generate_generic_recv_c(&recv_funcs);
    file_out.write_all(out.as_bytes()).unwrap();

    //
    // C++ part
    //
    file_out
        .write_all("\n#else  // #ifndef __cplusplus\n".as_bytes())
        .unwrap();
    file_out.write_all("\n\n".as_bytes()).unwrap();

    let out = generate_move_functions_cpp(&move_funcs);
    file_out.write_all(out.as_bytes()).unwrap();
    file_out.write_all("\n\n".as_bytes()).unwrap();

<<<<<<< HEAD
    let out = generate_generic_loan_cpp(&type_name_to_loan_func);
=======
    let out = generate_generic_loan_cpp(&loan_funcs);
    file_out.write_all(out.as_bytes()).unwrap();
    file_out.write_all("\n\n".as_bytes()).unwrap();

    let out = generate_generic_loan_mut_cpp(&loan_mut_funcs);
    file_out.write_all(out.as_bytes()).unwrap();
    file_out.write_all("\n\n".as_bytes()).unwrap();

    let out = generate_generic_drop_cpp(&drop_funcs);
>>>>>>> 3f0f9d8e
    file_out.write_all(out.as_bytes()).unwrap();
    file_out.write_all("\n\n".as_bytes()).unwrap();

    let out = generate_generic_move_cpp(&move_funcs);
    file_out.write_all(out.as_bytes()).unwrap();
    file_out.write_all("\n\n".as_bytes()).unwrap();

    let out = generate_generic_null_cpp(&null_funcs);
    file_out.write_all(out.as_bytes()).unwrap();
    file_out.write_all("\n\n".as_bytes()).unwrap();

<<<<<<< HEAD
    let out = generate_generic_move_cpp(&move_funcs);
=======
    let out = generate_take_functions(&take_funcs);
>>>>>>> 3f0f9d8e
    file_out.write_all(out.as_bytes()).unwrap();
    file_out.write_all("\n\n".as_bytes()).unwrap();

    let out = generate_generic_take_cpp(&take_funcs);
    file_out.write_all(out.as_bytes()).unwrap();
    file_out.write_all("\n\n".as_bytes()).unwrap();

<<<<<<< HEAD
    let out = generate_take_functions(&take_funcs);
    file_out.write_all(out.as_bytes()).unwrap();
    file_out.write_all("\n\n".as_bytes()).unwrap();

    let out = generate_generic_take_cpp(&take_funcs);
    file_out.write_all(out.as_bytes()).unwrap();
    file_out.write_all("\n\n".as_bytes()).unwrap();

    let out = generate_generic_check_cpp(&type_name_to_check_func);
=======
    let out = generate_generic_check_cpp(&check_funcs);
>>>>>>> 3f0f9d8e
    file_out.write_all(out.as_bytes()).unwrap();
    file_out.write_all("\n\n".as_bytes()).unwrap();

    let out = generate_generic_call_cpp(&call_funcs);
    file_out.write_all(out.as_bytes()).unwrap();
    file_out.write_all("\n\n".as_bytes()).unwrap();

    let out = generate_generic_closure_cpp(&call_funcs);
    file_out.write_all(out.as_bytes()).unwrap();
    file_out.write_all("\n\n".as_bytes()).unwrap();

    let out = generate_generic_recv_cpp(&recv_funcs);
    file_out.write_all(out.as_bytes()).unwrap();
    file_out.write_all("\n\n".as_bytes()).unwrap();

    let out = generate_generic_loan_to_owned_type_cpp(&[loan_funcs, loan_mut_funcs].concat());
    file_out.write_all(out.as_bytes()).unwrap();

    file_out
        .write_all("\n#endif  // #ifndef __cplusplus\n\n".as_bytes())
        .unwrap();
}

pub fn make_move_take_signatures(
    path_in: &str,
) -> (Vec<FunctionSignature>, Vec<FunctionSignature>) {
    let bindings = std::fs::read_to_string(path_in).unwrap();
    let re = Regex::new(r"(\w+)_drop\(struct (\w+) (\w+)\);").unwrap();
    let mut move_funcs = Vec::<FunctionSignature>::new();
    let mut take_funcs = Vec::<FunctionSignature>::new();

<<<<<<< HEAD
    for (_, [func_name, arg_type, arg_name]) in re.captures_iter(&bindings).map(|c| c.extract()) {
        let (prefix, _, semantic, postfix) = split_type_name(arg_type);
        let z_owned_type = format!("{}_{}_{}_{}*", prefix, "owned", semantic, postfix);
        let z_moved_type = format!("{}_{}_{}_{}", prefix, "moved", semantic, postfix);
        let move_f = FunctionSignature {
            return_type: Ctype::new(arg_type),
            func_name: func_name.to_string() + "_move",
            args: vec![FuncArg::new(&z_owned_type, arg_name)],
        };
        let take_f = FunctionSignature {
            return_type: Ctype::new("void"),
            func_name: func_name.to_string() + "_take",
            args: vec![
                FuncArg::new(&z_owned_type, arg_name),
                FuncArg::new(&z_moved_type, "x"),
            ],
        };
=======
    for (_, [func_name_prefix, arg_type, arg_name]) in
        re.captures_iter(&bindings).map(|c| c.extract())
    {
        let (prefix, _, semantic, postfix) = split_type_name(arg_type);
        let z_owned_type = format!("{}_{}_{}_{}*", prefix, "owned", semantic, postfix);
        let z_moved_type = format!("{}_{}_{}_{}", prefix, "moved", semantic, postfix);
        let move_f = FunctionSignature::new(
            semantic,
            arg_type,
            func_name_prefix.to_string() + "_move",
            vec![FuncArg::new(&z_owned_type, arg_name)],
        );
        let take_f = FunctionSignature::new(
            semantic,
            "void",
            func_name_prefix.to_string() + "_take",
            vec![
                FuncArg::new(&z_owned_type, arg_name),
                FuncArg::new(&z_moved_type, "x"),
            ],
        );
>>>>>>> 3f0f9d8e
        move_funcs.push(move_f);
        take_funcs.push(take_f);
    }
    (move_funcs, take_funcs)
}

pub fn find_loan_functions(path_in: &str) -> Vec<FunctionSignature> {
    let bindings = std::fs::read_to_string(path_in).unwrap();
    let re = Regex::new(r"const struct (\w+) \*(\w+)_loan\(const struct (\w+) \*(\w+)\);").unwrap();
    let mut res = Vec::<FunctionSignature>::new();

    for (_, [return_type, func_name, arg_type, arg_name]) in
        re.captures_iter(&bindings).map(|c| c.extract())
    {
        let (_, _, semantic, _) = split_type_name(arg_type);
        let f = FunctionSignature::new(
            semantic,
            &("const ".to_string() + return_type + "*"),
            func_name.to_string() + "_loan",
            vec![FuncArg::new(
                &("const ".to_string() + arg_type + "*"),
                arg_name,
            )],
        );
        res.push(f);
    }
    res
}

pub fn find_loan_mut_functions(path_in: &str) -> Vec<FunctionSignature> {
    let bindings = std::fs::read_to_string(path_in).unwrap();
    let re = Regex::new(r"struct (\w+) \*(\w+)_loan_mut\(struct (\w+) \*(\w+)\);").unwrap();
    let mut res = Vec::<FunctionSignature>::new();

    for (_, [return_type, func_name, arg_type, arg_name]) in
        re.captures_iter(&bindings).map(|c| c.extract())
    {
        let (_, _, semantic, _) = split_type_name(arg_type);
        let f = FunctionSignature::new(
            semantic,
            &(return_type.to_string() + "*"),
            func_name.to_string() + "_loan_mut",
            vec![FuncArg::new(&(arg_type.to_string() + "*"), arg_name)],
        );
        res.push(f);
    }
    res
}

pub fn find_drop_functions(path_in: &str) -> Vec<FunctionSignature> {
    let bindings = std::fs::read_to_string(path_in).unwrap();
<<<<<<< HEAD
    let re = Regex::new(r"(.+?) +(\w+)_drop\(struct (\w+) (\w+)\);").unwrap();
=======
    let re = Regex::new(r"(.+?) +(\w+_drop)\(struct (\w+) (\w+)\);").unwrap();
>>>>>>> 3f0f9d8e
    let mut res = Vec::<FunctionSignature>::new();

    for (_, [return_type, func_name, arg_type, arg_name]) in
        re.captures_iter(&bindings).map(|c| c.extract())
    {
        // if necessary, other prefixes like "extern", "static", etc. can be removed here
        let return_type = return_type
            .split(' ')
            .filter(|x| *x != "ZENOHC_API")
            .collect::<Vec<_>>()
            .join(" ");
<<<<<<< HEAD
        let f = FunctionSignature {
            return_type: Ctype::new(return_type.as_str()),
            func_name: func_name.to_string() + "_drop",
            args: vec![FuncArg::new(arg_type, arg_name)],
        };
=======
        let (_, _, semantic, _) = split_type_name(arg_type);
        let f = FunctionSignature::new(
            semantic,
            return_type.as_str(),
            func_name.to_string(),
            vec![FuncArg::new(arg_type, arg_name)],
        );
>>>>>>> 3f0f9d8e
        res.push(f);
    }
    res
}

pub fn find_null_functions(path_in: &str) -> Vec<FunctionSignature> {
    let bindings = std::fs::read_to_string(path_in).unwrap();
    let re = Regex::new(r"(\w+)_null\(struct (\w+) \*(\w+)\);").unwrap();
    let mut res = Vec::<FunctionSignature>::new();

    for (_, [func_name, arg_type, arg_name]) in re.captures_iter(&bindings).map(|c| c.extract()) {
        let (_, _, semantic, _) = split_type_name(arg_type);
        let f = FunctionSignature::new(
            semantic,
            "void",
            func_name.to_string() + "_null",
            vec![FuncArg::new(&(arg_type.to_string() + "*"), arg_name)],
        );
        res.push(f);
    }
    res
}

pub fn find_check_functions(path_in: &str) -> Vec<FunctionSignature> {
    let bindings = std::fs::read_to_string(path_in).unwrap();
    let re = Regex::new(r"bool (\w+)_check\(const struct (\w+) \*(\w+)\);").unwrap();
    let mut res = Vec::<FunctionSignature>::new();

    for (_, [func_name, arg_type, arg_name]) in re.captures_iter(&bindings).map(|c| c.extract()) {
        let (_, _, semantic, _) = split_type_name(arg_type);
        let f = FunctionSignature::new(
            semantic,
            "bool",
            func_name.to_string() + "_check",
            vec![FuncArg::new(
                &("const ".to_string() + arg_type + "*"),
                arg_name,
            )],
        );
        res.push(f);
    }
    res
}

pub fn find_call_functions(path_in: &str) -> Vec<FunctionSignature> {
    let bindings = std::fs::read_to_string(path_in).unwrap();
    let re = Regex::new(
        r"(\w+) (\w+)_call\(const struct (\w+) \*(\w+),\s+(\w*)\s*struct (\w+) (\*?)(\w+)\);",
    )
    .unwrap();
    let mut res = Vec::<FunctionSignature>::new();

    for (
        _,
        [return_type, func_name, closure_type, closure_name, arg_cv, arg_type, arg_deref, arg_name],
    ) in re.captures_iter(&bindings).map(|c| c.extract())
    {
        let arg_cv: String = if arg_cv.is_empty() {
            "".to_string()
        } else {
            "const ".to_string()
        };
        let (_, _, semantic, _) = split_type_name(arg_type);
        let f = FunctionSignature::new(
            semantic,
            return_type,
            func_name.to_string() + "_call",
            vec![
                FuncArg::new(&("const ".to_string() + closure_type + "*"), closure_name),
                FuncArg::new(&(arg_cv + arg_type + arg_deref), arg_name),
            ],
        );
        res.push(f);
    }
    res
}

pub fn find_recv_functions(path_in: &str) -> Vec<FunctionSignature> {
    let bindings = std::fs::read_to_string(path_in).unwrap();
    let re = Regex::new(r"(\w+)\s+z_(\w+)_handler_(\w+)_recv\(const\s+struct\s+(\w+)\s+\*(\w+),\s+struct\s+(\w+)\s+\*(\w+)\);").unwrap();
    let mut res = Vec::<FunctionSignature>::new();

    for (_, [return_type, handler_type, value_type, arg1_type, arg1_name, arg2_type, arg2_name]) in
        re.captures_iter(&bindings).map(|c| c.extract())
    {
        let (_, _, semantic, _) = split_type_name(arg1_type);
        let f = FunctionSignature::new(
            semantic,
            return_type,
            "z_".to_string() + handler_type + "_handler_" + value_type + "_recv",
            vec![
                FuncArg::new(&("const ".to_string() + arg1_type + "*"), arg1_name),
                FuncArg::new(&(arg2_type.to_string() + "*"), arg2_name),
            ],
        );
        res.push(f);
    }
    res
}

pub fn generate_generic_c(
    macro_func: &[FunctionSignature],
    generic_name: &str,
    decay: bool,
) -> String {
    let va_args = macro_func
        .iter()
        .any(|f| f.args.len() != macro_func[0].args.len());
    let mut args = macro_func[0]
        .args
        .iter()
        .map(|a| a.name.to_string())
        .collect::<Vec<_>>();
    let mut out = if va_args {
        format!(
            "#define {generic_name}({}, ...) \\
        _Generic(({})",
            args.join(", "),
            args[0],
        )
    } else {
        format!(
            "#define {generic_name}({}) \\
    _Generic(({})",
            args.join(", "),
            args[0],
        )
    };
    if decay {
        args[0] = format!("&{}", args[0]);
    }

    for func in macro_func {
        let owned_type = if decay {
            func.args[0].typename.clone().decay().typename
        } else {
            func.args[0].typename.typename.clone()
        };
        let func_name = &func.func_name;
        out += ", \\\n";
        out += &format!("        {owned_type} : {func_name}");
    }
    out += " \\\n";
    if va_args {
        out += &format!("    )({}, __VA_ARGS__)", args.join(", "));
    } else {
        out += &format!("    )({})", args.join(", "));
    }
    out
}

pub fn generate_generic_loan_c(macro_func: &[FunctionSignature]) -> String {
    generate_generic_c(macro_func, "z_loan", true)
}

pub fn generate_generic_loan_mut_c(macro_func: &[FunctionSignature]) -> String {
    generate_generic_c(macro_func, "z_loan_mut", true)
}

pub fn generate_generic_move_c(macro_func: &[FunctionSignature]) -> String {
    generate_generic_c(macro_func, "z_move", true)
}

pub fn generate_generic_take_c(macro_func: &[FunctionSignature]) -> String {
<<<<<<< HEAD
    generate_generic_c(macro_func, "z_take", true)
=======
    generate_generic_c(macro_func, "z_take", false)
>>>>>>> 3f0f9d8e
}

pub fn generate_generic_drop_c(macro_func: &[FunctionSignature]) -> String {
    generate_generic_c(macro_func, "z_drop", false)
}

pub fn generate_take_functions(macro_func: &[FunctionSignature]) -> String {
    let mut out = String::new();
    for sig in macro_func {
        let (prefix, _, semantic, _) = split_type_name(&sig.args[0].typename.typename);
        out += &format!(
            "static inline void {}({} {}, {} {}) {{ *{} = *{}._ptr; {}_{}_null({}._ptr); }}\n",
            sig.func_name,
            sig.args[0].typename.typename,
            sig.args[0].name,
            sig.args[1].typename.typename,
            sig.args[1].name,
            sig.args[0].name,
            sig.args[1].name,
            prefix,
            semantic,
            sig.args[1].name,
        );
    }
    out
}

pub fn generate_move_functions_c(macro_func: &[FunctionSignature]) -> String {
    let mut out = String::new();
    for sig in macro_func {
        out += &format!(
            "static inline {} {}({} x) {{ return ({}){{x}}; }}\n",
            sig.return_type.typename,
            sig.func_name,
            sig.args[0].typename.typename,
            sig.return_type.typename
        );
    }
    out
}

pub fn generate_move_functions_cpp(macro_func: &[FunctionSignature]) -> String {
    let mut out = String::new();
    for sig in macro_func {
        out += &format!(
            "static inline {} {}({} x) {{ return {}{{x}}; }}\n",
            sig.return_type.typename,
            sig.func_name,
            sig.args[0].typename.typename,
            sig.return_type.typename
        );
    }
    out
}

pub fn generate_generic_null_c(macro_func: &[FunctionSignature]) -> String {
    generate_generic_c(macro_func, "z_null", false)
}

pub fn generate_generic_check_c(macro_func: &[FunctionSignature]) -> String {
    generate_generic_c(macro_func, "z_check", true)
}

pub fn generate_generic_call_c(macro_func: &[FunctionSignature]) -> String {
    generate_generic_c(macro_func, "z_call", false)
}

pub fn generate_generic_recv_c(macro_func: &[FunctionSignature]) -> String {
    let try_recv_funcs: Vec<FunctionSignature> = macro_func
        .iter()
        .filter(|f| f.func_name.contains("try_recv"))
        .cloned()
        .collect();
    let recv_funcs: Vec<FunctionSignature> = macro_func
        .iter()
        .filter(|f| !f.func_name.contains("try_recv"))
        .cloned()
        .collect();
    generate_generic_c(&try_recv_funcs, "z_try_recv", false)
        + "\n\n"
        + generate_generic_c(&recv_funcs, "z_recv", false).as_str()
}

pub fn generate_generic_closure_c(_macro_func: &[FunctionSignature]) -> String {
    "#define z_closure(x, callback, dropper, ctx) \\
    {{(x)->context = (void*)(ctx); (x)->call = (callback); (x)->drop = (dropper);}}"
        .to_owned()
}

pub fn generate_generic_cpp(
    macro_func: &[FunctionSignature],
    generic_name: &str,
    decay: bool,
) -> String {
    let mut out = "".to_owned();

    let (body_start, body_end) = if macro_func.iter().any(|f| f.args.len() > 1) {
        ("\n    ", "\n")
    } else {
        (" ", " ")
    };

    for func in macro_func {
        let func_name = &func.func_name;
        let return_type = &func.return_type.typename;
        let arg_name = &func.args[0].name;
        let arg_type = if decay {
            func.args[0].typename.clone().with_ref().typename
        } else {
            func.args[0].typename.typename.clone()
        };
        let x = if decay {
            "&".to_string() + arg_name
        } else {
            arg_name.to_owned()
        };
        out += "\n";
        out += &format!("inline {return_type} {generic_name}({arg_type} {arg_name}");
        for i in 1..func.args.len() {
            out += &format!(", {} {}", func.args[i].typename.typename, func.args[i].name);
        }
        out += &format!(") {{{body_start}");
        if return_type != "void" {
            out += "return ";
        }
        out += &format!("{func_name}({x}");
        for i in 1..func.args.len() {
            out += &format!(", {}", func.args[i].name);
        }
        out += &format!(");{body_end}}};");
    }
    out
}

pub fn generate_generic_loan_cpp(macro_func: &[FunctionSignature]) -> String {
    generate_generic_cpp(macro_func, "z_loan", true)
}

pub fn generate_generic_loan_to_owned_type_cpp(macro_func: &[FunctionSignature]) -> String {
    let mut processed_loaned_types = HashSet::<String>::new();
    let mut out = "template<class T> struct z_loaned_to_owned_type_t {};
template<class T> struct z_owned_to_loaned_type_t {};"
        .to_owned();
    for f in macro_func {
        let loaned = f.return_type.clone().without_cv().without_ptr().typename;
        if processed_loaned_types.contains(&loaned) {
            continue;
        } else {
            processed_loaned_types.insert(loaned.clone());
        }
        let owned = f.args[0]
            .typename
            .clone()
            .without_cv()
            .without_ptr()
            .typename;
        if owned.contains("view") {
            continue;
        }
        out += &format!(
            "
template<> struct z_loaned_to_owned_type_t<{loaned}> {{ typedef {owned} type; }};
template<> struct z_owned_to_loaned_type_t<{owned}> {{ typedef {loaned} type; }};"
        );
    }
    out
}

pub fn generate_generic_loan_mut_cpp(macro_func: &[FunctionSignature]) -> String {
    generate_generic_cpp(macro_func, "z_loan_mut", true)
}

pub fn generate_generic_drop_cpp(macro_func: &[FunctionSignature]) -> String {
    generate_generic_cpp(macro_func, "z_drop", false)
}

pub fn generate_generic_move_cpp(macro_func: &[FunctionSignature]) -> String {
    generate_generic_cpp(macro_func, "z_move", true)
}

pub fn generate_generic_take_cpp(macro_func: &[FunctionSignature]) -> String {
<<<<<<< HEAD
    generate_generic_cpp(macro_func, "z_take", true)
=======
    generate_generic_cpp(macro_func, "z_take", false)
>>>>>>> 3f0f9d8e
}

pub fn generate_generic_null_cpp(macro_func: &[FunctionSignature]) -> String {
    generate_generic_cpp(macro_func, "z_null", false)
}

pub fn generate_generic_check_cpp(macro_func: &[FunctionSignature]) -> String {
    generate_generic_cpp(macro_func, "z_check", true)
}

pub fn generate_generic_call_cpp(macro_func: &[FunctionSignature]) -> String {
    generate_generic_cpp(macro_func, "z_call", false)
}

pub fn generate_generic_recv_cpp(macro_func: &[FunctionSignature]) -> String {
    let try_recv_funcs: Vec<FunctionSignature> = macro_func
        .iter()
        .filter(|f| f.func_name.contains("try_recv"))
        .cloned()
        .collect();
    let recv_funcs: Vec<FunctionSignature> = macro_func
        .iter()
        .filter(|f| !f.func_name.contains("try_recv"))
        .cloned()
        .collect();
    generate_generic_cpp(&try_recv_funcs, "z_try_recv", false)
        + "\n\n"
        + generate_generic_cpp(&recv_funcs, "z_recv", false).as_str()
}

pub fn generate_generic_closure_cpp(macro_func: &[FunctionSignature]) -> String {
    let mut out = "".to_owned();

    for func in macro_func {
        let return_type = &func.return_type.typename;
        let closure_name = &func.args[0].name;
        let closure_type = func.args[0]
            .typename
            .clone()
            .without_cv()
            .typename
            .replace("loaned", "owned");
        let arg_type = &func.args[1].typename.typename;
        out += "\n";
        out += &format!(
            "inline void z_closure(
    {closure_type} {closure_name},
    {return_type} (*call)({arg_type}, void*),
    void (*drop)(void*),
    void *context) {{
    {closure_name}->context = context;
    {closure_name}->drop = drop;
    {closure_name}->call = call;
}};"
        );
    }
    out
}

fn test_feature(feature: &str) -> bool {
    match feature {
        #[cfg(feature = "shared-memory")]
        "shared-memory" => true,
        #[cfg(feature = "unstable")]
        "unstable" => true,
        _ => false,
    }
}

/// Evaluates conditional feature macros in the form #if (logical expression of define(FEATURE_NAME))
/// and removes the code under those that evaluate to false
/// Note: works only on single string conditional expressions
pub fn process_feature_defines(input_path: &str) -> Result<String, Box<dyn std::error::Error>> {
    let file = std::fs::File::open(input_path)?;
    let lines = std::io::BufReader::new(file).lines();
    let mut out = String::new();
    let mut skip = false;
    let mut nest_level: usize = 0;
    for line in lines.flatten() {
        if line.starts_with("#ifdef") && skip {
            nest_level += 1;
        } else if line.starts_with("#endif") && skip {
            nest_level -= 1;
            skip = nest_level != 0;
            continue;
        } else if line.starts_with("#if ") {
            skip = skip || evaluate_c_defines_line(&line);
            if skip {
                nest_level += 1;
            }
        }
        if !skip {
            out += &line;
            out += "\n";
        }
    }

    Ok(out)
}

pub fn evaluate_c_defines_line(line: &str) -> bool {
    let mut s = line.to_string();
    for (rust_feature, c_feature) in RUST_TO_C_FEATURES.entries() {
        s = s.replace(
            &format!("defined({})", c_feature),
            match test_feature(rust_feature) {
                true => "true",
                false => "false",
            },
        );
    }

    s = s.replace("#if", "");
    match evalexpr::eval(&s) {
        Ok(v) => v == evalexpr::Value::from(false),
        Err(_) => panic!("Failed to evaluate {}", &s),
    }
}<|MERGE_RESOLUTION|>--- conflicted
+++ resolved
@@ -951,12 +951,6 @@
         )
         .unwrap();
 
-<<<<<<< HEAD
-    let (move_funcs, take_funcs) = make_move_take_signatures(path_in);
-    let out = generate_move_functions_c(&move_funcs);
-    file_out.write_all(out.as_bytes()).unwrap();
-    file_out.write_all("\n\n".as_bytes()).unwrap();
-=======
     // Collect all function signatures to be wrappeb by macros and verify that all necessary functions are present for each entity
     let (move_funcs, take_funcs) = make_move_take_signatures(path_in);
     let loan_funcs = find_loan_functions(path_in);
@@ -991,7 +985,6 @@
     let mut msgs = Vec::new();
 
     // More checks can be added here
->>>>>>> 3f0f9d8e
 
     if drops != nulls {
         msgs.push(format!(
@@ -1041,32 +1034,15 @@
     file_out.write_all(out.as_bytes()).unwrap();
     file_out.write_all("\n\n".as_bytes()).unwrap();
 
-<<<<<<< HEAD
+    let out = generate_generic_drop_c(&drop_funcs);
+    file_out.write_all(out.as_bytes()).unwrap();
+    file_out.write_all("\n\n".as_bytes()).unwrap();
+
     let out = generate_generic_move_c(&move_funcs);
-=======
-    let out = generate_generic_drop_c(&drop_funcs);
->>>>>>> 3f0f9d8e
-    file_out.write_all(out.as_bytes()).unwrap();
-    file_out.write_all("\n\n".as_bytes()).unwrap();
-
-    let out = generate_generic_move_c(&move_funcs);
-    file_out.write_all(out.as_bytes()).unwrap();
-    file_out.write_all("\n\n".as_bytes()).unwrap();
-
-<<<<<<< HEAD
-    let out = generate_take_functions(&take_funcs);
-    file_out.write_all(out.as_bytes()).unwrap();
-    file_out.write_all("\n\n".as_bytes()).unwrap();
-
-    let out = generate_generic_take_c(&take_funcs);
-    file_out.write_all(out.as_bytes()).unwrap();
-    file_out.write_all("\n\n".as_bytes()).unwrap();
-
-    let type_name_to_check_func = find_check_functions(path_in);
-    let out = generate_generic_check_c(&type_name_to_check_func);
-=======
+    file_out.write_all(out.as_bytes()).unwrap();
+    file_out.write_all("\n\n".as_bytes()).unwrap();
+
     let out = generate_generic_null_c(&null_funcs);
->>>>>>> 3f0f9d8e
     file_out.write_all(out.as_bytes()).unwrap();
     file_out.write_all("\n\n".as_bytes()).unwrap();
 
@@ -1105,9 +1081,6 @@
     file_out.write_all(out.as_bytes()).unwrap();
     file_out.write_all("\n\n".as_bytes()).unwrap();
 
-<<<<<<< HEAD
-    let out = generate_generic_loan_cpp(&type_name_to_loan_func);
-=======
     let out = generate_generic_loan_cpp(&loan_funcs);
     file_out.write_all(out.as_bytes()).unwrap();
     file_out.write_all("\n\n".as_bytes()).unwrap();
@@ -1117,7 +1090,6 @@
     file_out.write_all("\n\n".as_bytes()).unwrap();
 
     let out = generate_generic_drop_cpp(&drop_funcs);
->>>>>>> 3f0f9d8e
     file_out.write_all(out.as_bytes()).unwrap();
     file_out.write_all("\n\n".as_bytes()).unwrap();
 
@@ -1129,11 +1101,7 @@
     file_out.write_all(out.as_bytes()).unwrap();
     file_out.write_all("\n\n".as_bytes()).unwrap();
 
-<<<<<<< HEAD
-    let out = generate_generic_move_cpp(&move_funcs);
-=======
     let out = generate_take_functions(&take_funcs);
->>>>>>> 3f0f9d8e
     file_out.write_all(out.as_bytes()).unwrap();
     file_out.write_all("\n\n".as_bytes()).unwrap();
 
@@ -1141,19 +1109,7 @@
     file_out.write_all(out.as_bytes()).unwrap();
     file_out.write_all("\n\n".as_bytes()).unwrap();
 
-<<<<<<< HEAD
-    let out = generate_take_functions(&take_funcs);
-    file_out.write_all(out.as_bytes()).unwrap();
-    file_out.write_all("\n\n".as_bytes()).unwrap();
-
-    let out = generate_generic_take_cpp(&take_funcs);
-    file_out.write_all(out.as_bytes()).unwrap();
-    file_out.write_all("\n\n".as_bytes()).unwrap();
-
-    let out = generate_generic_check_cpp(&type_name_to_check_func);
-=======
     let out = generate_generic_check_cpp(&check_funcs);
->>>>>>> 3f0f9d8e
     file_out.write_all(out.as_bytes()).unwrap();
     file_out.write_all("\n\n".as_bytes()).unwrap();
 
@@ -1185,25 +1141,6 @@
     let mut move_funcs = Vec::<FunctionSignature>::new();
     let mut take_funcs = Vec::<FunctionSignature>::new();
 
-<<<<<<< HEAD
-    for (_, [func_name, arg_type, arg_name]) in re.captures_iter(&bindings).map(|c| c.extract()) {
-        let (prefix, _, semantic, postfix) = split_type_name(arg_type);
-        let z_owned_type = format!("{}_{}_{}_{}*", prefix, "owned", semantic, postfix);
-        let z_moved_type = format!("{}_{}_{}_{}", prefix, "moved", semantic, postfix);
-        let move_f = FunctionSignature {
-            return_type: Ctype::new(arg_type),
-            func_name: func_name.to_string() + "_move",
-            args: vec![FuncArg::new(&z_owned_type, arg_name)],
-        };
-        let take_f = FunctionSignature {
-            return_type: Ctype::new("void"),
-            func_name: func_name.to_string() + "_take",
-            args: vec![
-                FuncArg::new(&z_owned_type, arg_name),
-                FuncArg::new(&z_moved_type, "x"),
-            ],
-        };
-=======
     for (_, [func_name_prefix, arg_type, arg_name]) in
         re.captures_iter(&bindings).map(|c| c.extract())
     {
@@ -1225,7 +1162,6 @@
                 FuncArg::new(&z_moved_type, "x"),
             ],
         );
->>>>>>> 3f0f9d8e
         move_funcs.push(move_f);
         take_funcs.push(take_f);
     }
@@ -1277,11 +1213,7 @@
 
 pub fn find_drop_functions(path_in: &str) -> Vec<FunctionSignature> {
     let bindings = std::fs::read_to_string(path_in).unwrap();
-<<<<<<< HEAD
-    let re = Regex::new(r"(.+?) +(\w+)_drop\(struct (\w+) (\w+)\);").unwrap();
-=======
     let re = Regex::new(r"(.+?) +(\w+_drop)\(struct (\w+) (\w+)\);").unwrap();
->>>>>>> 3f0f9d8e
     let mut res = Vec::<FunctionSignature>::new();
 
     for (_, [return_type, func_name, arg_type, arg_name]) in
@@ -1293,13 +1225,6 @@
             .filter(|x| *x != "ZENOHC_API")
             .collect::<Vec<_>>()
             .join(" ");
-<<<<<<< HEAD
-        let f = FunctionSignature {
-            return_type: Ctype::new(return_type.as_str()),
-            func_name: func_name.to_string() + "_drop",
-            args: vec![FuncArg::new(arg_type, arg_name)],
-        };
-=======
         let (_, _, semantic, _) = split_type_name(arg_type);
         let f = FunctionSignature::new(
             semantic,
@@ -1307,7 +1232,6 @@
             func_name.to_string(),
             vec![FuncArg::new(arg_type, arg_name)],
         );
->>>>>>> 3f0f9d8e
         res.push(f);
     }
     res
@@ -1472,11 +1396,7 @@
 }
 
 pub fn generate_generic_take_c(macro_func: &[FunctionSignature]) -> String {
-<<<<<<< HEAD
-    generate_generic_c(macro_func, "z_take", true)
-=======
     generate_generic_c(macro_func, "z_take", false)
->>>>>>> 3f0f9d8e
 }
 
 pub fn generate_generic_drop_c(macro_func: &[FunctionSignature]) -> String {
@@ -1658,11 +1578,7 @@
 }
 
 pub fn generate_generic_take_cpp(macro_func: &[FunctionSignature]) -> String {
-<<<<<<< HEAD
-    generate_generic_cpp(macro_func, "z_take", true)
-=======
     generate_generic_cpp(macro_func, "z_take", false)
->>>>>>> 3f0f9d8e
 }
 
 pub fn generate_generic_null_cpp(macro_func: &[FunctionSignature]) -> String {
