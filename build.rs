--- conflicted
+++ resolved
@@ -42,15 +42,7 @@
 
 fn main() {
     buildrs::opaque_types_generator::generate_opaque_types();
-<<<<<<< HEAD
     prebindgen::init_prebindgen_out_dir();
-=======
-    buildrs::cbindgen_generator::generate_c_headers();
-    if let Some(out_path) = env::var_os("ZENOHC_DUMP_SRC_DIR") {
-        let out_path = std::path::Path::new(&out_path);
-        dump_rust_sources(out_path);
-    }
->>>>>>> 1184c236
     println!("cargo:rerun-if-changed=build.rs");
     println!("cargo:rerun-if-changed=buildrs");
     println!("cargo:rerun-if-changed=src");
