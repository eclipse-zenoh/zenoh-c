--- conflicted
+++ resolved
@@ -54,11 +54,8 @@
 const_format = "0.2.32"
 zenoh = { version = "0.11.0-dev", git = "https://github.com/eclipse-zenoh/zenoh.git", branch = "dev/1.0.0", default-features = false, features = ["internal"] }
 zenoh-ext = { version = "0.11.0-dev", git = "https://github.com/eclipse-zenoh/zenoh.git", branch = "dev/1.0.0" , optional = true }
-<<<<<<< HEAD
 zenoh-runtime = { version = "0.11.0-dev", git = "https://github.com/eclipse-zenoh/zenoh.git", branch = "dev/1.0.0" }
-=======
 zenoh-util = { version = "0.11.0-dev", git = "https://github.com/eclipse-zenoh/zenoh.git", branch = "dev/1.0.0"  }
->>>>>>> ad54bcb6
 flume = "*"
 
 [build-dependencies]
